--- conflicted
+++ resolved
@@ -60,14 +60,13 @@
 	return strcase.ToDelimited(displayName, ' ')
 }
 
-<<<<<<< HEAD
 func KebabCaseToSpaceSeparated(displayName string) string {
 	return strings.ReplaceAll(displayName, "-", " ")
-=======
+}
+
 // SlashesToSpaceSeparated replaces URL slashes with spaces.
 func SlashesToSpaceSeparated(displayName string) string {
 	return strings.ReplaceAll(displayName, "/", " ")
->>>>>>> 78ddaf29
 }
 
 // Pluralize will apply pluralization to the display name.
