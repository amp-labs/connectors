package utils

import (
	"fmt"
	"time"

	"golang.org/x/oauth2"
)

//nolint:gochecknoglobals
var (
	AccessToken  = "accessToken"
	RefreshToken = "refreshToken"
	ClientId     = "clientId"
	ClientSecret = "clientSecret"
	WorkspaceRef = "workspaceRef"
	Provider     = "provider"
)

func SalesforceOAuthConfigFromRegistry(registry CredentialsRegistry) *oauth2.Config {
	clientId := registry.MustString(ClientId)
	clientSecret := registry.MustString(ClientSecret)
	salesforceWorkspace := registry.MustString(WorkspaceRef)

	cfg := &oauth2.Config{
		ClientID:     clientId,
		ClientSecret: clientSecret,
		Endpoint: oauth2.Endpoint{
			AuthURL:   fmt.Sprintf("https://%s.my.salesforce.com/services/oauth2/authorize", salesforceWorkspace),
			TokenURL:  fmt.Sprintf("https://%s.my.salesforce.com/services/oauth2/token", salesforceWorkspace),
			AuthStyle: oauth2.AuthStyleInParams,
		},
	}

	return cfg
}

func SalesforceOauthTokenFromRegistry(registry CredentialsRegistry) *oauth2.Token {
	accessToken := registry.MustString(AccessToken)
	refreshToken := registry.MustString(RefreshToken)

	tok := &oauth2.Token{
		AccessToken:  accessToken,
		RefreshToken: refreshToken,
		TokenType:    "bearer",
		Expiry:       time.Now().Add(-1 * time.Hour),
	}

	return tok
}

func HubspotOauthTokenFromRegistry(registry CredentialsRegistry) *oauth2.Token {
	accessToken := registry.MustString(AccessToken)
	refreshToken := registry.MustString(RefreshToken)

	tok := &oauth2.Token{
		AccessToken:  accessToken,
		RefreshToken: refreshToken,
		TokenType:    "bearer",
		Expiry:       time.Now().Add(-1 * time.Hour), // just pretend it's expired already, whatever, it'll fetch a new one.
	}

	return tok
}

func HubspotOAuthConfigFromRegistry(registry CredentialsRegistry) *oauth2.Config {
	clientId := registry.MustString(ClientId)
	clientSecret := registry.MustString(ClientSecret)

	cfg := &oauth2.Config{
		ClientID:     clientId,
		ClientSecret: clientSecret,
		RedirectURL:  "http://localhost:8080/callbacks/v1/oauth",
		Endpoint: oauth2.Endpoint{
			AuthURL:   "https://app.hubspot.com/oauth/authorize",
			TokenURL:  "https://api.hubapi.com/oauth/v1/token",
			AuthStyle: oauth2.AuthStyleInParams,
		},
		Scopes: []string{
			"crm.objects.contacts.read",
			"crm.objects.contacts.write",
			"crm.objects.deals.read",
			"crm.objects.line_items.read",
			"oauth",
			"crm.objects.companies.read",
			"tickets",
		},
	}

	return cfg
}

<<<<<<< HEAD
func OutreachOAuthConfigFromRegistry(registry CredentialsRegistry) *oauth2.Config {
=======
var MSDynamics365SalesWorkspace = "org5bd08fdd" //nolint:gochecknoglobals

func MSDynamics365SalesConfigFromRegistry(registry CredentialsRegistry) *oauth2.Config {
>>>>>>> 9191c821
	clientId := registry.MustString(ClientId)
	clientSecret := registry.MustString(ClientSecret)

	cfg := &oauth2.Config{
		ClientID:     clientId,
		ClientSecret: clientSecret,
<<<<<<< HEAD
		RedirectURL:  "https://dev-api.withampersand.com/callbacks/v1/oauth",
		Endpoint: oauth2.Endpoint{
			AuthURL:   "https://api.outreach.io/oauth/authorize",
			TokenURL:  "https://api.outreach.io/oauth/token",
			AuthStyle: oauth2.AuthStyleInParams,
		},
		Scopes: []string{
			"users.all",
			"accounts.read",
			"calls.all",
			"events.all",
			"teams.all",
=======
		RedirectURL:  "http://localhost:8080/callbacks/v1/oauth",
		Endpoint: oauth2.Endpoint{
			AuthURL:   "https://login.microsoftonline.com/common/oauth2/v2.0/authorize",
			TokenURL:  "https://login.microsoftonline.com/common/oauth2/v2.0/token",
			AuthStyle: oauth2.AuthStyleInParams,
		},
		Scopes: []string{
			fmt.Sprintf("https://%v.crm.dynamics.com/user_impersonation", MSDynamics365SalesWorkspace),
			"offline_access",
>>>>>>> 9191c821
		},
	}

	return cfg
}

<<<<<<< HEAD
func OutreachOauthTokenFromRegistry(registry CredentialsRegistry) *oauth2.Token {
=======
func MSDynamics365SalesTokenFromRegistry(registry CredentialsRegistry) *oauth2.Token {
>>>>>>> 9191c821
	accessToken := registry.MustString(AccessToken)
	refreshToken := registry.MustString(RefreshToken)

	tok := &oauth2.Token{
		AccessToken:  accessToken,
		RefreshToken: refreshToken,
		TokenType:    "bearer",
		Expiry:       time.Now().Add(-1 * time.Hour), // just pretend it's expired already, whatever, it'll fetch a new one.
	}

	return tok
}<|MERGE_RESOLUTION|>--- conflicted
+++ resolved
@@ -90,20 +90,51 @@
 	return cfg
 }
 
-<<<<<<< HEAD
-func OutreachOAuthConfigFromRegistry(registry CredentialsRegistry) *oauth2.Config {
-=======
 var MSDynamics365SalesWorkspace = "org5bd08fdd" //nolint:gochecknoglobals
 
 func MSDynamics365SalesConfigFromRegistry(registry CredentialsRegistry) *oauth2.Config {
->>>>>>> 9191c821
 	clientId := registry.MustString(ClientId)
 	clientSecret := registry.MustString(ClientSecret)
 
 	cfg := &oauth2.Config{
 		ClientID:     clientId,
 		ClientSecret: clientSecret,
-<<<<<<< HEAD
+		RedirectURL:  "http://localhost:8080/callbacks/v1/oauth",
+		Endpoint: oauth2.Endpoint{
+			AuthURL:   "https://login.microsoftonline.com/common/oauth2/v2.0/authorize",
+			TokenURL:  "https://login.microsoftonline.com/common/oauth2/v2.0/token",
+			AuthStyle: oauth2.AuthStyleInParams,
+		},
+		Scopes: []string{
+			fmt.Sprintf("https://%v.crm.dynamics.com/user_impersonation", MSDynamics365SalesWorkspace),
+			"offline_access",
+		},
+	}
+
+	return cfg
+}
+
+func MSDynamics365SalesTokenFromRegistry(registry CredentialsRegistry) *oauth2.Token {
+	accessToken := registry.MustString(AccessToken)
+	refreshToken := registry.MustString(RefreshToken)
+
+	tok := &oauth2.Token{
+		AccessToken:  accessToken,
+		RefreshToken: refreshToken,
+		TokenType:    "bearer",
+		Expiry:       time.Now().Add(-1 * time.Hour), // just pretend it's expired already, whatever, it'll fetch a new one.
+	}
+
+	return tok
+}
+
+func OutreachOAuthConfigFromRegistry(registry CredentialsRegistry) *oauth2.Config {
+	clientId := registry.MustString(ClientId)
+	clientSecret := registry.MustString(ClientSecret)
+
+	cfg := &oauth2.Config{
+		ClientID:     clientId,
+		ClientSecret: clientSecret,
 		RedirectURL:  "https://dev-api.withampersand.com/callbacks/v1/oauth",
 		Endpoint: oauth2.Endpoint{
 			AuthURL:   "https://api.outreach.io/oauth/authorize",
@@ -116,28 +147,13 @@
 			"calls.all",
 			"events.all",
 			"teams.all",
-=======
-		RedirectURL:  "http://localhost:8080/callbacks/v1/oauth",
-		Endpoint: oauth2.Endpoint{
-			AuthURL:   "https://login.microsoftonline.com/common/oauth2/v2.0/authorize",
-			TokenURL:  "https://login.microsoftonline.com/common/oauth2/v2.0/token",
-			AuthStyle: oauth2.AuthStyleInParams,
-		},
-		Scopes: []string{
-			fmt.Sprintf("https://%v.crm.dynamics.com/user_impersonation", MSDynamics365SalesWorkspace),
-			"offline_access",
->>>>>>> 9191c821
 		},
 	}
 
 	return cfg
 }
 
-<<<<<<< HEAD
 func OutreachOauthTokenFromRegistry(registry CredentialsRegistry) *oauth2.Token {
-=======
-func MSDynamics365SalesTokenFromRegistry(registry CredentialsRegistry) *oauth2.Token {
->>>>>>> 9191c821
 	accessToken := registry.MustString(AccessToken)
 	refreshToken := registry.MustString(RefreshToken)
 
@@ -149,4 +165,4 @@
 	}
 
 	return tok
-}+}
