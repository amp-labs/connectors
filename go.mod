module github.com/amp-labs/connectors

<<<<<<< HEAD
go 1.24.6

toolchain go1.24.11
=======
go 1.25
>>>>>>> 177ac3d7

require (
	github.com/amp-labs/amp-common v0.0.0-20251208224147-7dc8b73a6f4e
	github.com/PuerkitoBio/goquery v1.11.0
	github.com/antchfx/xmlquery v1.5.0
	github.com/aws/aws-sdk-go-v2 v1.41.0
	github.com/aws/aws-sdk-go-v2/config v1.32.5
	github.com/aws/aws-sdk-go-v2/credentials v1.19.5
	github.com/brianvoe/gofakeit/v6 v6.28.0
	github.com/chromedp/chromedp v0.14.2
	github.com/deiu/linkparser v0.0.0-20170608193052-9b6849e15168
	github.com/gertd/go-pluralize v0.2.1
	github.com/getkin/kin-openapi v0.133.0
	github.com/go-playground/validator v9.31.0+incompatible
	github.com/go-test/deep v1.1.1
	github.com/gobwas/glob v0.2.3
	github.com/golang-jwt/jwt/v5 v5.3.0
	github.com/google/uuid v1.6.0
	github.com/iancoleman/strcase v0.3.0
	github.com/invopop/jsonschema v0.13.0
	github.com/invopop/yaml v0.3.1
	github.com/kaptinlin/jsonschema v0.6.3
	github.com/mitchellh/hashstructure v1.1.0
	github.com/spyzhov/ajson v0.9.6
	github.com/stretchr/testify v1.11.1
	gitlab.com/c0b/go-ordered-json v0.0.0-20201030195603-febf46534d5a
	go.uber.org/atomic v1.11.0
	golang.org/x/net v0.48.0
	golang.org/x/oauth2 v0.34.0
	golang.org/x/text v0.32.0
)

require (
	github.com/andybalholm/cascadia v1.3.3 // indirect
	github.com/antchfx/xpath v1.3.5 // indirect
	github.com/aws/aws-sdk-go-v2/feature/ec2/imds v1.18.16 // indirect
	github.com/aws/aws-sdk-go-v2/internal/configsources v1.4.16 // indirect
	github.com/aws/aws-sdk-go-v2/internal/endpoints/v2 v2.7.16 // indirect
	github.com/aws/aws-sdk-go-v2/internal/ini v1.8.4 // indirect
	github.com/aws/aws-sdk-go-v2/service/internal/accept-encoding v1.13.4 // indirect
	github.com/aws/aws-sdk-go-v2/service/internal/presigned-url v1.13.16 // indirect
	github.com/aws/aws-sdk-go-v2/service/signin v1.0.4 // indirect
	github.com/aws/aws-sdk-go-v2/service/sso v1.30.7 // indirect
	github.com/aws/aws-sdk-go-v2/service/ssooidc v1.35.12 // indirect
	github.com/aws/aws-sdk-go-v2/service/sts v1.41.5 // indirect
	github.com/aws/smithy-go v1.24.0 // indirect
	github.com/bahlo/generic-list-go v0.2.0 // indirect
	github.com/buger/jsonparser v1.1.1 // indirect
	github.com/chromedp/cdproto v0.0.0-20250724212937-08a3db8b4327 // indirect
	github.com/chromedp/sysutil v1.1.0 // indirect
	github.com/go-json-experiment/json v0.0.0-20251027170946-4849db3c2f7e // indirect
	github.com/go-openapi/jsonpointer v0.21.0 // indirect
	github.com/go-openapi/swag v0.23.0 // indirect
	github.com/go-playground/locales v0.14.1 // indirect
	github.com/go-playground/universal-translator v0.18.1 // indirect
	github.com/gobwas/httphead v0.1.0 // indirect
	github.com/gobwas/pool v0.2.1 // indirect
	github.com/gobwas/ws v1.4.0 // indirect
	github.com/goccy/go-yaml v1.19.0 // indirect
	github.com/golang/groupcache v0.0.0-20210331224755-41bb18bfe9da // indirect
	github.com/google/go-cmp v0.6.0 // indirect
	github.com/josharian/intern v1.0.0 // indirect
	github.com/kaptinlin/go-i18n v0.2.0 // indirect
	github.com/kaptinlin/jsonpointer v0.4.6 // indirect
	github.com/kaptinlin/messageformat-go v0.4.6 // indirect
	github.com/leodido/go-urn v1.4.0 // indirect
	github.com/mailru/easyjson v0.7.7 // indirect
	github.com/mohae/deepcopy v0.0.0-20170929034955-c48cc78d4826 // indirect
	github.com/oasdiff/yaml v0.0.0-20250309154309-f31be36b4037 // indirect
	github.com/oasdiff/yaml3 v0.0.0-20250309153720-d2182401db90 // indirect
	github.com/perimeterx/marshmallow v1.1.5 // indirect
	github.com/stretchr/objx v0.5.2 // indirect
	github.com/wk8/go-ordered-map/v2 v2.1.8 // indirect
	github.com/woodsbury/decimal128 v1.3.0 // indirect
	golang.org/x/sys v0.39.0 // indirect
	gopkg.in/go-playground/assert.v1 v1.2.1 // indirect
)

require (
	github.com/davecgh/go-spew v1.1.2-0.20180830191138-d8f796af33cc // indirect
	github.com/pmezard/go-difflib v1.0.1-0.20181226105442-5d4384ee4fb2 // indirect
	gopkg.in/yaml.v3 v3.0.1
	gotest.tools/v3 v3.5.2
)<|MERGE_RESOLUTION|>--- conflicted
+++ resolved
@@ -1,12 +1,6 @@
 module github.com/amp-labs/connectors
 
-<<<<<<< HEAD
-go 1.24.6
-
-toolchain go1.24.11
-=======
 go 1.25
->>>>>>> 177ac3d7
 
 require (
 	github.com/amp-labs/amp-common v0.0.0-20251208224147-7dc8b73a6f4e
