--- conflicted
+++ resolved
@@ -21,13 +21,8 @@
     - nolintlint
     # Named returns are helpful if there are multiple return values of the same type, and acts as self-documentation of the function.
     - nonamedreturns
-<<<<<<< HEAD
-=======
-    # No longer relevant in newer versions of Go
-    - exportloopref
     # There are many legitimate cases for preallocating the length of a slice, so this is not helpful.
     - makezero
->>>>>>> 80c7edeb
 linters-settings:
   # See https://golangci-lint.run/usage/linters#revive
   revive:
