--- conflicted
+++ resolved
@@ -36,18 +36,9 @@
 | job_owner_types                           | job_owner_types                          | read       |
 | job_statuses                              | job_statuses                             | read       |
 | job_types                                 | job_types                                | read       |
-<<<<<<< HEAD
 | jobs                                      | jobs                                     | read,write |
 | people                                    | people                                   | read,write |
-| people/emails                             | people/emails                            | read       |
-| person_phones                             | person_phones                            | read       |
-| people/update_by_email                    | people/update_by_email                   | read       |
 | person_events                             | person_events                            | read,write |
-=======
-| jobs                                      | jobs                                     | read       |
-| people                                    | people                                   | read       |
-| person_events                             | person_events                            | read       |
->>>>>>> e4d85a5b
 | person_global_statuses                    | person_global_statuses                   | read       |
 | person_lists                              | person_lists                             | read       |
 | person_share_field_types                  | person_share_field_types                 | read       |
