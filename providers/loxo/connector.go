package loxo

import (
	_ "embed"

	"github.com/amp-labs/connectors/common"
	"github.com/amp-labs/connectors/common/interpreter"
	"github.com/amp-labs/connectors/internal/components"
	"github.com/amp-labs/connectors/internal/components/deleter"
	"github.com/amp-labs/connectors/internal/components/operations"
	"github.com/amp-labs/connectors/internal/components/reader"
	"github.com/amp-labs/connectors/internal/components/schema"
	"github.com/amp-labs/connectors/internal/components/writer"
	"github.com/amp-labs/connectors/providers"
)

type Connector struct {
	// Basic connector
	*components.Connector

	// Require authenticated client
	common.RequireAuthenticatedClient
	common.RequireMetadata

	// Supported operations
	components.SchemaProvider
	components.Reader
<<<<<<< HEAD
	components.Writer
	components.Deleter
=======

	AgencySlug string
>>>>>>> 8ab36761
}

func NewConnector(params common.ConnectorParams) (*Connector, error) {
	// Create base connector with provider info
	conn, err := components.Initialize(providers.Loxo, params, constructor)
	if err != nil {
		return nil, err
	}

	conn.AgencySlug = params.Metadata["agencySlug"]

	return conn, nil
}

func constructor(base *components.Connector) (*Connector, error) {
	connector := &Connector{Connector: base}

	// Set the metadata provider for the connector
	connector.SchemaProvider = schema.NewObjectSchemaProvider(
		connector.HTTPClient().Client,
		schema.FetchModeParallel,
		operations.SingleObjectMetadataHandlers{
			BuildRequest:  connector.buildSingleObjectMetadataRequest,
			ParseResponse: connector.parseSingleObjectMetadataResponse,
			ErrorHandler: interpreter.ErrorHandler{
				JSON: interpreter.NewFaultyResponder(errorFormats, nil),
			}.Handle,
		},
	)

	registry, err := components.NewEndpointRegistry(supportedOperations())
	if err != nil {
		return nil, err
	}

	connector.Reader = reader.NewHTTPReader(
		connector.HTTPClient().Client,
		registry,
		connector.ProviderContext.Module(),
		operations.ReadHandlers{
			BuildRequest:  connector.buildReadRequest,
			ParseResponse: connector.parseReadResponse,
			ErrorHandler: interpreter.ErrorHandler{
				JSON: interpreter.NewFaultyResponder(errorFormats, nil),
			}.Handle,
		},
	)

	connector.Writer = writer.NewHTTPWriter(
		connector.HTTPClient().Client,
		registry,
		connector.ProviderContext.Module(),
		operations.WriteHandlers{
			BuildRequest:  connector.buildWriteRequest,
			ParseResponse: connector.parseWriteResponse,
			ErrorHandler: interpreter.ErrorHandler{
				JSON: interpreter.NewFaultyResponder(errorFormats, nil),
			}.Handle,
		},
	)

	connector.Deleter = deleter.NewHTTPDeleter(
		connector.HTTPClient().Client,
		registry,
		connector.ProviderContext.Module(),
		operations.DeleteHandlers{
			BuildRequest:  connector.buildDeleteRequest,
			ParseResponse: connector.parseDeleteResponse,
			ErrorHandler: interpreter.ErrorHandler{
				JSON: interpreter.NewFaultyResponder(errorFormats, nil),
			}.Handle,
		},
	)

	return connector, nil
}<|MERGE_RESOLUTION|>--- conflicted
+++ resolved
@@ -25,13 +25,10 @@
 	// Supported operations
 	components.SchemaProvider
 	components.Reader
-<<<<<<< HEAD
 	components.Writer
 	components.Deleter
-=======
 
 	AgencySlug string
->>>>>>> 8ab36761
 }
 
 func NewConnector(params common.ConnectorParams) (*Connector, error) {
