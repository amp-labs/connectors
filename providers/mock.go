--- conflicted
+++ resolved
@@ -2,8 +2,7 @@
 
 // Mock is a mock provider that can be used for testing.
 // When the mock connector is used, it's added to the catalog
-<<<<<<< HEAD
-// manually. That's why there's no init() function in this file.
+// manually. That is why there's no init() function in this file.
 const Mock Provider = "mock"
 
 // SetupMockProvider sets up the mock provider. You need to call
@@ -27,8 +26,4 @@
 			Write:     true,
 		},
 	})
-}
-=======
-// manually. That is why there's no init() function in this file.
-const Mock Provider = "mock"
->>>>>>> 2027349d
+}