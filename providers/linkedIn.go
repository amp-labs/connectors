--- conflicted
+++ resolved
@@ -45,10 +45,7 @@
 				{
 					Name:        "AdAccountId",
 					DisplayName: "Ad Account ID",
-<<<<<<< HEAD
-=======
 					DocsURL:     "https://www.linkedin.com/help/linkedin/answer/a424270/find-linkedin-ads-account-details",
->>>>>>> 71bf8c6a
 				},
 			},
 		},
