package campaignmonitor

import (
	"github.com/amp-labs/connectors/common"
	"github.com/amp-labs/connectors/common/interpreter"
	"github.com/amp-labs/connectors/internal/components"
	"github.com/amp-labs/connectors/internal/components/deleter"
	"github.com/amp-labs/connectors/internal/components/operations"
	"github.com/amp-labs/connectors/internal/components/reader"
	"github.com/amp-labs/connectors/internal/components/schema"
	"github.com/amp-labs/connectors/internal/components/writer"
	"github.com/amp-labs/connectors/providers"
)

type Connector struct {
	// Basic connector
	*components.Connector

	// Require authenticated client
	common.RequireAuthenticatedClient

	// Supported operations
	components.SchemaProvider
	components.Reader
<<<<<<< HEAD
	components.Writer
	components.Deleter

	clientID string
=======
>>>>>>> 14dc3638
}

func NewConnector(params common.ConnectorParams) (*Connector, error) {
	// Create base connector with provider info
	conn, err := components.Initialize(providers.CampaignMonitor, params, constructor)
	if err != nil {
		return nil, err
	}

	return conn, nil
}

<<<<<<< HEAD
func constructor(base *components.Connector) (*Connector, error) { // nolint:funlen
	connector := &Connector{
		Connector: base,
		RequireMetadata: common.RequireMetadata{
			ExpectedMetadataKeys: []string{metadataKeyClientID},
		},
	}
=======
func constructor(base *components.Connector) (*Connector, error) {
	connector := &Connector{Connector: base}
>>>>>>> 14dc3638

	registry, err := components.NewEndpointRegistry(supportedOperations())
	if err != nil {
		return nil, err
	}

	// Set the metadata provider for the connector
	connector.SchemaProvider = schema.NewObjectSchemaProvider(
		connector.HTTPClient().Client,
		schema.FetchModeParallel,
		operations.SingleObjectMetadataHandlers{
			BuildRequest:  connector.buildSingleObjectMetadataRequest,
			ParseResponse: connector.parseSingleObjectMetadataResponse,
		},
	)

	connector.Reader = reader.NewHTTPReader(
		connector.HTTPClient().Client,
		registry,
		connector.ProviderContext.Module(),
		operations.ReadHandlers{
			BuildRequest:  connector.buildReadRequest,
			ParseResponse: connector.parseReadResponse,
			ErrorHandler: interpreter.ErrorHandler{
				JSON: interpreter.NewFaultyResponder(errorFormats, nil),
			}.Handle,
		},
	)

	connector.Writer = writer.NewHTTPWriter(
		connector.HTTPClient().Client,
		registry,
		connector.ProviderContext.Module(),
		operations.WriteHandlers{
			BuildRequest:  connector.buildWriteRequest,
			ParseResponse: connector.parseWriteResponse,
			ErrorHandler: interpreter.ErrorHandler{
				JSON: interpreter.NewFaultyResponder(errorFormats, nil),
			}.Handle,
		},
	)

	connector.Deleter = deleter.NewHTTPDeleter(
		connector.HTTPClient().Client,
		registry,
		connector.ProviderContext.Module(),
		operations.DeleteHandlers{
			BuildRequest:  connector.buildDeleteRequest,
			ParseResponse: connector.parseDeleteResponse,
			ErrorHandler: interpreter.ErrorHandler{
				JSON: interpreter.NewFaultyResponder(errorFormats, nil),
			}.Handle,
		},
	)

	return connector, nil
}<|MERGE_RESOLUTION|>--- conflicted
+++ resolved
@@ -22,13 +22,8 @@
 	// Supported operations
 	components.SchemaProvider
 	components.Reader
-<<<<<<< HEAD
 	components.Writer
 	components.Deleter
-
-	clientID string
-=======
->>>>>>> 14dc3638
 }
 
 func NewConnector(params common.ConnectorParams) (*Connector, error) {
@@ -41,18 +36,8 @@
 	return conn, nil
 }
 
-<<<<<<< HEAD
-func constructor(base *components.Connector) (*Connector, error) { // nolint:funlen
-	connector := &Connector{
-		Connector: base,
-		RequireMetadata: common.RequireMetadata{
-			ExpectedMetadataKeys: []string{metadataKeyClientID},
-		},
-	}
-=======
 func constructor(base *components.Connector) (*Connector, error) {
 	connector := &Connector{Connector: base}
->>>>>>> 14dc3638
 
 	registry, err := components.NewEndpointRegistry(supportedOperations())
 	if err != nil {
