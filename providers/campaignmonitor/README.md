# Campaign Monitor connector


## Supported Objects 
Below is an exhaustive list of objects & methods supported on the objects

Campaign Monitor API environment : v3.3
<<<<<<< HEAD
---------------------------------------------------------------------------
| object          |  Resource                              | Method       |
| ----------------| ---------------------------------------| -------------|
| Clients         | clients.{xml|json}                     | read, write  |
| Admins          | admins.{xml|json}                      | read, write  |
|                 | transactional/smartEmail               |              | 
| Transactional   | transactional/classicEmail/groups      | read         |
|                 | transactional/messages                 |              |
| lists           | clients/{clientid}/lists.json          | read         |
|                 | lists/{clientid}.json                  | write        |
| Segments        | clients/{clientid}/segments.json       | read         |
| Suppressionlist | clients/{clientid}/suppressionlist.json| read         |
| Templates       | clients/{clientid}/templates.json      | read         |
|                 | templates/{clientid}.json              | write        |
| People          | clients/{clientid}/people.json         | read         |
| Tags            | clients/{clientid}/tags.json           | read         |
| Campaigns       | clients/{clientid}/campaigns.json      | read         |
|                 | campaigns/{clientid}.json              | write        |
| Scheduled       | clients/{clientid}/scheduled.json      | read         |
| Drafts          | clients/{clientid}/drafts.json         | read         |
| Sendigndomains  | clients/{clientid}/sendingdomains.json | read         |
| Journeys        | clients/{clientid}/journeys.json       | read         |
| Suppress        | clients/{clientid}/suppress.json       | write        |
| Credits         | clients/{clientid}/credits.json        | write        |
| People          | clients/{clientid}/people.json         | write        |
| Sendingdomains  | clients/{clientid}/sendingdomains.json | write        |
---------------------------------------------------------------------------
=======
-------------------------------------------------------------------
| object          |  Resource                              | Method|
| ----------------| ---------------------------------------| ------|
| Clients         | clients.{xml|json}                     | read  |
| Admins          | admins.{xml|json}                      | read  |
--------------------------------------------------------------------
>>>>>>> 14dc3638

Note: 
 - Currently we do not support below endpoints because they requires an shared ID in the URL path.
   - clientid
      - lists       
      - segments
      - suppressionlist
      - templates    
      - people  
      - tags    
      - campaigns
      - scheduled
      - drafts  
      - sendingdomains
      - journeys
    - campaignid
      - emailclientusage
      - recipients
      - bounces
      - opens
      - clicks
      - unsubscribes
      - spam
    - emailId
       - recipients
       - opens.
       - clicks
       - bounces
       - unsubscribes
    - listId
       - customfields
       - segments
       - active
       - unconfirmed
       - unsubscribed
       - bounced
    - segmentID
       - active
 - The following endpoints require clientId as a query parameter. Although the documentation marks it as optional, it’s only optional when the user is using a specific client API key — but since we use an OAuth token, it is required. Refer to: https://www.campaignmonitor.com/api/v3-3/transactional/#smart-email-listing.
    - transactional/smartEmail
    - transactional/classicEmail/groups
    - transactional/messages<|MERGE_RESOLUTION|>--- conflicted
+++ resolved
@@ -5,42 +5,12 @@
 Below is an exhaustive list of objects & methods supported on the objects
 
 Campaign Monitor API environment : v3.3
-<<<<<<< HEAD
----------------------------------------------------------------------------
-| object          |  Resource                              | Method       |
-| ----------------| ---------------------------------------| -------------|
-| Clients         | clients.{xml|json}                     | read, write  |
-| Admins          | admins.{xml|json}                      | read, write  |
-|                 | transactional/smartEmail               |              | 
-| Transactional   | transactional/classicEmail/groups      | read         |
-|                 | transactional/messages                 |              |
-| lists           | clients/{clientid}/lists.json          | read         |
-|                 | lists/{clientid}.json                  | write        |
-| Segments        | clients/{clientid}/segments.json       | read         |
-| Suppressionlist | clients/{clientid}/suppressionlist.json| read         |
-| Templates       | clients/{clientid}/templates.json      | read         |
-|                 | templates/{clientid}.json              | write        |
-| People          | clients/{clientid}/people.json         | read         |
-| Tags            | clients/{clientid}/tags.json           | read         |
-| Campaigns       | clients/{clientid}/campaigns.json      | read         |
-|                 | campaigns/{clientid}.json              | write        |
-| Scheduled       | clients/{clientid}/scheduled.json      | read         |
-| Drafts          | clients/{clientid}/drafts.json         | read         |
-| Sendigndomains  | clients/{clientid}/sendingdomains.json | read         |
-| Journeys        | clients/{clientid}/journeys.json       | read         |
-| Suppress        | clients/{clientid}/suppress.json       | write        |
-| Credits         | clients/{clientid}/credits.json        | write        |
-| People          | clients/{clientid}/people.json         | write        |
-| Sendingdomains  | clients/{clientid}/sendingdomains.json | write        |
----------------------------------------------------------------------------
-=======
--------------------------------------------------------------------
-| object          |  Resource                              | Method|
-| ----------------| ---------------------------------------| ------|
-| Clients         | clients.{xml|json}                     | read  |
-| Admins          | admins.{xml|json}                      | read  |
---------------------------------------------------------------------
->>>>>>> 14dc3638
+--------------------------------------------------------------------------
+| object          |  Resource                              | Method      |
+| ----------------| ---------------------------------------| ------------|
+| Clients         | clients.{xml|json}                     | read,write  |
+| Admins          | admins.{xml|json}                      | read,write  |
+--------------------------------------------------------------------------
 
 Note: 
  - Currently we do not support below endpoints because they requires an shared ID in the URL path.
