package providers

// ================================================================================
// Provider list
// ================================================================================

const (
	Salesforce Provider = "salesforce"
	Hubspot    Provider = "hubspot"
	LinkedIn   Provider = "linkedIn"
	Salesloft  Provider = "salesloft"
	Outreach   Provider = "outreach"
	Sellsy     Provider = "sellsy"
	Attio      Provider = "attio"
	Close      Provider = "close"
	Keap       Provider = "keap"
	Asana      Provider = "asana"
	Dropbox    Provider = "dropbox"
	Notion     Provider = "notion"
<<<<<<< HEAD
	DocuSignDeveloper Provider = "docuSignDeveloper"
    DocuSign          Provider = "docuSign"
=======
	Gong       Provider = "gong"
>>>>>>> 8a46cceb
)

// ================================================================================
// Contains critical provider configuration (using types from types.gen.go)
// ================================================================================

var catalog = CatalogType{ // nolint:gochecknoglobals
	// Salesforce configuration
	Salesforce: {
		AuthType: Oauth2,
		BaseURL:  "https://{{.workspace}}.my.salesforce.com",
		OauthOpts: OauthOpts{
			AuthURL:                   "https://{{.workspace}}.my.salesforce.com/services/oauth2/authorize",
			TokenURL:                  "https://{{.workspace}}.my.salesforce.com/services/oauth2/token",
			ExplicitScopesRequired:    false,
			ExplicitWorkspaceRequired: true,
			TokenMetadataFields: TokenMetadataFields{
				ConsumerRefField:  "id",
				WorkspaceRefField: "instance_url",
				ScopesField:       "scope",
			},
		},
		Support: Support{
			BulkWrite: true,
			Proxy:     true,
			Read:      true,
			Subscribe: false,
			Write:     true,
		},
		ProviderOpts: ProviderOpts{
			"restApiUrl": "https://{{.workspace}}.my.salesforce.com/services/data/v59.0",
			"domain":     "{{.workspace}}.my.salesforce.com",
		},
	},

	// Hubspot configuration
	Hubspot: {
		AuthType: Oauth2,
		BaseURL:  "https://api.hubapi.com",
		OauthOpts: OauthOpts{
			AuthURL:                   "https://app.hubspot.com/oauth/authorize",
			TokenURL:                  "https://api.hubapi.com/oauth/v1/token",
			ExplicitScopesRequired:    true,
			ExplicitWorkspaceRequired: false,
		},
		Support: Support{
			BulkWrite: false,
			Proxy:     true,
			Read:      true,
			Subscribe: false,
			Write:     true,
		},
	},

	// LinkedIn configuration
	LinkedIn: {
		AuthType: Oauth2,
		BaseURL:  "https://api.linkedin.com",
		OauthOpts: OauthOpts{
			AuthURL:                   "https://www.linkedin.com/oauth/v2/authorization",
			TokenURL:                  "https://www.linkedin.com/oauth/v2/accessToken",
			ExplicitScopesRequired:    true,
			ExplicitWorkspaceRequired: false,
			TokenMetadataFields: TokenMetadataFields{
				ScopesField: "scope",
			},
		},
		Support: Support{
			BulkWrite: false,
			Proxy:     false,
			Read:      false,
			Subscribe: false,
			Write:     false,
		},
	},

	// Salesloft configuration
	Salesloft: {
		AuthType: Oauth2,
		BaseURL:  "https://api.salesloft.com",
		OauthOpts: OauthOpts{
			AuthURL:                   "https://accounts.salesloft.com/oauth/authorize",
			TokenURL:                  "https://accounts.salesloft.com/oauth/token",
			ExplicitScopesRequired:    false,
			ExplicitWorkspaceRequired: false,
		},
		Support: Support{
			BulkWrite: false,
			Proxy:     false,
			Read:      false,
			Subscribe: false,
			Write:     false,
		},
	},

	// Outreach configuration
	Outreach: {
		AuthType: Oauth2,
		BaseURL:  "https://api.outreach.io",
		OauthOpts: OauthOpts{
			AuthURL:                   "https://api.outreach.io/oauth/authorize",
			TokenURL:                  "https://api.outreach.io/oauth/token",
			ExplicitScopesRequired:    true,
			ExplicitWorkspaceRequired: false,
		},
		Support: Support{
			BulkWrite: false,
			Proxy:     false,
			Read:      false,
			Subscribe: false,
			Write:     false,
		},
	},

	// Sellsy configuration
	Sellsy: {
		AuthType: Oauth2,
		BaseURL:  "https://api.sellsy.com",
		OauthOpts: OauthOpts{
			AuthURL:                   "https://login.sellsy.com/oauth2/authorization",
			TokenURL:                  "https://login.sellsy.com/oauth2/access-tokens",
			ExplicitScopesRequired:    false,
			ExplicitWorkspaceRequired: false,
		},
		Support: Support{
			BulkWrite: false,
			Proxy:     false,
			Read:      false,
			Subscribe: false,
			Write:     false,
		},
	},

	// Attio configuration
	Attio: {
		AuthType: Oauth2,
		BaseURL:  "https://api.attio.com/api",
		OauthOpts: OauthOpts{
			AuthURL:                   "https://app.attio.com/authorize",
			TokenURL:                  "https://app.attio.com/oauth/token",
			ExplicitScopesRequired:    true,
			ExplicitWorkspaceRequired: false,
		},
		Support: Support{
			BulkWrite: false,
			Proxy:     false,
			Read:      false,
			Subscribe: false,
			Write:     false,
		},
	},

	// Close configuration
	Close: {
		AuthType: Oauth2,
		BaseURL:  "https://api.close.com/api",
		OauthOpts: OauthOpts{
			AuthURL:                   "https://app.close.com/oauth2/authorize",
			TokenURL:                  "https://api.close.com/oauth2/token",
			ExplicitScopesRequired:    false,
			ExplicitWorkspaceRequired: false,
		},
		Support: Support{
			BulkWrite: false,
			Proxy:     false,
			Read:      false,
			Subscribe: false,
			Write:     false,
		},
	},

	Keap: {
		AuthType: Oauth2,
		BaseURL:  "https://api.infusionsoft.com",

		OauthOpts: OauthOpts{
			AuthURL:                   "https://accounts.infusionsoft.com/app/oauth/authorize",
			TokenURL:                  "https://api.infusionsoft.com/token",
			ExplicitScopesRequired:    false,
			ExplicitWorkspaceRequired: false,
		},
		Support: Support{
			BulkWrite: false,
			Proxy:     false,
			Read:      false,
			Subscribe: false,
			Write:     false,
		},
	},

	// Asana configuration
	Asana: {
		AuthType: Oauth2,
		BaseURL:  "https://app.asana.com/api",
		OauthOpts: OauthOpts{
			AuthURL:                   "https://app.asana.com/-/oauth_authorize",
			TokenURL:                  "https://app.asana.com/-/oauth_token",
			ExplicitScopesRequired:    false,
			ExplicitWorkspaceRequired: false,
		},
		Support: Support{
			BulkWrite: false,
			Proxy:     false,
			Read:      false,
			Subscribe: false,
			Write:     false,
		},
	},

	// Dropbox configuration
	Dropbox: {
		AuthType: Oauth2,
		BaseURL:  "https://api.dropboxapi.com/2/",
		OauthOpts: OauthOpts{
			AuthURL:                   "https://www.dropbox.com/oauth2/authorize",
			TokenURL:                  "https://api.dropboxapi.com/oauth2/token",
			ExplicitScopesRequired:    false,
			ExplicitWorkspaceRequired: false,
		},
		Support: Support{
			BulkWrite: false,
			Proxy:     false,
			Read:      false,
			Subscribe: false,
			Write:     false,
		},
	},

	// Notion configuration
	Notion: {
		AuthType: Oauth2,
		BaseURL:  "https://api.notion.com",
		OauthOpts: OauthOpts{
			AuthURL:                   "https://api.notion.com/v1/oauth/authorize",
			TokenURL:                  "https://api.notion.com/v1/oauth/token",
			ExplicitScopesRequired:    false,
			ExplicitWorkspaceRequired: false,
			TokenMetadataFields: TokenMetadataFields{
				ConsumerRefField:  "owner.user.id",
				WorkspaceRefField: "workspace_id",
			},
		},
		Support: Support{
			BulkWrite: false,
			Proxy:     true,
			Read:      false,
			Subscribe: false,
			Write:     false,
		},
	},

<<<<<<< HEAD
	// DocuSign configuration
	DocuSign: {
		AuthType: Oauth2,
		BaseURL:  "https://{{.workspace}}.docusign.net",
		OauthOpts: OauthOpts{
			AuthURL:                   "https://account.docusign.com/oauth/auth",
			TokenURL:                  "https://account.docusign.com/oauth/token",
=======
	// Gong configuration
	Gong: {
		AuthType: Oauth2,
		BaseURL:  "https://{{.workspace}}.api.gong.io",
		OauthOpts: OauthOpts{
			AuthURL:                   "https://app.gong.io/oauth2/authorize",
			TokenURL:                  "https://app.gong.io/oauth2/generate-customer-token",
>>>>>>> 8a46cceb
			ExplicitScopesRequired:    true,
			ExplicitWorkspaceRequired: false,
		},
		Support: Support{
			BulkWrite: false,
			Proxy:     false,
			Read:      false,
			Subscribe: false,
			Write:     false,
		},
	},
<<<<<<< HEAD

	// DocuSign Developer configuration
	DocuSignDeveloper: {
		AuthType: Oauth2,
		BaseURL:  "https://demo.docusign.net",
		OauthOpts: OauthOpts{
			AuthURL:                   "https://account-d.docusign.com/oauth/auth",
			TokenURL:                  "https://account-d.docusign.com/oauth/token",
			ExplicitScopesRequired:    true,
			ExplicitWorkspaceRequired: false,
		},
		Support: Support{
			BulkWrite: false,
			Proxy:     false,
			Read:      false,
			Subscribe: false,
			Write:     false,
		},
	},

=======
>>>>>>> 8a46cceb
}<|MERGE_RESOLUTION|>--- conflicted
+++ resolved
@@ -17,12 +17,9 @@
 	Asana      Provider = "asana"
 	Dropbox    Provider = "dropbox"
 	Notion     Provider = "notion"
-<<<<<<< HEAD
+	Gong       Provider = "gong"
+    DocuSign          Provider = "docuSign"
 	DocuSignDeveloper Provider = "docuSignDeveloper"
-    DocuSign          Provider = "docuSign"
-=======
-	Gong       Provider = "gong"
->>>>>>> 8a46cceb
 )
 
 // ================================================================================
@@ -274,7 +271,25 @@
 		},
 	},
 
-<<<<<<< HEAD
+	// Gong configuration
+	Gong: {
+		AuthType: Oauth2,
+		BaseURL:  "https://{{.workspace}}.api.gong.io",
+		OauthOpts: OauthOpts{
+			AuthURL:                   "https://app.gong.io/oauth2/authorize",
+			TokenURL:                  "https://app.gong.io/oauth2/generate-customer-token",
+			ExplicitScopesRequired:    true,
+			ExplicitWorkspaceRequired: false,
+		},
+		Support: Support{
+			BulkWrite: false,
+			Proxy:     false,
+			Read:      false,
+			Subscribe: false,
+			Write:     false,
+		},
+	},
+
 	// DocuSign configuration
 	DocuSign: {
 		AuthType: Oauth2,
@@ -282,27 +297,17 @@
 		OauthOpts: OauthOpts{
 			AuthURL:                   "https://account.docusign.com/oauth/auth",
 			TokenURL:                  "https://account.docusign.com/oauth/token",
-=======
-	// Gong configuration
-	Gong: {
-		AuthType: Oauth2,
-		BaseURL:  "https://{{.workspace}}.api.gong.io",
-		OauthOpts: OauthOpts{
-			AuthURL:                   "https://app.gong.io/oauth2/authorize",
-			TokenURL:                  "https://app.gong.io/oauth2/generate-customer-token",
->>>>>>> 8a46cceb
-			ExplicitScopesRequired:    true,
-			ExplicitWorkspaceRequired: false,
-		},
-		Support: Support{
-			BulkWrite: false,
-			Proxy:     false,
-			Read:      false,
-			Subscribe: false,
-			Write:     false,
-		},
-	},
-<<<<<<< HEAD
+			ExplicitScopesRequired:    true,
+			ExplicitWorkspaceRequired: false,
+		},
+		Support: Support{
+			BulkWrite: false,
+			Proxy:     false,
+			Read:      false,
+			Subscribe: false,
+			Write:     false,
+		},
+	},
 
 	// DocuSign Developer configuration
 	DocuSignDeveloper: {
@@ -323,6 +328,4 @@
 		},
 	},
 
-=======
->>>>>>> 8a46cceb
 }