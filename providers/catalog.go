--- conflicted
+++ resolved
@@ -5,7 +5,6 @@
 // ================================================================================
 
 const (
-<<<<<<< HEAD
 	Salesforce                          Provider = "salesforce"
 	Hubspot                             Provider = "hubspot"
 	LinkedIn                            Provider = "linkedIn"
@@ -27,32 +26,9 @@
 	DocuSign                            Provider = "docuSign"
 	DocuSignDeveloper                   Provider = "docuSignDeveloper"
 	Calendly                            Provider = "calendly"
+	AWeber                              Provider = "aWeber"
+	GetResponse                         Provider = "getResponse"
 	MicrosoftDynamics365BusinessCentral Provider = "microsoftDynamics365BusinessCentral"
-=======
-	Salesforce        Provider = "salesforce"
-	Hubspot           Provider = "hubspot"
-	LinkedIn          Provider = "linkedIn"
-	Salesloft         Provider = "salesloft"
-	Outreach          Provider = "outreach"
-	Pipedrive         Provider = "pipedrive"
-	Copper            Provider = "copper"
-	ZohoCRM           Provider = "zohoCRM"
-	Sellsy            Provider = "sellsy"
-	Attio             Provider = "attio"
-	Close             Provider = "close"
-	Keap              Provider = "keap"
-	Asana             Provider = "asana"
-	Dropbox           Provider = "dropbox"
-	Notion            Provider = "notion"
-	Gong              Provider = "gong"
-	Zoom              Provider = "zoom"
-	Intercom          Provider = "intercom"
-	DocuSign          Provider = "docuSign"
-	DocuSignDeveloper Provider = "docuSignDeveloper"
-	Calendly          Provider = "calendly"
-	AWeber            Provider = "aWeber"
-	GetResponse       Provider = "getResponse"
->>>>>>> 6710ea7f
 )
 
 // ================================================================================
@@ -474,7 +450,44 @@
 			Write:     false,
 		},
 	},
-<<<<<<< HEAD
+
+	// GetResponse configuration
+	GetResponse: {
+		AuthType: Oauth2,
+		BaseURL:  "https://api.getresponse.com",
+		OauthOpts: OauthOpts{
+			AuthURL:                   "https://app.getresponse.com/oauth2_authorize.html",
+			TokenURL:                  "https://api.getresponse.com/v3/token",
+			ExplicitScopesRequired:    false,
+			ExplicitWorkspaceRequired: false,
+		},
+		Support: Support{
+			BulkWrite: false,
+			Proxy:     false,
+			Read:      false,
+			Subscribe: false,
+			Write:     false,
+		},
+	},
+
+	// AWeber configuration
+	AWeber: {
+		AuthType: Oauth2,
+		BaseURL:  "https://api.aweber.com",
+		OauthOpts: OauthOpts{
+			AuthURL:                   "https://auth.aweber.com/oauth2/authorize",
+			TokenURL:                  "https://auth.aweber.com/oauth2/token",
+			ExplicitScopesRequired:    true,
+			ExplicitWorkspaceRequired: false,
+		},
+		Support: Support{
+			BulkWrite: false,
+			Proxy:     false,
+			Read:      false,
+			Subscribe: false,
+			Write:     false,
+		},
+	},
 
 	// Microsoft Dynamics 365 Business Central configuration
 	MicrosoftDynamics365BusinessCentral: {
@@ -485,37 +498,9 @@
 			TokenURL:                  "https://login.microsoftonline.com/{{.workspace}}/oauth2/v2.0/token",
 			ExplicitScopesRequired:    true,
 			ExplicitWorkspaceRequired: true,
-=======
-  
-  // GetResponse configuration
-	GetResponse: {
-		AuthType: Oauth2,
-		BaseURL:  "https://api.getresponse.com",
-		OauthOpts: OauthOpts{
-			AuthURL:                   "https://app.getresponse.com/oauth2_authorize.html",
-			TokenURL:                  "https://api.getresponse.com/v3/token",
-			ExplicitScopesRequired:    false,
-			ExplicitWorkspaceRequired: false,
-		},
-		Support: Support{
-			BulkWrite: false,
-			Proxy:     false,
-			Read:      false,
-			Subscribe: false,
-			Write:     false,
-		},
-	},
-  
-  // AWeber configuration
-	AWeber: {
-		AuthType: Oauth2,
-		BaseURL:  "https://api.aweber.com",
-		OauthOpts: OauthOpts{
-			AuthURL:                   "https://auth.aweber.com/oauth2/authorize",
-			TokenURL:                  "https://auth.aweber.com/oauth2/token",
-			ExplicitScopesRequired:    true,
-			ExplicitWorkspaceRequired: false,
->>>>>>> 6710ea7f
+			TokenMetadataFields: TokenMetadataFields{
+				ScopesField: "scope",
+			},
 		},
 		Support: Support{
 			BulkWrite: false,
