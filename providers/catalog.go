--- conflicted
+++ resolved
@@ -69,12 +69,8 @@
 	Aircall                             Provider = "aircall"
 	Drift                               Provider = "drift"
 	Microsoft                           Provider = "microsoft"
-<<<<<<< HEAD
-	GoogleMail                          Provider = "googleMail"
 	Formstack                           Provider = "formstack"
-=======
 	Aha                                 Provider = "aha"
->>>>>>> 3e692166
 )
 
 // ================================================================================
@@ -1719,7 +1715,6 @@
 		},
 	},
 
-<<<<<<< HEAD
 	// Formstack configuration
 	Formstack: {
 		AuthType: Oauth2,
@@ -1733,7 +1728,21 @@
 			TokenMetadataFields: TokenMetadataFields{
 				ConsumerRefField: "user_id",
 			},
-=======
+    },
+		Support: Support{
+			BulkWrite: BulkWriteSupport{
+				Insert: false,
+				Update: false,
+				Upsert: false,
+				Delete: false,
+			},
+			Proxy:     false,
+			Read:      false,
+			Subscribe: false,
+			Write:     false,
+		},
+	},
+
 	// Pinterest configuration
 	Pinterest: {
 		AuthType: Oauth2,
@@ -1771,7 +1780,6 @@
 			TokenURL:                  "https://{{.workspace}}.aha.io/oauth/token",
 			ExplicitScopesRequired:    false,
 			ExplicitWorkspaceRequired: true,
->>>>>>> 3e692166
 		},
 		Support: Support{
 			BulkWrite: BulkWriteSupport{
