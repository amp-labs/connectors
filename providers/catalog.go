package providers

// ================================================================================
// Provider list
// ================================================================================

const (
	Airtable                            Provider = "airtable"
	AWeber                              Provider = "aWeber"
	Asana                               Provider = "asana"
	Atlassian                           Provider = "atlassian"
	Attio                               Provider = "attio"
	Box                                 Provider = "box"
	Calendly                            Provider = "calendly"
	Capsule                             Provider = "capsule"
	ClickUp                             Provider = "clickup"
	Close                               Provider = "close"
	ConstantContact                     Provider = "constantContact"
	Copper                              Provider = "copper"
	Discord                             Provider = "discord"
	Docusign                            Provider = "docusign"
	DocusignDeveloper                   Provider = "docusignDeveloper"
	Dropbox                             Provider = "dropbox"
	DropboxSign                         Provider = "dropboxSign"
	Figma                               Provider = "figma"
	Gainsight                           Provider = "gainsight"
	GetResponse                         Provider = "getResponse"
	Gmail                               Provider = "gmail"
	Gong                                Provider = "gong"
	IroncladDemo                        Provider = "ironcladDemo"
	IroncladEU                          Provider = "ironcladEU"
	Ironclad                            Provider = "ironclad"
	Google                              Provider = "google"
	GoogleContacts                      Provider = "googleContacts"
	HelpScoutMailbox                    Provider = "helpScoutMailbox"
	Hubspot                             Provider = "hubspot"
	Intercom                            Provider = "intercom"
	Keap                                Provider = "keap"
	Klaviyo                             Provider = "klaviyo"
	LinkedIn                            Provider = "linkedIn"
	MicrosoftDynamics365BusinessCentral Provider = "microsoftDynamics365BusinessCentral"
	MicrosoftDynamics365CRM             Provider = "microsoftDynamics365CRM"
	Miro                                Provider = "miro"
	Mock                                Provider = "mock"
	Monday                              Provider = "monday"
	Mural                               Provider = "mural"
	Notion                              Provider = "notion"
	Outreach                            Provider = "outreach"
	Pipedrive                           Provider = "pipedrive"
	RingCentral                         Provider = "ringCentral"
	Salesforce                          Provider = "salesforce"
	Salesloft                           Provider = "salesloft"
	Sellsy                              Provider = "sellsy"
	Slack                               Provider = "slack"
	Smartsheet                          Provider = "smartsheet"
	StackExchange                       Provider = "stackExchange"
	Timely                              Provider = "timely"
	Typeform                            Provider = "typeform"
	Webflow                             Provider = "webflow"
	WordPress                           Provider = "wordPress"
	Wrike                               Provider = "wrike"
	ZendeskChat                         Provider = "zendeskChat"
	ZendeskSupport                      Provider = "zendeskSupport"
	ZohoCRM                             Provider = "zohoCRM"
	Zoom                                Provider = "zoom"
	Zuora                               Provider = "zuora"
<<<<<<< HEAD
	DropboxSign                         Provider = "dropboxSign"
	ClickUp                             Provider = "clickup"
	Discord                             Provider = "discord"
	Drift                               Provider = "drift"
=======
>>>>>>> b38dbc50
)

// ================================================================================
// Contains critical provider configuration (using types from types.gen.go)
// ================================================================================

var catalog = CatalogType{ // nolint:gochecknoglobals
	// Salesforce configuration
	Salesforce: {
		AuthType: Oauth2,
		BaseURL:  "https://{{.workspace}}.my.salesforce.com",
		OauthOpts: OauthOpts{
			GrantType:                 AuthorizationCode,
			AuthURL:                   "https://{{.workspace}}.my.salesforce.com/services/oauth2/authorize",
			TokenURL:                  "https://{{.workspace}}.my.salesforce.com/services/oauth2/token",
			ExplicitScopesRequired:    false,
			ExplicitWorkspaceRequired: true,
			TokenMetadataFields: TokenMetadataFields{
				ConsumerRefField:  "id",
				WorkspaceRefField: "instance_url",
				ScopesField:       "scope",
			},
		},
		Support: Support{
			BulkWrite: BulkWriteSupport{
				Insert: false,
				Update: false,
				Upsert: true,
				Delete: true,
			},
			Proxy:     true,
			Read:      true,
			Subscribe: false,
			Write:     true,
		},
		ProviderOpts: ProviderOpts{
			"restApiUrl": "https://{{.workspace}}.my.salesforce.com/services/data/v59.0",
			"domain":     "{{.workspace}}.my.salesforce.com",
		},
	},

	// Hubspot configuration
	Hubspot: {
		AuthType: Oauth2,
		BaseURL:  "https://api.hubapi.com",
		OauthOpts: OauthOpts{
			GrantType:                 AuthorizationCode,
			AuthURL:                   "https://app.hubspot.com/oauth/authorize",
			TokenURL:                  "https://api.hubapi.com/oauth/v1/token",
			ExplicitScopesRequired:    true,
			ExplicitWorkspaceRequired: false,
		},
		Support: Support{
			BulkWrite: BulkWriteSupport{
				Insert: false,
				Update: false,
				Upsert: false,
				Delete: false,
			},
			Proxy:     true,
			Read:      true,
			Subscribe: false,
			Write:     true,
		},
	},

	// LinkedIn configuration
	LinkedIn: {
		AuthType: Oauth2,
		BaseURL:  "https://api.linkedin.com",
		OauthOpts: OauthOpts{
			GrantType:                 AuthorizationCode,
			AuthURL:                   "https://www.linkedin.com/oauth/v2/authorization",
			TokenURL:                  "https://www.linkedin.com/oauth/v2/accessToken",
			ExplicitScopesRequired:    true,
			ExplicitWorkspaceRequired: false,
			TokenMetadataFields: TokenMetadataFields{
				ScopesField: "scope",
			},
		},
		Support: Support{
			BulkWrite: BulkWriteSupport{
				Insert: false,
				Update: false,
				Upsert: false,
				Delete: false,
			},
			Proxy:     false,
			Read:      false,
			Subscribe: false,
			Write:     false,
		},
	},

	// Salesloft configuration
	Salesloft: {
		AuthType: Oauth2,
		BaseURL:  "https://api.salesloft.com",
		OauthOpts: OauthOpts{
			AuthURL:                   "https://accounts.salesloft.com/oauth/authorize",
			TokenURL:                  "https://accounts.salesloft.com/oauth/token",
			ExplicitScopesRequired:    false,
			ExplicitWorkspaceRequired: false,
			TokenMetadataFields: TokenMetadataFields{
				ScopesField: "scope",
			},
		},
		Support: Support{
			BulkWrite: BulkWriteSupport{
				Insert: false,
				Update: false,
				Upsert: false,
				Delete: false,
			},
			Proxy:     false,
			Read:      false,
			Subscribe: false,
			Write:     false,
		},
	},

	// Outreach configuration
	Outreach: {
		AuthType: Oauth2,
		BaseURL:  "https://api.outreach.io",
		OauthOpts: OauthOpts{
			AuthURL:                   "https://api.outreach.io/oauth/authorize",
			TokenURL:                  "https://api.outreach.io/oauth/token",
			ExplicitScopesRequired:    true,
			ExplicitWorkspaceRequired: false,
			TokenMetadataFields: TokenMetadataFields{
				ScopesField: "scope",
			},
		},
		Support: Support{
			BulkWrite: BulkWriteSupport{
				Insert: false,
				Update: false,
				Upsert: false,
				Delete: false,
			},
			Proxy:     true,
			Read:      false,
			Subscribe: false,
			Write:     false,
		},
		ProviderOpts: ProviderOpts{
			"restAPIURL": "https://api.outreach.io/api/v2",
		},
	},

	// RingCentral configuration

	RingCentral: {
		AuthType: Oauth2,
		BaseURL:  "https://platform.ringcentral.com",
		OauthOpts: OauthOpts{
			GrantType:                 PKCE,
			AuthURL:                   "https://platform.ringcentral.com/restapi/oauth/authorize",
			TokenURL:                  "https://platform.ringcentral.com/restapi/oauth/token",
			ExplicitScopesRequired:    false,
			ExplicitWorkspaceRequired: false,
			TokenMetadataFields: TokenMetadataFields{
				ScopesField:      "scope",
				ConsumerRefField: "owner_id",
			},
		},
		Support: Support{
			BulkWrite: BulkWriteSupport{
				Insert: false,
				Update: false,
				Upsert: false,
				Delete: false,
			},
			Proxy:     false,
			Read:      false,
			Subscribe: false,
			Write:     false,
		},
	},

	// Pipedrive configuration
	Pipedrive: {
		AuthType: Oauth2,
		BaseURL:  "https://api.pipedrive.com",
		OauthOpts: OauthOpts{
			AuthURL:                   "https://oauth.pipedrive.com/oauth/authorize",
			TokenURL:                  "https://oauth.pipedrive.com/oauth/token",
			ExplicitScopesRequired:    true,
			ExplicitWorkspaceRequired: false,
		},
		Support: Support{
			BulkWrite: BulkWriteSupport{
				Insert: false,
				Update: false,
				Upsert: false,
				Delete: false,
			},
			Proxy:     false,
			Read:      false,
			Subscribe: false,
			Write:     false,
		},
	},

	// Capsule configuration
	Capsule: {
		AuthType: Oauth2,
		BaseURL:  "https://api.capsulecrm.com/api",
		OauthOpts: OauthOpts{
			AuthURL:                   "https://api.capsulecrm.com/oauth/authorise",
			TokenURL:                  "https://api.capsulecrm.com/oauth/token",
			ExplicitScopesRequired:    true,
			ExplicitWorkspaceRequired: false,
		},
		Support: Support{
			BulkWrite: BulkWriteSupport{
				Insert: false,
				Update: false,
				Upsert: false,
				Delete: false,
			},
			Proxy:     false,
			Read:      false,
			Subscribe: false,
			Write:     false,
		},
	},

	// Wrikle configuration
	Wrike: {
		AuthType: Oauth2,
		BaseURL:  "https://www.wrike.com/api",
		OauthOpts: OauthOpts{
			AuthURL:                   "https://www.wrike.com/oauth2/authorize",
			TokenURL:                  "https://www.wrike.com/oauth2/token",
			ExplicitScopesRequired:    true,
			ExplicitWorkspaceRequired: false,
			TokenMetadataFields: TokenMetadataFields{
				ScopesField: "scope",
			},
		},
		Support: Support{
			BulkWrite: BulkWriteSupport{
				Insert: false,
				Update: false,
				Upsert: false,
				Delete: false,
			},
			Proxy:     false,
			Read:      false,
			Subscribe: false,
			Write:     false,
		},
	},

	// Copper configuration
	Copper: {
		AuthType: Oauth2,
		BaseURL:  "https://api.copper.com/developer_api",
		OauthOpts: OauthOpts{
			AuthURL:                   "https://app.copper.com/oauth/authorize",
			TokenURL:                  "https://app.copper.com/oauth/token",
			ExplicitScopesRequired:    true,
			ExplicitWorkspaceRequired: false,
		},
		Support: Support{
			BulkWrite: BulkWriteSupport{
				Insert: false,
				Update: false,
				Upsert: false,
				Delete: false,
			},
			Proxy:     false,
			Read:      false,
			Subscribe: false,
			Write:     false,
		},
	},

	// ZohoCRM configuration
	ZohoCRM: {
		AuthType: Oauth2,
		BaseURL:  "https://www.zohoapis.com",
		OauthOpts: OauthOpts{
			AuthURL:                   "https://accounts.zoho.com/oauth/v2/auth",
			TokenURL:                  "https://accounts.zoho.com/oauth/v2/token",
			ExplicitScopesRequired:    true,
			ExplicitWorkspaceRequired: false,
		},
		Support: Support{
			BulkWrite: BulkWriteSupport{
				Insert: false,
				Update: false,
				Upsert: false,
				Delete: false,
			},
			Proxy:     false,
			Read:      false,
			Subscribe: false,
			Write:     false,
		},
	},

	// Mural configuration
	Mural: {
		AuthType: Oauth2,
		BaseURL:  "https://api.mural.co/api",
		OauthOpts: OauthOpts{
			AuthURL:                   "https://api.mural.co/oauth/authorize",
			TokenURL:                  "https://api.mural.co/oauth/token",
			ExplicitScopesRequired:    true,
			ExplicitWorkspaceRequired: false,
			TokenMetadataFields: TokenMetadataFields{
				ScopesField: "scope",
			},
		},
		Support: Support{
			BulkWrite: BulkWriteSupport{
				Insert: false,
				Update: false,
				Upsert: false,
				Delete: false,
			},
			Proxy:     false,
			Read:      false,
			Subscribe: false,
			Write:     false,
		},
	},

	// Klaviyo configuration
	Klaviyo: {
		AuthType: Oauth2,
		BaseURL:  "https://a.klaviyo.com",
		OauthOpts: OauthOpts{
			GrantType:                 PKCE,
			AuthURL:                   "https://www.klaviyo.com/oauth/authorize",
			TokenURL:                  "https://a.klaviyo.com/oauth/token",
			ExplicitScopesRequired:    true,
			ExplicitWorkspaceRequired: false,
			TokenMetadataFields: TokenMetadataFields{
				ScopesField: "scope",
			},
		},
		Support: Support{
			BulkWrite: BulkWriteSupport{
				Insert: false,
				Update: false,
				Upsert: false,
				Delete: false,
			},
			Proxy:     false,
			Read:      false,
			Subscribe: false,
			Write:     false,
		},
	},

	// Sellsy configuration
	Sellsy: {
		AuthType: Oauth2,
		BaseURL:  "https://api.sellsy.com",
		OauthOpts: OauthOpts{
			GrantType:                 PKCE,
			AuthURL:                   "https://login.sellsy.com/oauth2/authorization",
			TokenURL:                  "https://login.sellsy.com/oauth2/access-tokens",
			ExplicitScopesRequired:    false,
			ExplicitWorkspaceRequired: false,
		},
		Support: Support{
			BulkWrite: BulkWriteSupport{
				Insert: false,
				Update: false,
				Upsert: false,
				Delete: false,
			},
			Proxy:     false,
			Read:      false,
			Subscribe: false,
			Write:     false,
		},
	},

	// Attio configuration
	Attio: {
		AuthType: Oauth2,
		BaseURL:  "https://api.attio.com/api",
		OauthOpts: OauthOpts{
			AuthURL:                   "https://app.attio.com/authorize",
			TokenURL:                  "https://app.attio.com/oauth/token",
			ExplicitScopesRequired:    true,
			ExplicitWorkspaceRequired: false,
		},
		Support: Support{
			BulkWrite: BulkWriteSupport{
				Insert: false,
				Update: false,
				Upsert: false,
				Delete: false,
			},
			Proxy:     false,
			Read:      false,
			Subscribe: false,
			Write:     false,
		},
	},

	// Close configuration
	Close: {
		AuthType: Oauth2,
		BaseURL:  "https://api.close.com/api",
		OauthOpts: OauthOpts{
			AuthURL:                   "https://app.close.com/oauth2/authorize",
			TokenURL:                  "https://api.close.com/oauth2/token",
			ExplicitScopesRequired:    false,
			ExplicitWorkspaceRequired: false,
		},
		Support: Support{
			BulkWrite: BulkWriteSupport{
				Insert: false,
				Update: false,
				Upsert: false,
				Delete: false,
			},
			Proxy:     false,
			Read:      false,
			Subscribe: false,
			Write:     false,
		},
	},

	Keap: {
		AuthType: Oauth2,
		BaseURL:  "https://api.infusionsoft.com",

		OauthOpts: OauthOpts{
			AuthURL:                   "https://accounts.infusionsoft.com/app/oauth/authorize",
			TokenURL:                  "https://api.infusionsoft.com/token",
			ExplicitScopesRequired:    false,
			ExplicitWorkspaceRequired: false,
		},
		Support: Support{
			BulkWrite: BulkWriteSupport{
				Insert: false,
				Update: false,
				Upsert: false,
				Delete: false,
			},
			Proxy:     false,
			Read:      false,
			Subscribe: false,
			Write:     false,
		},
	},

	// Asana configuration
	Asana: {
		AuthType: Oauth2,
		BaseURL:  "https://app.asana.com/api",
		OauthOpts: OauthOpts{
			AuthURL:                   "https://app.asana.com/-/oauth_authorize",
			TokenURL:                  "https://app.asana.com/-/oauth_token",
			ExplicitScopesRequired:    false,
			ExplicitWorkspaceRequired: false,
			TokenMetadataFields: TokenMetadataFields{
				ConsumerRefField: "data.id",
			},
		},
		Support: Support{
			BulkWrite: BulkWriteSupport{
				Insert: false,
				Update: false,
				Upsert: false,
				Delete: false,
			},
			Proxy:     false,
			Read:      false,
			Subscribe: false,
			Write:     false,
		},
	},

	// Dropbox configuration
	Dropbox: {
		AuthType: Oauth2,
		BaseURL:  "https://api.dropboxapi.com",
		OauthOpts: OauthOpts{
			GrantType:                 AuthorizationCode,
			AuthURL:                   "https://www.dropbox.com/oauth2/authorize",
			TokenURL:                  "https://api.dropboxapi.com/oauth2/token",
			ExplicitScopesRequired:    false,
			ExplicitWorkspaceRequired: false,
			TokenMetadataFields: TokenMetadataFields{
				ScopesField:      "scope",
				ConsumerRefField: "account_id",
			},
		},
		Support: Support{
			BulkWrite: BulkWriteSupport{
				Insert: false,
				Update: false,
				Upsert: false,
				Delete: false,
			},
			Proxy:     true,
			Read:      false,
			Subscribe: false,
			Write:     false,
		},
	},

	// Notion configuration
	Notion: {
		AuthType: Oauth2,
		BaseURL:  "https://api.notion.com",
		OauthOpts: OauthOpts{
			AuthURL:                   "https://api.notion.com/v1/oauth/authorize",
			TokenURL:                  "https://api.notion.com/v1/oauth/token",
			ExplicitScopesRequired:    false,
			ExplicitWorkspaceRequired: false,
			TokenMetadataFields: TokenMetadataFields{
				ConsumerRefField:  "owner.user.id",
				WorkspaceRefField: "workspace_id",
			},
		},
		Support: Support{
			BulkWrite: BulkWriteSupport{
				Insert: false,
				Update: false,
				Upsert: false,
				Delete: false,
			},
			Proxy:     true,
			Read:      false,
			Subscribe: false,
			Write:     false,
		},
	},

	// Gong configuration
	Gong: {
		AuthType: Oauth2,
		BaseURL:  "https://api.gong.io",
		OauthOpts: OauthOpts{
			AuthURL:                   "https://app.gong.io/oauth2/authorize",
			TokenURL:                  "https://app.gong.io/oauth2/generate-customer-token",
			ExplicitScopesRequired:    true,
			ExplicitWorkspaceRequired: false,
			TokenMetadataFields: TokenMetadataFields{
				ScopesField: "scope",
			},
		},
		Support: Support{
			BulkWrite: BulkWriteSupport{
				Insert: false,
				Update: false,
				Upsert: false,
				Delete: false,
			},
			Proxy:     false,
			Read:      false,
			Subscribe: false,
			Write:     false,
		},
	},

	// Zoom configuration
	Zoom: {
		AuthType: Oauth2,
		BaseURL:  "https://api.zoom.us",
		OauthOpts: OauthOpts{
			AuthURL:                   "https://zoom.us/oauth/authorize",
			TokenURL:                  "https://zoom.us/oauth/token",
			ExplicitScopesRequired:    false,
			ExplicitWorkspaceRequired: false,
		},
		Support: Support{
			BulkWrite: BulkWriteSupport{
				Insert: false,
				Update: false,
				Upsert: false,
				Delete: false,
			},
			Proxy:     false,
			Read:      false,
			Subscribe: false,
			Write:     false,
		},
	},

	// Intercom configuration
	Intercom: {
		AuthType: Oauth2,
		BaseURL:  "https://api.intercom.io",
		OauthOpts: OauthOpts{
			AuthURL:                   "https://app.intercom.com/oauth",
			TokenURL:                  "https://api.intercom.io/auth/eagle/token",
			ExplicitScopesRequired:    false,
			ExplicitWorkspaceRequired: false,
		},
		Support: Support{
			BulkWrite: BulkWriteSupport{
				Insert: false,
				Update: false,
				Upsert: false,
				Delete: false,
			},
			Proxy:     false,
			Read:      false,
			Subscribe: false,
			Write:     false,
		},
	},

	// Docusign configuration
	Docusign: {
		AuthType: Oauth2,
		BaseURL:  "https://{{.server}}.docusign.net",
		OauthOpts: OauthOpts{
			AuthURL:                   "https://account.docusign.com/oauth/auth",
			TokenURL:                  "https://account.docusign.com/oauth/token",
			ExplicitScopesRequired:    true,
			ExplicitWorkspaceRequired: false,
		},
		Support: Support{
			BulkWrite: BulkWriteSupport{
				Insert: false,
				Update: false,
				Upsert: false,
				Delete: false,
			},
			Proxy:     false,
			Read:      false,
			Subscribe: false,
			Write:     false,
		},
	},

	// Docusign Developer configuration
	DocusignDeveloper: {
		AuthType: Oauth2,
		BaseURL:  "https://demo.docusign.net",
		OauthOpts: OauthOpts{
			GrantType:                 AuthorizationCode,
			AuthURL:                   "https://account-d.docusign.com/oauth/auth",
			TokenURL:                  "https://account-d.docusign.com/oauth/token",
			ExplicitScopesRequired:    true,
			ExplicitWorkspaceRequired: false,
			TokenMetadataFields: TokenMetadataFields{
				ScopesField: "scope",
			},
		},
		Support: Support{
			BulkWrite: BulkWriteSupport{
				Insert: false,
				Update: false,
				Upsert: false,
				Delete: false,
			},
			Proxy:     true,
			Read:      false,
			Subscribe: false,
			Write:     false,
		},
	},

	// Calendly configuration
	Calendly: {
		AuthType: Oauth2,
		BaseURL:  "https://api.calendly.com",
		OauthOpts: OauthOpts{
			GrantType:                 AuthorizationCode,
			AuthURL:                   "https://auth.calendly.com/oauth/authorize",
			TokenURL:                  "https://auth.calendly.com/oauth/token",
			ExplicitScopesRequired:    false,
			ExplicitWorkspaceRequired: false,
		},
		Support: Support{
			BulkWrite: BulkWriteSupport{
				Insert: false,
				Update: false,
				Upsert: false,
				Delete: false,
			},
			Proxy:     true,
			Read:      false,
			Subscribe: false,
			Write:     false,
		},
	},

	// GetResponse configuration
	GetResponse: {
		AuthType: Oauth2,
		BaseURL:  "https://api.getresponse.com",
		OauthOpts: OauthOpts{
			AuthURL:                   "https://app.getresponse.com/oauth2_authorize.html",
			TokenURL:                  "https://api.getresponse.com/v3/token",
			ExplicitScopesRequired:    false,
			ExplicitWorkspaceRequired: false,
		},
		Support: Support{
			BulkWrite: BulkWriteSupport{
				Insert: false,
				Update: false,
				Upsert: false,
				Delete: false,
			},
			Proxy:     false,
			Read:      false,
			Subscribe: false,
			Write:     false,
		},
	},

	// AWeber configuration
	AWeber: {
		AuthType: Oauth2,
		BaseURL:  "https://api.aweber.com",
		OauthOpts: OauthOpts{
			AuthURL:                   "https://auth.aweber.com/oauth2/authorize",
			TokenURL:                  "https://auth.aweber.com/oauth2/token",
			ExplicitScopesRequired:    true,
			ExplicitWorkspaceRequired: false,
		},
		Support: Support{
			BulkWrite: BulkWriteSupport{
				Insert: false,
				Update: false,
				Upsert: false,
				Delete: false,
			},
			Proxy:     false,
			Read:      false,
			Subscribe: false,
			Write:     false,
		},
	},

	MicrosoftDynamics365CRM: {
		AuthType: Oauth2,
		BaseURL:  "https://{{.workspace}}.api.crm.dynamics.com",
		OauthOpts: OauthOpts{
			GrantType:                 AuthorizationCode,
			AuthURL:                   "https://login.microsoftonline.com/common/oauth2/v2.0/authorize",
			TokenURL:                  "https://login.microsoftonline.com/common/oauth2/v2.0/token",
			ExplicitScopesRequired:    true,
			ExplicitWorkspaceRequired: false,
		},
		Support: Support{
			BulkWrite: BulkWriteSupport{
				Insert: false,
				Update: false,
				Upsert: false,
				Delete: false,
			},
			Proxy:     false,
			Read:      false,
			Subscribe: false,
			Write:     false,
		},
	},

	// ConstantContact configuration
	ConstantContact: {
		AuthType: Oauth2,
		BaseURL:  "https://api.cc.email",
		OauthOpts: OauthOpts{
			AuthURL:                   "https://authz.constantcontact.com/oauth2/default/v1/authorize",
			TokenURL:                  "https://authz.constantcontact.com/oauth2/default/v1/token",
			ExplicitScopesRequired:    true,
			ExplicitWorkspaceRequired: false,
		},
		Support: Support{
			BulkWrite: BulkWriteSupport{
				Insert: false,
				Update: false,
				Upsert: false,
				Delete: false,
			},
			Proxy:     false,
			Read:      false,
			Subscribe: false,
			Write:     false,
		},
	},

	// Microsoft Dynamics 365 Business Central configuration
	MicrosoftDynamics365BusinessCentral: {
		AuthType: Oauth2,
		BaseURL:  "https://api.businesscentral.dynamics.com",
		OauthOpts: OauthOpts{
			AuthURL:                   "https://login.microsoftonline.com/{{.workspace}}/oauth2/v2.0/authorize",
			TokenURL:                  "https://login.microsoftonline.com/{{.workspace}}/oauth2/v2.0/token",
			ExplicitScopesRequired:    true,
			ExplicitWorkspaceRequired: true,
			TokenMetadataFields: TokenMetadataFields{
				ScopesField: "scope",
			},
		},
		Support: Support{
			BulkWrite: BulkWriteSupport{
				Insert: false,
				Update: false,
				Upsert: false,
				Delete: false,
			},
			Proxy:     false,
			Read:      false,
			Subscribe: false,
			Write:     false,
		},
	},

	// Gainsight configuration
	Gainsight: {
		AuthType: Oauth2,
		BaseURL:  "https://{{.workspace}}.gainsightcloud.com",
		OauthOpts: OauthOpts{
			AuthURL:                   "https://{{.workspace}}.gainsightcloud.com/v1/authorize",
			TokenURL:                  "https://{{.workspace}}.gainsightcloud.com/v1/users/oauth/token",
			ExplicitScopesRequired:    false,
			ExplicitWorkspaceRequired: true,
		},
		Support: Support{
			BulkWrite: BulkWriteSupport{
				Insert: false,
				Update: false,
				Upsert: false,
				Delete: false,
			},
			Proxy:     false,
			Read:      false,
			Subscribe: false,
			Write:     false,
		},
	},

	// Box configuration
	Box: {
		AuthType: Oauth2,
		BaseURL:  "https://api.box.com",
		OauthOpts: OauthOpts{
			GrantType:                 AuthorizationCode,
			AuthURL:                   "https://account.box.com/api/oauth2/authorize",
			TokenURL:                  "https://api.box.com/oauth2/token",
			ExplicitScopesRequired:    false,
			ExplicitWorkspaceRequired: false,
		},
		Support: Support{
			BulkWrite: BulkWriteSupport{
				Insert: false,
				Update: false,
				Upsert: false,
				Delete: false,
			},
			Proxy:     false,
			Read:      false,
			Subscribe: false,
			Write:     false,
		},
	},

	// Zendesk Support configuration
	ZendeskSupport: {
		AuthType: Oauth2,
		BaseURL:  "https://{{.workspace}}.zendesk.com",
		OauthOpts: OauthOpts{
			GrantType:                 AuthorizationCode,
			AuthURL:                   "https://{{.workspace}}.zendesk.com/oauth/authorizations/new",
			TokenURL:                  "https://{{.workspace}}.zendesk.com/oauth/tokens",
			ExplicitScopesRequired:    true,
			ExplicitWorkspaceRequired: true,
		},
		Support: Support{
			BulkWrite: BulkWriteSupport{
				Insert: false,
				Update: false,
				Upsert: false,
				Delete: false,
			},
			Proxy:     true,
			Read:      false,
			Subscribe: false,
			Write:     false,
		},
	},

	ZendeskChat: {
		AuthType: Oauth2,
		BaseURL:  "https://www.zopim.com",
		OauthOpts: OauthOpts{
			GrantType:                 AuthorizationCode,
			AuthURL:                   "https://www.zopim.com/oauth2/authorizations/new?subdomain={{.workspace}}",
			TokenURL:                  "https://www.zopim.com/oauth2/token",
			ExplicitScopesRequired:    true,
			ExplicitWorkspaceRequired: true,
		},
		Support: Support{
			BulkWrite: BulkWriteSupport{
				Insert: false,
				Update: false,
				Upsert: false,
				Delete: false,
			},
			Proxy:     false,
			Read:      false,
			Subscribe: false,
			Write:     false,
		},
	},

	// WordPress Support configuration
	WordPress: {
		AuthType: Oauth2,
		BaseURL:  "https://public-api.wordpress.com",
		OauthOpts: OauthOpts{
			AuthURL:                   "https://public-api.wordpress.com/oauth2/authorize",
			TokenURL:                  "https://public-api.wordpress.com/oauth2/token",
			ExplicitScopesRequired:    false,
			ExplicitWorkspaceRequired: false,
		},
		Support: Support{
			BulkWrite: BulkWriteSupport{
				Insert: false,
				Update: false,
				Upsert: false,
				Delete: false,
			},
			Proxy:     false,
			Read:      false,
			Subscribe: false,
			Write:     false,
		},
	},

	// Airtable Support Configuration
	Airtable: {
		AuthType: Oauth2,
		BaseURL:  "https://api.airtable.com",
		OauthOpts: OauthOpts{
			GrantType:                 PKCE,
			AuthURL:                   "https://airtable.com/oauth2/v1/authorize",
			TokenURL:                  "https://airtable.com/oauth2/v1/token",
			ExplicitScopesRequired:    true,
			ExplicitWorkspaceRequired: false,
			TokenMetadataFields: TokenMetadataFields{
				ScopesField: "scope",
			},
		},
		Support: Support{
			BulkWrite: BulkWriteSupport{
				Insert: false,
				Update: false,
				Upsert: false,
				Delete: false,
			},
			Proxy:     false,
			Read:      false,
			Subscribe: false,
			Write:     false,
		},
	},

	// Ironclad Support Configuration
	Ironclad: {
		AuthType: Oauth2,
		BaseURL:  "https://ironcladapp.com",
		OauthOpts: OauthOpts{
			AuthURL:                   "https://ironcladapp.com/oauth/authorize",
			TokenURL:                  "https://ironcladapp.com/oauth/token",
			ExplicitScopesRequired:    true,
			ExplicitWorkspaceRequired: false,
			GrantType:                 AuthorizationCode,
			TokenMetadataFields: TokenMetadataFields{
				ScopesField: "scope",
			},
		},
		Support: Support{
			BulkWrite: BulkWriteSupport{
				Insert: false,
				Update: false,
				Upsert: false,
				Delete: false,
			},
			Proxy:     false,
			Read:      false,
			Subscribe: false,
			Write:     false,
		},
	},

	// Slack configuration
	Slack: {
		AuthType: Oauth2,
		BaseURL:  "https://slack.com/api",
		OauthOpts: OauthOpts{
			GrantType:                 AuthorizationCode,
			AuthURL:                   "https://slack.com/oauth/v2/authorize",
			TokenURL:                  "https://slack.com/api/oauth.v2.access",
			ExplicitScopesRequired:    true,
			ExplicitWorkspaceRequired: false,
			TokenMetadataFields: TokenMetadataFields{
				ScopesField:       "scope",
				WorkspaceRefField: "workspace_name",
			},
		},
		Support: Support{
			BulkWrite: BulkWriteSupport{
				Insert: false,
				Update: false,
				Upsert: false,
				Delete: false,
			},
			Proxy:     true,
			Read:      false,
			Subscribe: false,
			Write:     false,
		},
	},
	// HelpScoutMailbox Support Configuration
	HelpScoutMailbox: {
		AuthType: Oauth2,
		BaseURL:  "https://api.helpscout.net",
		OauthOpts: OauthOpts{
			GrantType:                 AuthorizationCode,
			AuthURL:                   "https://secure.helpscout.net/authentication/authorizeClientApplication",
			TokenURL:                  "https://api.helpscout.net/v2/oauth2/token",
			ExplicitScopesRequired:    false,
			ExplicitWorkspaceRequired: false,
		},
		Support: Support{
			BulkWrite: BulkWriteSupport{
				Insert: false,
				Update: false,
				Upsert: false,
				Delete: false,
			},
			Proxy:     false,
			Read:      false,
			Subscribe: false,
			Write:     false,
		},
	},

	// Timely Configuration
	Timely: {
		AuthType: Oauth2,
		BaseURL:  "https://api.timelyapp.com",
		OauthOpts: OauthOpts{
			GrantType:                 AuthorizationCode,
			AuthURL:                   "https://api.timelyapp.com/1.1/oauth/authorize",
			TokenURL:                  "https://api.timelyapp.com/1.1/oauth/token",
			ExplicitScopesRequired:    false,
			ExplicitWorkspaceRequired: false,
			TokenMetadataFields: TokenMetadataFields{
				ScopesField: "scope",
			},
		},
		Support: Support{
			BulkWrite: BulkWriteSupport{
				Insert: false,
				Update: false,
				Upsert: false,
				Delete: false,
			},
			Proxy:     false,
			Read:      false,
			Subscribe: false,
			Write:     false,
		},
	},

	// Atlassian configuration
	Atlassian: {
		AuthType: Oauth2,
		BaseURL:  "https://api.atlassian.com",
		OauthOpts: OauthOpts{
			GrantType:                 AuthorizationCode,
			AuthURL:                   "https://auth.atlassian.com/authorize",
			TokenURL:                  "https://auth.atlassian.com/oauth/token",
			ExplicitScopesRequired:    true,
			ExplicitWorkspaceRequired: false,
		},
		Support: Support{
			BulkWrite: BulkWriteSupport{
				Insert: false,
				Update: false,
				Upsert: false,
				Delete: false,
			},
			Proxy:     false,
			Read:      false,
			Subscribe: false,
			Write:     false,
		},
	},

	// Webflow Support Configuration
	Webflow: {
		AuthType: Oauth2,
		BaseURL:  "https://api.webflow.com",
		OauthOpts: OauthOpts{
			GrantType:                 AuthorizationCode,
			AuthURL:                   "https://webflow.com/oauth/authorize",
			TokenURL:                  "https://api.webflow.com/oauth/access_token",
			ExplicitScopesRequired:    true,
			ExplicitWorkspaceRequired: false,
			TokenMetadataFields: TokenMetadataFields{
				ScopesField: "scope",
			},
		},
		Support: Support{
			BulkWrite: BulkWriteSupport{
				Insert: false,
				Update: false,
				Upsert: false,
				Delete: false,
			},
			Proxy:     true,
			Read:      false,
			Subscribe: false,
			Write:     false,
		},
	},

	// Smartsheet Support Configuration
	Smartsheet: {
		AuthType: Oauth2,
		BaseURL:  "https://api.smartsheet.com",
		OauthOpts: OauthOpts{
			GrantType:                 AuthorizationCode,
			AuthURL:                   "https://app.smartsheet.com/b/authorize",
			TokenURL:                  "https://api.smartsheet.com/2.0/token",
			ExplicitScopesRequired:    true,
			ExplicitWorkspaceRequired: false,
			TokenMetadataFields: TokenMetadataFields{
				ScopesField: "scope",
			},
		},
		Support: Support{
			BulkWrite: BulkWriteSupport{
				Insert: false,
				Update: false,
				Upsert: false,
				Delete: false,
			},
			Proxy:     false,
			Read:      false,
			Subscribe: false,
			Write:     false,
		},
	},

	// StackExchange configuration
	StackExchange: {
		AuthType: Oauth2,
		BaseURL:  "https://api.stackexchange.com",
		OauthOpts: OauthOpts{
			GrantType:                 AuthorizationCode,
			AuthURL:                   "https://stackoverflow.com/oauth",
			TokenURL:                  "https://stackoverflow.com/oauth/access_token/json",
			ExplicitScopesRequired:    true,
			ExplicitWorkspaceRequired: false,
			TokenMetadataFields: TokenMetadataFields{
				ScopesField: "scope",
			},
		},
		Support: Support{
			BulkWrite: BulkWriteSupport{
				Insert: false,
				Update: false,
				Upsert: false,
				Delete: false,
			},
			Proxy:     false,
			Read:      false,
			Subscribe: false,
			Write:     false,
		},
	},

	// Google Support Configuration
	Google: {
		AuthType: Oauth2,
		BaseURL:  "https://www.googleapis.com",
		OauthOpts: OauthOpts{
			GrantType:                 AuthorizationCode,
			AuthURL:                   "https://accounts.google.com/o/oauth2/v2/auth",
			TokenURL:                  "https://oauth2.googleapis.com/token",
			ExplicitScopesRequired:    true,
			ExplicitWorkspaceRequired: false,
			TokenMetadataFields: TokenMetadataFields{
				ScopesField: "scope",
			},
		},
		Support: Support{
			BulkWrite: BulkWriteSupport{
				Insert: false,
				Update: false,
				Upsert: false,
				Delete: false,
			},
			Proxy:     false,
			Read:      false,
			Subscribe: false,
			Write:     false,
		},
	},

	// GoogleContacts Support Configuration
	GoogleContacts: {
		AuthType: Oauth2,
		BaseURL:  "https://people.googleapis.com",
		OauthOpts: OauthOpts{
			GrantType:                 AuthorizationCode,
			AuthURL:                   "https://accounts.google.com/o/oauth2/v2/auth",
			TokenURL:                  "https://oauth2.googleapis.com/token",
			ExplicitScopesRequired:    true,
			ExplicitWorkspaceRequired: false,
			TokenMetadataFields: TokenMetadataFields{
				ScopesField: "scope",
			},
		},
		Support: Support{
			BulkWrite: BulkWriteSupport{
				Insert: false,
				Update: false,
				Upsert: false,
				Delete: false,
			},
			Proxy:     false,
			Read:      false,
			Subscribe: false,
			Write:     false,
		},
	},

	// GoogleMail Support Configuration
	Gmail: {
		AuthType: Oauth2,
		BaseURL:  "https://gmail.googleapis.com",
		OauthOpts: OauthOpts{
			GrantType:                 AuthorizationCode,
			AuthURL:                   "https://accounts.google.com/o/oauth2/v2/auth",
			TokenURL:                  "https://oauth2.googleapis.com/token",
			ExplicitScopesRequired:    true,
			ExplicitWorkspaceRequired: false,
			TokenMetadataFields: TokenMetadataFields{
				ScopesField: "scope",
			},
		},
		Support: Support{
			BulkWrite: BulkWriteSupport{
				Insert: false,
				Update: false,
				Upsert: false,
				Delete: false,
			},
			Proxy:     false,
			Read:      false,
			Subscribe: false,
			Write:     false,
		},
	},

	Monday: {
		AuthType: Oauth2,
		BaseURL:  "https://api.monday.com",
		OauthOpts: OauthOpts{
			GrantType:                 AuthorizationCode,
			AuthURL:                   "https://auth.monday.com/oauth2/authorize",
			TokenURL:                  "https://auth.monday.com/oauth2/token",
			ExplicitScopesRequired:    false,
			ExplicitWorkspaceRequired: false,
			TokenMetadataFields: TokenMetadataFields{
				ScopesField: "scope",
			},
		},
		Support: Support{
			BulkWrite: BulkWriteSupport{
				Insert: false,
				Update: false,
				Upsert: false,
				Delete: false,
			},
			Proxy:     false,
			Read:      false,
			Subscribe: false,
			Write:     false,
		},
	},
	// Figma Support Configuration
	Figma: {
		AuthType: Oauth2,
		BaseURL:  "https://api.figma.com",
		OauthOpts: OauthOpts{
			GrantType:                 AuthorizationCode,
			AuthURL:                   "https://www.figma.com/oauth",
			TokenURL:                  "https://www.figma.com/api/oauth/token",
			ExplicitScopesRequired:    true,
			ExplicitWorkspaceRequired: false,
			TokenMetadataFields: TokenMetadataFields{
				ConsumerRefField: "user_id",
			},
		},
		Support: Support{
			BulkWrite: BulkWriteSupport{
				Insert: false,
				Update: false,
				Upsert: false,
				Delete: false,
			},
			Proxy:     false,
			Read:      false,
			Subscribe: false,
			Write:     false,
		},
	},
	// Miro Support Configuration
	Miro: {
		AuthType: Oauth2,
		BaseURL:  "https://api.miro.com",
		OauthOpts: OauthOpts{
			GrantType:                 AuthorizationCode,
			AuthURL:                   "https://miro.com/oauth/authorize",
			TokenURL:                  "https://api.miro.com/v1/oauth/token",
			ExplicitScopesRequired:    false,
			ExplicitWorkspaceRequired: false,
			TokenMetadataFields: TokenMetadataFields{
				ConsumerRefField:  "user_id",
				WorkspaceRefField: "team_id",
				ScopesField:       "scope",
			},
		},
		Support: Support{
			BulkWrite: BulkWriteSupport{
				Insert: false,
				Update: false,
				Upsert: false,
				Delete: false,
			},
			Proxy:     true,
			Read:      false,
			Subscribe: false,
			Write:     false,
		},
	},
	Typeform: {
		AuthType: Oauth2,
		BaseURL:  "https://api.typeform.com",
		OauthOpts: OauthOpts{
			GrantType:                 AuthorizationCode,
			AuthURL:                   "https://api.typeform.com/oauth/authorize",
			TokenURL:                  "https://api.typeform.com/oauth/token",
			ExplicitScopesRequired:    true,
			ExplicitWorkspaceRequired: false,
		},
		Support: Support{
			BulkWrite: BulkWriteSupport{
				Insert: false,
				Update: false,
				Upsert: false,
				Delete: false,
			},
			Proxy:     false,
			Read:      false,
			Subscribe: false,
			Write:     false,
		},
	},

	// Zuora Configuration
	Zuora: {
		AuthType: Oauth2,
		BaseURL:  "https://{{.workspace}}.zuora.com",
		OauthOpts: OauthOpts{
			GrantType:                 ClientCredentials,
			AuthURL:                   "https://{{.workspace}}.zuora.com/oauth/auth_mock",
			TokenURL:                  "https://{{.workspace}}.zuora.com/oauth/token",
			ExplicitScopesRequired:    false,
			ExplicitWorkspaceRequired: true,
		},
		Support: Support{
			BulkWrite: BulkWriteSupport{
				Insert: false,
				Update: false,
				Upsert: false,
				Delete: false,
			},
			Proxy:     false,
			Read:      false,
			Subscribe: false,
			Write:     false,
		},
	},

	// DropboxSign Configuration
	DropboxSign: {
		AuthType: Oauth2,
		BaseURL:  "https://api.hellosign.com",
		OauthOpts: OauthOpts{
			GrantType:                 AuthorizationCode,
			AuthURL:                   "https://app.hellosign.com/oauth/authorize",
			TokenURL:                  "https://app.hellosign.com/oauth/token",
			ExplicitScopesRequired:    true,
			ExplicitWorkspaceRequired: false,
		},
		Support: Support{
			BulkWrite: BulkWriteSupport{
				Insert: false,
				Update: false,
				Upsert: false,
				Delete: false,
			},
			Proxy:     false,
			Read:      false,
			Subscribe: false,
			Write:     false,
		},
	},
	// ClickUp Support Configuration
	ClickUp: {
		AuthType: Oauth2,
		BaseURL:  "https://api.clickup.com",
		OauthOpts: OauthOpts{
			GrantType:                 AuthorizationCode,
			AuthURL:                   "https://app.clickup.com/api",
			TokenURL:                  "https://api.clickup.com/api/v2/oauth/token",
			ExplicitScopesRequired:    false,
			ExplicitWorkspaceRequired: false,
		},
		Support: Support{
			BulkWrite: BulkWriteSupport{
				Insert: false,
				Update: false,
				Upsert: false,
				Delete: false,
			},
			Proxy:     false,
			Read:      false,
			Subscribe: false,
			Write:     false,
		},
	},

	// Discord Support Configuration
	Discord: {
		AuthType: Oauth2,
		BaseURL:  "https://discord.com",
		OauthOpts: OauthOpts{
			GrantType:                 AuthorizationCode,
			AuthURL:                   "https://discord.com/oauth2/authorize",
			TokenURL:                  "https://discord.com/api/oauth2/token",
			ExplicitScopesRequired:    true,
			ExplicitWorkspaceRequired: false,
			TokenMetadataFields: TokenMetadataFields{
				ScopesField: "scope",
			},
		},
		Support: Support{
			BulkWrite: BulkWriteSupport{
				Insert: false,
				Update: false,
				Upsert: false,
				Delete: false,
			},
			Proxy:     false,
			Read:      false,
			Subscribe: false,
			Write:     false,
		},
	},

<<<<<<< HEAD
	// Drift Configuration
	Drift: {
		AuthType: Oauth2,
		BaseURL:  "https://driftapi.com",
		OauthOpts: OauthOpts{
			GrantType:                 AuthorizationCode,
			AuthURL:                   "https://dev.drift.com/authorize",
			TokenURL:                  "https://driftapi.com/oauth2/token",
			ExplicitScopesRequired:    false,
			ExplicitWorkspaceRequired: false,
			TokenMetadataFields: TokenMetadataFields{
				WorkspaceRefField: "orgId",
=======
	IroncladDemo: {
		AuthType: Oauth2,
		BaseURL:  "https://demo.ironcladapp.com",
		OauthOpts: OauthOpts{
			AuthURL:                   "https://demo.ironcladapp.com/oauth/authorize",
			TokenURL:                  "https://demo.ironcladapp.com/oauth/token",
			ExplicitScopesRequired:    true,
			ExplicitWorkspaceRequired: false,
			GrantType:                 AuthorizationCode,
			TokenMetadataFields: TokenMetadataFields{
				ScopesField: "scope",
			},
		},
		Support: Support{
			BulkWrite: BulkWriteSupport{
				Insert: false,
				Update: false,
				Upsert: false,
				Delete: false,
			},
			Proxy:     false,
			Read:      false,
			Subscribe: false,
			Write:     false,
		},
	},

	IroncladEU: {
		AuthType: Oauth2,
		BaseURL:  "https://eu1.ironcladapp.com",
		OauthOpts: OauthOpts{
			AuthURL:                   "https://eu1.ironcladapp.com/oauth/authorize",
			TokenURL:                  "https://eu1.ironcladapp.com/oauth/token",
			ExplicitScopesRequired:    true,
			ExplicitWorkspaceRequired: false,
			GrantType:                 AuthorizationCode,
			TokenMetadataFields: TokenMetadataFields{
				ScopesField: "scope",
>>>>>>> b38dbc50
			},
		},
		Support: Support{
			BulkWrite: BulkWriteSupport{
				Insert: false,
				Update: false,
				Upsert: false,
				Delete: false,
			},
			Proxy:     false,
			Read:      false,
			Subscribe: false,
			Write:     false,
		},
	},
}<|MERGE_RESOLUTION|>--- conflicted
+++ resolved
@@ -64,13 +64,7 @@
 	ZohoCRM                             Provider = "zohoCRM"
 	Zoom                                Provider = "zoom"
 	Zuora                               Provider = "zuora"
-<<<<<<< HEAD
-	DropboxSign                         Provider = "dropboxSign"
-	ClickUp                             Provider = "clickup"
-	Discord                             Provider = "discord"
 	Drift                               Provider = "drift"
-=======
->>>>>>> b38dbc50
 )
 
 // ================================================================================
@@ -1546,7 +1540,6 @@
 		},
 	},
 
-<<<<<<< HEAD
 	// Drift Configuration
 	Drift: {
 		AuthType: Oauth2,
@@ -1559,7 +1552,22 @@
 			ExplicitWorkspaceRequired: false,
 			TokenMetadataFields: TokenMetadataFields{
 				WorkspaceRefField: "orgId",
-=======
+			},
+		},
+		Support: Support{
+			BulkWrite: BulkWriteSupport{
+				Insert: false,
+				Update: false,
+				Upsert: false,
+				Delete: false,
+			},
+			Proxy:     false,
+			Read:      false,
+			Subscribe: false,
+			Write:     false,
+		},
+	},
+
 	IroncladDemo: {
 		AuthType: Oauth2,
 		BaseURL:  "https://demo.ironcladapp.com",
@@ -1598,7 +1606,6 @@
 			GrantType:                 AuthorizationCode,
 			TokenMetadataFields: TokenMetadataFields{
 				ScopesField: "scope",
->>>>>>> b38dbc50
 			},
 		},
 		Support: Support{
