package providers

// ================================================================================
// Provider list
// ================================================================================

const (
	Salesforce Provider = "salesforce"
	Hubspot    Provider = "hubspot"
	LinkedIn   Provider = "linkedIn"
	Salesloft  Provider = "salesloft"
	Outreach   Provider = "outreach"
	Close      Provider = "close"
	Keap       Provider = "keap"
	Asana      Provider = "asana"
<<<<<<< HEAD
	DocuSign   Provider = "docuSign"
=======
	Dropbox    Provider = "dropbox"
	Notion     Provider = "notion"
>>>>>>> f5d1f043
)

// ================================================================================
// Contains critical provider configuration (using types from types.gen.go)
// ================================================================================

var catalog = CatalogType{ // nolint:gochecknoglobals
	// Salesforce configuration
	Salesforce: {
		AuthType: Oauth2,
		BaseURL:  "https://{{.workspace}}.my.salesforce.com",
		OauthOpts: OauthOpts{
			AuthURL:                   "https://{{.workspace}}.my.salesforce.com/services/oauth2/authorize",
			TokenURL:                  "https://{{.workspace}}.my.salesforce.com/services/oauth2/token",
			ExplicitScopesRequired:    false,
			ExplicitWorkspaceRequired: true,
		},
		Support: Support{
			BulkWrite: true,
			Proxy:     true,
			Read:      true,
			Subscribe: false,
			Write:     true,
		},
		ProviderOpts: ProviderOpts{
			"restApiUrl": "https://{{.workspace}}.my.salesforce.com/services/data/v59.0",
			"domain":     "{{.workspace}}.my.salesforce.com",
		},
	},

	// Hubspot configuration
	Hubspot: {
		AuthType: Oauth2,
		BaseURL:  "https://api.hubapi.com",
		OauthOpts: OauthOpts{
			AuthURL:                   "https://app.hubspot.com/oauth/authorize",
			TokenURL:                  "https://api.hubapi.com/oauth/v1/token",
			ExplicitScopesRequired:    true,
			ExplicitWorkspaceRequired: false,
		},
		Support: Support{
			BulkWrite: false,
			Proxy:     true,
			Read:      true,
			Subscribe: false,
			Write:     true,
		},
	},

	// LinkedIn configuration
	LinkedIn: {
		AuthType: Oauth2,
		BaseURL:  "https://api.linkedin.com",
		OauthOpts: OauthOpts{
			AuthURL:                   "https://www.linkedin.com/oauth/v2/authorization",
			TokenURL:                  "https://www.linkedin.com/oauth/v2/accessToken",
			ExplicitScopesRequired:    true,
			ExplicitWorkspaceRequired: false,
		},
		Support: Support{
			BulkWrite: false,
			Proxy:     false,
			Read:      false,
			Subscribe: false,
			Write:     false,
		},
	},

	// SalesLoft configuration
	Salesloft: {
		AuthType: Oauth2,
		BaseURL:  "https://api.salesloft.com",
		OauthOpts: OauthOpts{
			AuthURL:                   "https://accounts.salesloft.com/oauth/authorize",
			TokenURL:                  "https://accounts.salesloft.com/oauth/token",
			ExplicitScopesRequired:    false,
			ExplicitWorkspaceRequired: false,
		},
		Support: Support{
			BulkWrite: false,
			Proxy:     false,
			Read:      false,
			Subscribe: false,
			Write:     false,
		},
	},

	// Outreach configuration
	Outreach: {
		AuthType: Oauth2,
		BaseURL:  "https://api.outreach.io",
		OauthOpts: OauthOpts{
			AuthURL:                   "https://api.outreach.io/oauth/authorize",
			TokenURL:                  "https://api.outreach.io/oauth/token",
			ExplicitScopesRequired:    true,
			ExplicitWorkspaceRequired: false,
		},
		Support: Support{
			BulkWrite: false,
			Proxy:     false,
			Read:      false,
			Subscribe: false,
			Write:     false,
		},
	},

	// Close configuration
	Close: {
		AuthType: Oauth2,
		BaseURL:  "https://api.close.com/api",
		OauthOpts: OauthOpts{

			AuthURL:                   "https://app.close.com/oauth2/authorize",
			TokenURL:                  "https://api.close.com/oauth2/token",
			ExplicitScopesRequired:    false,
			ExplicitWorkspaceRequired: false,
		},
		Support: Support{
			BulkWrite: false,
			Proxy:     false,
			Read:      false,
			Subscribe: false,
			Write:     false,
		},
	},

	Keap: {
		AuthType: Oauth2,
		BaseURL:  "https://api.infusionsoft.com",

		OauthOpts: OauthOpts{

			AuthURL:                   "https://accounts.infusionsoft.com/app/oauth/authorize",
			TokenURL:                  "https://api.infusionsoft.com/token",
			ExplicitScopesRequired:    false,
			ExplicitWorkspaceRequired: false,
		},
		Support: Support{
			BulkWrite: false,
			Proxy:     false,
			Read:      false,
			Subscribe: false,
			Write:     false,
		},
	},

	// Asana configuration
	Asana: {
		AuthType: Oauth2,
		BaseURL:  "https://app.asana.com/api",
		OauthOpts: OauthOpts{
			AuthURL:                   "https://app.asana.com/-/oauth_authorize",
			TokenURL:                  "https://app.asana.com/-/oauth_token",
			ExplicitScopesRequired:    false,
			ExplicitWorkspaceRequired: false,
		},
		Support: Support{
			BulkWrite: false,
			Proxy:     false,
			Read:      false,
			Subscribe: false,
			Write:     false,
		},
	},
<<<<<<< HEAD
		// DocuSign configuration
	DocuSign: {
		AuthType: Oauth2,
			BaseURL:  "https://demo.docusign.net",
			OauthOpts: OauthOpts{
				AuthURL:                   "https://account-d.docusign.com/oauth/auth",
				TokenURL:                  "https://account-d.docusign.com/oauth/token",
				ExplicitScopesRequired:    true,
				ExplicitWorkspaceRequired: false,
			},
		},
=======

	// Dropbox configuration
	Dropbox: {
		AuthType: Oauth2,
		BaseURL:  "https://api.dropboxapi.com/2/",
		OauthOpts: OauthOpts{
			AuthURL:                   "https://www.dropbox.com/oauth2/authorize",
			TokenURL:                  "https://api.dropboxapi.com/oauth2/token",
			ExplicitScopesRequired:    false,
			ExplicitWorkspaceRequired: false,
		},
		Support: Support{
			BulkWrite: false,
			Proxy:     false,
			Read:      false,
			Subscribe: false,
			Write:     false,
		},
	},

	// Notion configuration
	Notion: {
		AuthType: Oauth2,
		BaseURL:  "https://api.notion.com",
		OauthOpts: OauthOpts{
			AuthURL:                   "https://api.notion.com/v1/oauth/authorize",
			TokenURL:                  "https://api.notion.com/v1/oauth/token",
			ExplicitScopesRequired:    false,
			ExplicitWorkspaceRequired: false,
		},
		Support: Support{
			BulkWrite: false,
			Proxy:     true,
			Read:      false,
			Subscribe: false,
			Write:     false,
		},
	},
>>>>>>> f5d1f043
}<|MERGE_RESOLUTION|>--- conflicted
+++ resolved
@@ -13,12 +13,9 @@
 	Close      Provider = "close"
 	Keap       Provider = "keap"
 	Asana      Provider = "asana"
-<<<<<<< HEAD
-	DocuSign   Provider = "docuSign"
-=======
 	Dropbox    Provider = "dropbox"
 	Notion     Provider = "notion"
->>>>>>> f5d1f043
+	DocuSign   Provider = "docuSign"
 )
 
 // ================================================================================
@@ -183,19 +180,6 @@
 			Write:     false,
 		},
 	},
-<<<<<<< HEAD
-		// DocuSign configuration
-	DocuSign: {
-		AuthType: Oauth2,
-			BaseURL:  "https://demo.docusign.net",
-			OauthOpts: OauthOpts{
-				AuthURL:                   "https://account-d.docusign.com/oauth/auth",
-				TokenURL:                  "https://account-d.docusign.com/oauth/token",
-				ExplicitScopesRequired:    true,
-				ExplicitWorkspaceRequired: false,
-			},
-		},
-=======
 
 	// Dropbox configuration
 	Dropbox: {
@@ -234,5 +218,17 @@
 			Write:     false,
 		},
 	},
->>>>>>> f5d1f043
+
+	// DocuSign configuration
+	DocuSign: {
+		AuthType: Oauth2,
+		BaseURL:  "https://demo.docusign.net",
+		OauthOpts: OauthOpts{
+			AuthURL:                   "https://account-d.docusign.com/oauth/auth",
+			TokenURL:                  "https://account-d.docusign.com/oauth/token",
+			ExplicitScopesRequired:    true,
+			ExplicitWorkspaceRequired: false,
+		},
+	},
+
 }