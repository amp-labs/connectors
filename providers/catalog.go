--- conflicted
+++ resolved
@@ -42,11 +42,8 @@
 	ZendeskSupport                      Provider = "zendeskSupport"
 	ZendeskChat                         Provider = "zendeskChat"
 	WordPress                           Provider = "wordPress"
-<<<<<<< HEAD
 	IroncladDemo                        Provider = "ironcladEU"
-=======
 	IroncladEU                          Provider = "ironcladEU"
->>>>>>> 4788d3ff
 	Airtable                            Provider = "airtable"
 	Ironclad                            Provider = "ironclad"
 	Slack                               Provider = "slack"
@@ -1545,22 +1542,39 @@
 		},
 	},
 
-	// IroncladEU Support Configuration
-<<<<<<< HEAD
 	IroncladDemo: {
 		AuthType: Oauth2,
 		BaseURL:  "https://demo.ironcladapp.com",
 		OauthOpts: OauthOpts{
 			AuthURL:                   "https://demo.ironcladapp.com/oauth/authorize",
 			TokenURL:                  "https://demo.ironcladapp.com/oauth/token",
-=======
+      ExplicitScopesRequired:    true,
+			ExplicitWorkspaceRequired: false,
+			GrantType:                 AuthorizationCode,
+			TokenMetadataFields: TokenMetadataFields{
+				ScopesField: "scope",
+			},
+		},
+		Support: Support{
+			BulkWrite: BulkWriteSupport{
+				Insert: false,
+				Update: false,
+				Upsert: false,
+				Delete: false,
+			},
+			Proxy:     false,
+			Read:      false,
+			Subscribe: false,
+			Write:     false,
+		},
+	},
+
 	IroncladEU: {
 		AuthType: Oauth2,
 		BaseURL:  "https://eu1.ironcladapp.com",
 		OauthOpts: OauthOpts{
 			AuthURL:                   "https://eu1.ironcladapp.com/oauth/authorize",
 			TokenURL:                  "https://eu1.ironcladapp.com/oauth/token",
->>>>>>> 4788d3ff
 			ExplicitScopesRequired:    true,
 			ExplicitWorkspaceRequired: false,
 			GrantType:                 AuthorizationCode,
