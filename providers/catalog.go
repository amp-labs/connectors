package providers

// ================================================================================
// Provider list
// ================================================================================

const (
<<<<<<< HEAD
	AcuityScheduling        Provider = "acuityScheduling"
=======
>>>>>>> 415631c9
	Airtable                Provider = "airtable"
	AWeber                  Provider = "aWeber"
	Asana                   Provider = "asana"
	Atlassian               Provider = "atlassian"
	Attio                   Provider = "attio"
	Box                     Provider = "box"
	Calendly                Provider = "calendly"
	CampaignMonitor         Provider = "campaignMonitor"
	Capsule                 Provider = "capsule"
	ClickUp                 Provider = "clickup"
	Close                   Provider = "close"
	ConstantContact         Provider = "constantContact"
	Copper                  Provider = "copper"
	Discord                 Provider = "discord"
	Docusign                Provider = "docusign"
	DocusignDeveloper       Provider = "docusignDeveloper"
	Dropbox                 Provider = "dropbox"
	DropboxSign             Provider = "dropboxSign"
	Facebook                Provider = "facebook"
	Figma                   Provider = "figma"
	Gainsight               Provider = "gainsight"
	GetResponse             Provider = "getResponse"
	Gmail                   Provider = "gmail"
	Gong                    Provider = "gong"
	IroncladDemo            Provider = "ironcladDemo"
	IroncladEU              Provider = "ironcladEU"
	Ironclad                Provider = "ironclad"
	Google                  Provider = "google"
	GoogleContacts          Provider = "googleContacts"
	HelpScoutMailbox        Provider = "helpScoutMailbox"
	Hubspot                 Provider = "hubspot"
	Intercom                Provider = "intercom"
	Keap                    Provider = "keap"
	Klaviyo                 Provider = "klaviyo"
	LinkedIn                Provider = "linkedIn"
	DynamicsBusinessCentral Provider = "dynamicsBusinessCentral"
	DynamicsCRM             Provider = "dynamicsCRM"
	Miro                    Provider = "miro"
	Mock                    Provider = "mock"
	Monday                  Provider = "monday"
	Mural                   Provider = "mural"
	Notion                  Provider = "notion"
	Outreach                Provider = "outreach"
	Pinterest               Provider = "pinterest"
	Pipedrive               Provider = "pipedrive"
	RingCentral             Provider = "ringCentral"
	Salesforce              Provider = "salesforce"
	Salesloft               Provider = "salesloft"
	Sellsy                  Provider = "sellsy"
<<<<<<< HEAD
=======
	ServiceNow              Provider = "serviceNow"
>>>>>>> 415631c9
	Slack                   Provider = "slack"
	Smartsheet              Provider = "smartsheet"
	StackExchange           Provider = "stackExchange"
	TeamleaderCRM           Provider = "teamleaderCRM"
	Timely                  Provider = "timely"
	Typeform                Provider = "typeform"
	Webflow                 Provider = "webflow"
	WordPress               Provider = "wordPress"
	Wrike                   Provider = "wrike"
	ZendeskChat             Provider = "zendeskChat"
	ZendeskSupport          Provider = "zendeskSupport"
	ZohoCRM                 Provider = "zohoCRM"
	Zoom                    Provider = "zoom"
	Zuora                   Provider = "zuora"
	Aircall                 Provider = "aircall"
	Drift                   Provider = "drift"
	Microsoft               Provider = "microsoft"
	Formstack               Provider = "formstack"
	Aha                     Provider = "aha"
	SnapchatAds             Provider = "snapchatAds"
	Instagram               Provider = "instagram"
	Seismic                 Provider = "seismic"
)

// ================================================================================
// Contains critical provider configuration (using types from types.gen.go)
// ================================================================================

var catalog = CatalogType{ // nolint:gochecknoglobals
	// Salesforce configuration
	Salesforce: {
		AuthType: Oauth2,
		BaseURL:  "https://{{.workspace}}.my.salesforce.com",
		OauthOpts: OauthOpts{
			GrantType:                 AuthorizationCode,
			AuthURL:                   "https://{{.workspace}}.my.salesforce.com/services/oauth2/authorize",
			TokenURL:                  "https://{{.workspace}}.my.salesforce.com/services/oauth2/token",
			ExplicitScopesRequired:    false,
			ExplicitWorkspaceRequired: true,
			TokenMetadataFields: TokenMetadataFields{
				ConsumerRefField:  "id",
				WorkspaceRefField: "instance_url",
				ScopesField:       "scope",
			},
		},
		Support: Support{
			BulkWrite: BulkWriteSupport{
				Insert: false,
				Update: false,
				Upsert: true,
				Delete: true,
			},
			Proxy:     true,
			Read:      true,
			Subscribe: false,
			Write:     true,
		},
		ProviderOpts: ProviderOpts{
			"restApiUrl": "https://{{.workspace}}.my.salesforce.com/services/data/v59.0",
			"domain":     "{{.workspace}}.my.salesforce.com",
		},
	},

	// Hubspot configuration
	Hubspot: {
		AuthType: Oauth2,
		BaseURL:  "https://api.hubapi.com",
		OauthOpts: OauthOpts{
			GrantType:                 AuthorizationCode,
			AuthURL:                   "https://app.hubspot.com/oauth/authorize",
			TokenURL:                  "https://api.hubapi.com/oauth/v1/token",
			ExplicitScopesRequired:    true,
			ExplicitWorkspaceRequired: false,
		},
		Support: Support{
			BulkWrite: BulkWriteSupport{
				Insert: false,
				Update: false,
				Upsert: false,
				Delete: false,
			},
			Proxy:     true,
			Read:      true,
			Subscribe: false,
			Write:     true,
		},
	},

	// LinkedIn configuration
	LinkedIn: {
		AuthType: Oauth2,
		BaseURL:  "https://api.linkedin.com",
		OauthOpts: OauthOpts{
			GrantType:                 AuthorizationCode,
			AuthURL:                   "https://www.linkedin.com/oauth/v2/authorization",
			TokenURL:                  "https://www.linkedin.com/oauth/v2/accessToken",
			ExplicitScopesRequired:    true,
			ExplicitWorkspaceRequired: false,
			TokenMetadataFields: TokenMetadataFields{
				ScopesField: "scope",
			},
		},
		Support: Support{
			BulkWrite: BulkWriteSupport{
				Insert: false,
				Update: false,
				Upsert: false,
				Delete: false,
			},
			Proxy:     false,
			Read:      false,
			Subscribe: false,
			Write:     false,
		},
	},

	// Salesloft configuration
	Salesloft: {
		AuthType: Oauth2,
		BaseURL:  "https://api.salesloft.com",
		OauthOpts: OauthOpts{
			AuthURL:                   "https://accounts.salesloft.com/oauth/authorize",
			TokenURL:                  "https://accounts.salesloft.com/oauth/token",
			ExplicitScopesRequired:    false,
			ExplicitWorkspaceRequired: false,
			TokenMetadataFields: TokenMetadataFields{
				ScopesField: "scope",
			},
		},
		Support: Support{
			BulkWrite: BulkWriteSupport{
				Insert: false,
				Update: false,
				Upsert: false,
				Delete: false,
			},
			Proxy:     true,
			Read:      false,
			Subscribe: false,
			Write:     false,
		},
	},

	// Outreach configuration
	Outreach: {
		AuthType: Oauth2,
		BaseURL:  "https://api.outreach.io",
		OauthOpts: OauthOpts{
			AuthURL:                   "https://api.outreach.io/oauth/authorize",
			TokenURL:                  "https://api.outreach.io/oauth/token",
			ExplicitScopesRequired:    true,
			ExplicitWorkspaceRequired: false,
			TokenMetadataFields: TokenMetadataFields{
				ScopesField: "scope",
			},
		},
		Support: Support{
			BulkWrite: BulkWriteSupport{
				Insert: false,
				Update: false,
				Upsert: false,
				Delete: false,
			},
			Proxy:     true,
			Read:      false,
			Subscribe: false,
			Write:     false,
		},
		ProviderOpts: ProviderOpts{
			"restAPIURL": "https://api.outreach.io/api/v2",
		},
	},

	// RingCentral configuration

	RingCentral: {
		AuthType: Oauth2,
		BaseURL:  "https://platform.ringcentral.com",
		OauthOpts: OauthOpts{
			GrantType:                 PKCE,
			AuthURL:                   "https://platform.ringcentral.com/restapi/oauth/authorize",
			TokenURL:                  "https://platform.ringcentral.com/restapi/oauth/token",
			ExplicitScopesRequired:    false,
			ExplicitWorkspaceRequired: false,
			TokenMetadataFields: TokenMetadataFields{
				ScopesField:      "scope",
				ConsumerRefField: "owner_id",
			},
		},
		Support: Support{
			BulkWrite: BulkWriteSupport{
				Insert: false,
				Update: false,
				Upsert: false,
				Delete: false,
			},
			Proxy:     false,
			Read:      false,
			Subscribe: false,
			Write:     false,
		},
	},

	// Pipedrive configuration
	Pipedrive: {
		AuthType: Oauth2,
		BaseURL:  "https://api.pipedrive.com",
		OauthOpts: OauthOpts{
			GrantType:                 AuthorizationCode,
			AuthURL:                   "https://oauth.pipedrive.com/oauth/authorize",
			TokenURL:                  "https://oauth.pipedrive.com/oauth/token",
			ExplicitScopesRequired:    true,
			ExplicitWorkspaceRequired: false,
		},
		Support: Support{
			BulkWrite: BulkWriteSupport{
				Insert: false,
				Update: false,
				Upsert: false,
				Delete: false,
			},
			Proxy:     false,
			Read:      false,
			Subscribe: false,
			Write:     false,
		},
	},

	// Capsule configuration
	Capsule: {
		AuthType: Oauth2,
		BaseURL:  "https://api.capsulecrm.com/api",
		OauthOpts: OauthOpts{
			GrantType:                 AuthorizationCode,
			AuthURL:                   "https://api.capsulecrm.com/oauth/authorise",
			TokenURL:                  "https://api.capsulecrm.com/oauth/token",
			ExplicitScopesRequired:    true,
			ExplicitWorkspaceRequired: false,
		},
		Support: Support{
			BulkWrite: BulkWriteSupport{
				Insert: false,
				Update: false,
				Upsert: false,
				Delete: false,
			},
			Proxy:     false,
			Read:      false,
			Subscribe: false,
			Write:     false,
		},
	},

	// Wrikle configuration
	Wrike: {
		AuthType: Oauth2,
		BaseURL:  "https://www.wrike.com/api",
		OauthOpts: OauthOpts{
			GrantType:                 AuthorizationCode,
			AuthURL:                   "https://www.wrike.com/oauth2/authorize",
			TokenURL:                  "https://www.wrike.com/oauth2/token",
			ExplicitScopesRequired:    true,
			ExplicitWorkspaceRequired: false,
		},
		Support: Support{
			BulkWrite: BulkWriteSupport{
				Insert: false,
				Update: false,
				Upsert: false,
				Delete: false,
			},
			Proxy:     false,
			Read:      false,
			Subscribe: false,
			Write:     false,
		},
	},

	// Copper configuration
	Copper: {
		AuthType: Oauth2,
		BaseURL:  "https://api.copper.com/developer_api",
		OauthOpts: OauthOpts{
			GrantType:                 AuthorizationCode,
			AuthURL:                   "https://app.copper.com/oauth/authorize",
			TokenURL:                  "https://app.copper.com/oauth/token",
			ExplicitScopesRequired:    true,
			ExplicitWorkspaceRequired: false,
		},
		Support: Support{
			BulkWrite: BulkWriteSupport{
				Insert: false,
				Update: false,
				Upsert: false,
				Delete: false,
			},
			Proxy:     true,
			Read:      false,
			Subscribe: false,
			Write:     false,
		},
	},

	// ZohoCRM configuration
	ZohoCRM: {
		DisplayName: "Zoho CRM",
		AuthType:    Oauth2,
		BaseURL:     "https://www.zohoapis.com",
		OauthOpts: OauthOpts{
			GrantType:                 AuthorizationCode,
			AuthURL:                   "https://accounts.zoho.com/oauth/v2/auth",
			TokenURL:                  "https://accounts.zoho.com/oauth/v2/token",
			ExplicitScopesRequired:    true,
			ExplicitWorkspaceRequired: false,
			TokenMetadataFields: TokenMetadataFields{
				WorkspaceRefField: "api_domain",
				ScopesField:       "scope",
			},
		},
		Support: Support{
			BulkWrite: BulkWriteSupport{
				Insert: false,
				Update: false,
				Upsert: false,
				Delete: false,
			},
			Proxy:     true,
			Read:      false,
			Subscribe: false,
			Write:     false,
		},
	},

	// Mural configuration
	Mural: {
		AuthType: Oauth2,
		BaseURL:  "https://api.mural.co/api",
		OauthOpts: OauthOpts{
			GrantType:                 AuthorizationCode,
			AuthURL:                   "https://api.mural.co/oauth/authorize",
			TokenURL:                  "https://api.mural.co/oauth/token",
			ExplicitScopesRequired:    true,
			ExplicitWorkspaceRequired: false,
			TokenMetadataFields: TokenMetadataFields{
				ScopesField: "scope",
			},
		},
		Support: Support{
			BulkWrite: BulkWriteSupport{
				Insert: false,
				Update: false,
				Upsert: false,
				Delete: false,
			},
			Proxy:     false,
			Read:      false,
			Subscribe: false,
			Write:     false,
		},
	},

	// Klaviyo configuration
	Klaviyo: {
		AuthType: Oauth2,
		BaseURL:  "https://a.klaviyo.com",
		OauthOpts: OauthOpts{
			GrantType:                 PKCE,
			AuthURL:                   "https://www.klaviyo.com/oauth/authorize",
			TokenURL:                  "https://a.klaviyo.com/oauth/token",
			ExplicitScopesRequired:    true,
			ExplicitWorkspaceRequired: false,
			TokenMetadataFields: TokenMetadataFields{
				ScopesField: "scope",
			},
		},
		Support: Support{
			BulkWrite: BulkWriteSupport{
				Insert: false,
				Update: false,
				Upsert: false,
				Delete: false,
			},
			Proxy:     false,
			Read:      false,
			Subscribe: false,
			Write:     false,
		},
	},

	// Sellsy configuration
	Sellsy: {
		AuthType: Oauth2,
		BaseURL:  "https://api.sellsy.com",
		OauthOpts: OauthOpts{
			GrantType:                 PKCE,
			AuthURL:                   "https://login.sellsy.com/oauth2/authorization",
			TokenURL:                  "https://login.sellsy.com/oauth2/access-tokens",
			ExplicitScopesRequired:    false,
			ExplicitWorkspaceRequired: false,
		},
		Support: Support{
			BulkWrite: BulkWriteSupport{
				Insert: false,
				Update: false,
				Upsert: false,
				Delete: false,
			},
			Proxy:     false,
			Read:      false,
			Subscribe: false,
			Write:     false,
		},
	},

	// Attio configuration
	Attio: {
		AuthType: Oauth2,
		BaseURL:  "https://api.attio.com",
		OauthOpts: OauthOpts{
			GrantType:                 AuthorizationCode,
			AuthURL:                   "https://app.attio.com/authorize",
			TokenURL:                  "https://app.attio.com/oauth/token",
			ExplicitScopesRequired:    false,
			ExplicitWorkspaceRequired: false,
		},
		Support: Support{
			BulkWrite: BulkWriteSupport{
				Insert: false,
				Update: false,
				Upsert: false,
				Delete: false,
			},
			Proxy:     false,
			Read:      false,
			Subscribe: false,
			Write:     false,
		},
	},

	// Close configuration
	Close: {
		AuthType: Oauth2,
		BaseURL:  "https://api.close.com/api",
		OauthOpts: OauthOpts{
			GrantType:                 AuthorizationCode,
			AuthURL:                   "https://app.close.com/oauth2/authorize",
			TokenURL:                  "https://api.close.com/oauth2/token",
			ExplicitScopesRequired:    false,
			ExplicitWorkspaceRequired: false,
			TokenMetadataFields: TokenMetadataFields{
				ConsumerRefField:  "user_id",
				WorkspaceRefField: "organization_id",
				ScopesField:       "scope",
			},
		},
		Support: Support{
			BulkWrite: BulkWriteSupport{
				Insert: false,
				Update: false,
				Upsert: false,
				Delete: false,
			},
			Proxy:     true,
			Read:      false,
			Subscribe: false,
			Write:     false,
		},
	},

	Keap: {
		AuthType: Oauth2,
		BaseURL:  "https://api.infusionsoft.com",

		OauthOpts: OauthOpts{
			GrantType:                 AuthorizationCode,
			AuthURL:                   "https://accounts.infusionsoft.com/app/oauth/authorize",
			TokenURL:                  "https://api.infusionsoft.com/token",
			ExplicitScopesRequired:    false,
			ExplicitWorkspaceRequired: false,
		},
		Support: Support{
			BulkWrite: BulkWriteSupport{
				Insert: false,
				Update: false,
				Upsert: false,
				Delete: false,
			},
			Proxy:     true,
			Read:      false,
			Subscribe: false,
			Write:     false,
		},
	},

	// Asana configuration
	Asana: {
		AuthType: Oauth2,
		BaseURL:  "https://app.asana.com/api",
		OauthOpts: OauthOpts{
			AuthURL:                   "https://app.asana.com/-/oauth_authorize",
			TokenURL:                  "https://app.asana.com/-/oauth_token",
			ExplicitScopesRequired:    false,
			ExplicitWorkspaceRequired: false,
			TokenMetadataFields: TokenMetadataFields{
				ConsumerRefField: "data.id",
			},
		},
		Support: Support{
			BulkWrite: BulkWriteSupport{
				Insert: false,
				Update: false,
				Upsert: false,
				Delete: false,
			},
			Proxy:     true,
			Read:      false,
			Subscribe: false,
			Write:     false,
		},
	},

	// Dropbox configuration
	Dropbox: {
		AuthType: Oauth2,
		BaseURL:  "https://api.dropboxapi.com",
		OauthOpts: OauthOpts{
			GrantType:                 AuthorizationCode,
			AuthURL:                   "https://www.dropbox.com/oauth2/authorize",
			TokenURL:                  "https://api.dropboxapi.com/oauth2/token",
			ExplicitScopesRequired:    false,
			ExplicitWorkspaceRequired: false,
			TokenMetadataFields: TokenMetadataFields{
				ScopesField:      "scope",
				ConsumerRefField: "account_id",
			},
		},
		Support: Support{
			BulkWrite: BulkWriteSupport{
				Insert: false,
				Update: false,
				Upsert: false,
				Delete: false,
			},
			Proxy:     true,
			Read:      false,
			Subscribe: false,
			Write:     false,
		},
	},

	// Notion configuration
	Notion: {
		AuthType: Oauth2,
		BaseURL:  "https://api.notion.com",
		OauthOpts: OauthOpts{
			AuthURL:                   "https://api.notion.com/v1/oauth/authorize",
			TokenURL:                  "https://api.notion.com/v1/oauth/token",
			ExplicitScopesRequired:    false,
			ExplicitWorkspaceRequired: false,
			TokenMetadataFields: TokenMetadataFields{
				ConsumerRefField:  "owner.user.id",
				WorkspaceRefField: "workspace_id",
			},
		},
		Support: Support{
			BulkWrite: BulkWriteSupport{
				Insert: false,
				Update: false,
				Upsert: false,
				Delete: false,
			},
			Proxy:     true,
			Read:      false,
			Subscribe: false,
			Write:     false,
		},
	},

	// Gong configuration
	Gong: {
		AuthType: Oauth2,
		BaseURL:  "https://api.gong.io",
		OauthOpts: OauthOpts{
			AuthURL:                   "https://app.gong.io/oauth2/authorize",
			TokenURL:                  "https://app.gong.io/oauth2/generate-customer-token",
			ExplicitScopesRequired:    true,
			ExplicitWorkspaceRequired: false,
			TokenMetadataFields: TokenMetadataFields{
				ScopesField: "scope",
			},
		},
		Support: Support{
			BulkWrite: BulkWriteSupport{
				Insert: false,
				Update: false,
				Upsert: false,
				Delete: false,
			},
			Proxy:     true,
			Read:      false,
			Subscribe: false,
			Write:     false,
		},
	},

	// Zoom configuration
	Zoom: {
		AuthType: Oauth2,
		BaseURL:  "https://api.zoom.us",
		OauthOpts: OauthOpts{
			AuthURL:                   "https://zoom.us/oauth/authorize",
			TokenURL:                  "https://zoom.us/oauth/token",
			ExplicitScopesRequired:    false,
			ExplicitWorkspaceRequired: false,
			TokenMetadataFields: TokenMetadataFields{
				ScopesField: "scope",
			},
		},
		Support: Support{
			BulkWrite: BulkWriteSupport{
				Insert: false,
				Update: false,
				Upsert: false,
				Delete: false,
			},
			Proxy:     true,
			Read:      false,
			Subscribe: false,
			Write:     false,
		},
	},

	// Intercom configuration
	Intercom: {
		AuthType: Oauth2,
		BaseURL:  "https://api.intercom.io",
		OauthOpts: OauthOpts{
			AuthURL:                   "https://app.intercom.com/oauth",
			TokenURL:                  "https://api.intercom.io/auth/eagle/token",
			ExplicitScopesRequired:    false,
			ExplicitWorkspaceRequired: false,
		},
		Support: Support{
			BulkWrite: BulkWriteSupport{
				Insert: false,
				Update: false,
				Upsert: false,
				Delete: false,
			},
			Proxy:     true,
			Read:      true,
			Subscribe: false,
			Write:     false,
		},
	},

	// Docusign configuration
	Docusign: {
		AuthType: Oauth2,
		BaseURL:  "https://{{.server}}.docusign.net",
		OauthOpts: OauthOpts{
			AuthURL:                   "https://account.docusign.com/oauth/auth",
			TokenURL:                  "https://account.docusign.com/oauth/token",
			ExplicitScopesRequired:    true,
			ExplicitWorkspaceRequired: false,
		},
		Support: Support{
			BulkWrite: BulkWriteSupport{
				Insert: false,
				Update: false,
				Upsert: false,
				Delete: false,
			},
			Proxy:     true,
			Read:      false,
			Subscribe: false,
			Write:     false,
		},
		PostAuthInfoNeeded: true,
	},

	// Docusign Developer configuration
	DocusignDeveloper: {
		AuthType: Oauth2,
		BaseURL:  "https://demo.docusign.net",
		OauthOpts: OauthOpts{
			GrantType:                 AuthorizationCode,
			AuthURL:                   "https://account-d.docusign.com/oauth/auth",
			TokenURL:                  "https://account-d.docusign.com/oauth/token",
			ExplicitScopesRequired:    true,
			ExplicitWorkspaceRequired: false,
			TokenMetadataFields: TokenMetadataFields{
				ScopesField: "scope",
			},
		},
		Support: Support{
			BulkWrite: BulkWriteSupport{
				Insert: false,
				Update: false,
				Upsert: false,
				Delete: false,
			},
			Proxy:     true,
			Read:      false,
			Subscribe: false,
			Write:     false,
		},
	},

	// Calendly configuration
	Calendly: {
		AuthType: Oauth2,
		BaseURL:  "https://api.calendly.com",
		OauthOpts: OauthOpts{
			GrantType:                 AuthorizationCode,
			AuthURL:                   "https://auth.calendly.com/oauth/authorize",
			TokenURL:                  "https://auth.calendly.com/oauth/token",
			ExplicitScopesRequired:    false,
			ExplicitWorkspaceRequired: false,
		},
		Support: Support{
			BulkWrite: BulkWriteSupport{
				Insert: false,
				Update: false,
				Upsert: false,
				Delete: false,
			},
			Proxy:     true,
			Read:      false,
			Subscribe: false,
			Write:     false,
		},
	},

	// campaignMonitor configuration
	CampaignMonitor: {
		AuthType: Oauth2,
		BaseURL:  "https://api.createsend.com",
		OauthOpts: OauthOpts{
			AuthURL:                   "https://api.createsend.com/oauth",
			TokenURL:                  "https://api.createsend.com/oauth/token",
			ExplicitScopesRequired:    true,
			ExplicitWorkspaceRequired: false,
		},
		Support: Support{
			BulkWrite: BulkWriteSupport{
				Insert: false,
				Update: false,
				Upsert: false,
				Delete: false,
			},
			Proxy:     false,
			Read:      false,
			Subscribe: false,
			Write:     false,
		},
	},

	// GetResponse configuration
	GetResponse: {
		AuthType: Oauth2,
		BaseURL:  "https://api.getresponse.com",
		OauthOpts: OauthOpts{
			AuthURL:                   "https://app.getresponse.com/oauth2_authorize.html",
			TokenURL:                  "https://api.getresponse.com/v3/token",
			ExplicitScopesRequired:    false,
			ExplicitWorkspaceRequired: false,
		},
		Support: Support{
			BulkWrite: BulkWriteSupport{
				Insert: false,
				Update: false,
				Upsert: false,
				Delete: false,
			},
			Proxy:     false,
			Read:      false,
			Subscribe: false,
			Write:     false,
		},
	},

	// AWeber configuration
	AWeber: {
		AuthType: Oauth2,
		BaseURL:  "https://api.aweber.com",
		OauthOpts: OauthOpts{
			AuthURL:                   "https://auth.aweber.com/oauth2/authorize",
			TokenURL:                  "https://auth.aweber.com/oauth2/token",
			ExplicitScopesRequired:    true,
			ExplicitWorkspaceRequired: false,
		},
		Support: Support{
			BulkWrite: BulkWriteSupport{
				Insert: false,
				Update: false,
				Upsert: false,
				Delete: false,
			},
			Proxy:     false,
			Read:      false,
			Subscribe: false,
			Write:     false,
		},
	},

	DynamicsCRM: {
		DisplayName: "Microsoft Dynamics CRM",
		AuthType:    Oauth2,
		BaseURL:     "https://{{.workspace}}.api.crm.dynamics.com",
		OauthOpts: OauthOpts{
			GrantType:                 AuthorizationCode,
			AuthURL:                   "https://login.microsoftonline.com/common/oauth2/v2.0/authorize",
			TokenURL:                  "https://login.microsoftonline.com/common/oauth2/v2.0/token",
			ExplicitScopesRequired:    true,
			ExplicitWorkspaceRequired: false,
		},
		Support: Support{
			BulkWrite: BulkWriteSupport{
				Insert: false,
				Update: false,
				Upsert: false,
				Delete: false,
			},
			Proxy:     false,
			Read:      false,
			Subscribe: false,
			Write:     false,
		},
	},

	// ConstantContact configuration
	ConstantContact: {
		DisplayName: "Constant Contact",
		AuthType:    Oauth2,
		BaseURL:     "https://api.cc.email",
		OauthOpts: OauthOpts{
			GrantType:                 AuthorizationCode,
			AuthURL:                   "https://authz.constantcontact.com/oauth2/default/v1/authorize",
			TokenURL:                  "https://authz.constantcontact.com/oauth2/default/v1/token",
			ExplicitScopesRequired:    true,
			ExplicitWorkspaceRequired: false,
		},
		Support: Support{
			BulkWrite: BulkWriteSupport{
				Insert: false,
				Update: false,
				Upsert: false,
				Delete: false,
			},
			Proxy:     true,
			Read:      false,
			Subscribe: false,
			Write:     false,
		},
	},

	// Microsoft Dynamics 365 Business Central configuration
	DynamicsBusinessCentral: {
		DisplayName: "Microsoft Dynamics Business Central",
		AuthType:    Oauth2,
		BaseURL:     "https://api.businesscentral.dynamics.com",
		OauthOpts: OauthOpts{
			AuthURL:                   "https://login.microsoftonline.com/{{.workspace}}/oauth2/v2.0/authorize",
			TokenURL:                  "https://login.microsoftonline.com/{{.workspace}}/oauth2/v2.0/token",
			ExplicitScopesRequired:    true,
			ExplicitWorkspaceRequired: true,
			TokenMetadataFields: TokenMetadataFields{
				ScopesField: "scope",
			},
		},
		Support: Support{
			BulkWrite: BulkWriteSupport{
				Insert: false,
				Update: false,
				Upsert: false,
				Delete: false,
			},
			Proxy:     true,
			Read:      false,
			Subscribe: false,
			Write:     false,
		},
	},

	// Gainsight configuration
	Gainsight: {
		AuthType: Oauth2,
		BaseURL:  "https://{{.workspace}}.gainsightcloud.com",
		OauthOpts: OauthOpts{
			AuthURL:                   "https://{{.workspace}}.gainsightcloud.com/v1/authorize",
			TokenURL:                  "https://{{.workspace}}.gainsightcloud.com/v1/users/oauth/token",
			ExplicitScopesRequired:    false,
			ExplicitWorkspaceRequired: true,
		},
		Support: Support{
			BulkWrite: BulkWriteSupport{
				Insert: false,
				Update: false,
				Upsert: false,
				Delete: false,
			},
			Proxy:     false,
			Read:      false,
			Subscribe: false,
			Write:     false,
		},
	},

	// Box configuration
	Box: {
		AuthType: Oauth2,
		BaseURL:  "https://api.box.com",
		OauthOpts: OauthOpts{
			GrantType:                 AuthorizationCode,
			AuthURL:                   "https://account.box.com/api/oauth2/authorize",
			TokenURL:                  "https://api.box.com/oauth2/token",
			ExplicitScopesRequired:    false,
			ExplicitWorkspaceRequired: false,
		},
		Support: Support{
			BulkWrite: BulkWriteSupport{
				Insert: false,
				Update: false,
				Upsert: false,
				Delete: false,
			},
			Proxy:     true,
			Read:      false,
			Subscribe: false,
			Write:     false,
		},
	},

	// Zendesk Support configuration
	ZendeskSupport: {
		DisplayName: "Zendesk Support",
		AuthType:    Oauth2,
		BaseURL:     "https://{{.workspace}}.zendesk.com",
		OauthOpts: OauthOpts{
			GrantType:                 AuthorizationCode,
			AuthURL:                   "https://{{.workspace}}.zendesk.com/oauth/authorizations/new",
			TokenURL:                  "https://{{.workspace}}.zendesk.com/oauth/tokens",
			ExplicitScopesRequired:    true,
			ExplicitWorkspaceRequired: true,
		},
		Support: Support{
			BulkWrite: BulkWriteSupport{
				Insert: false,
				Update: false,
				Upsert: false,
				Delete: false,
			},
			Proxy:     true,
			Read:      false,
			Subscribe: false,
			Write:     false,
		},
	},

	ZendeskChat: {
		DisplayName: "Zendesk Chat",
		AuthType:    Oauth2,
		BaseURL:     "https://www.zopim.com",
		OauthOpts: OauthOpts{
			GrantType:                 AuthorizationCode,
			AuthURL:                   "https://www.zopim.com/oauth2/authorizations/new?subdomain={{.workspace}}",
			TokenURL:                  "https://www.zopim.com/oauth2/token",
			ExplicitScopesRequired:    true,
			ExplicitWorkspaceRequired: true,
		},
		Support: Support{
			BulkWrite: BulkWriteSupport{
				Insert: false,
				Update: false,
				Upsert: false,
				Delete: false,
			},
			Proxy:     false,
			Read:      false,
			Subscribe: false,
			Write:     false,
		},
	},

	// WordPress Support configuration
	WordPress: {
		AuthType: Oauth2,
		BaseURL:  "https://public-api.wordpress.com",
		OauthOpts: OauthOpts{
			AuthURL:                   "https://public-api.wordpress.com/oauth2/authorize",
			TokenURL:                  "https://public-api.wordpress.com/oauth2/token",
			ExplicitScopesRequired:    true,
			ExplicitWorkspaceRequired: false,
			TokenMetadataFields: TokenMetadataFields{
				ScopesField: "scope",
			},
		},
		Support: Support{
			BulkWrite: BulkWriteSupport{
				Insert: false,
				Update: false,
				Upsert: false,
				Delete: false,
			},
			Proxy:     true,
			Read:      false,
			Subscribe: false,
			Write:     false,
		},
	},

	// Airtable Support Configuration
	Airtable: {
		AuthType: Oauth2,
		BaseURL:  "https://api.airtable.com",
		OauthOpts: OauthOpts{
			GrantType:                 PKCE,
			AuthURL:                   "https://airtable.com/oauth2/v1/authorize",
			TokenURL:                  "https://airtable.com/oauth2/v1/token",
			ExplicitScopesRequired:    true,
			ExplicitWorkspaceRequired: false,
			TokenMetadataFields: TokenMetadataFields{
				ScopesField: "scope",
			},
		},
		Support: Support{
			BulkWrite: BulkWriteSupport{
				Insert: false,
				Update: false,
				Upsert: false,
				Delete: false,
			},
			Proxy:     false,
			Read:      false,
			Subscribe: false,
			Write:     false,
		},
	},

	// Ironclad Support Configuration
	Ironclad: {
		AuthType: Oauth2,
		BaseURL:  "https://ironcladapp.com",
		OauthOpts: OauthOpts{
			AuthURL:                   "https://ironcladapp.com/oauth/authorize",
			TokenURL:                  "https://ironcladapp.com/oauth/token",
			ExplicitScopesRequired:    true,
			ExplicitWorkspaceRequired: false,
			GrantType:                 AuthorizationCode,
			TokenMetadataFields: TokenMetadataFields{
				ScopesField: "scope",
			},
		},
		Support: Support{
			BulkWrite: BulkWriteSupport{
				Insert: false,
				Update: false,
				Upsert: false,
				Delete: false,
			},
			Proxy:     false,
			Read:      false,
			Subscribe: false,
			Write:     false,
		},
	},

	// Slack configuration
	Slack: {
		AuthType: Oauth2,
		BaseURL:  "https://slack.com/api",
		OauthOpts: OauthOpts{
			GrantType:                 AuthorizationCode,
			AuthURL:                   "https://slack.com/oauth/v2/authorize",
			TokenURL:                  "https://slack.com/api/oauth.v2.access",
			ExplicitScopesRequired:    true,
			ExplicitWorkspaceRequired: false,
			TokenMetadataFields: TokenMetadataFields{
				ScopesField:       "scope",
				WorkspaceRefField: "workspace_name",
			},
		},
		Support: Support{
			BulkWrite: BulkWriteSupport{
				Insert: false,
				Update: false,
				Upsert: false,
				Delete: false,
			},
			Proxy:     true,
			Read:      false,
			Subscribe: false,
			Write:     false,
		},
	},
	// HelpScoutMailbox Support Configuration
	HelpScoutMailbox: {
		DisplayName: "Help Scout Mailbox",
		AuthType:    Oauth2,
		BaseURL:     "https://api.helpscout.net",
		OauthOpts: OauthOpts{
			GrantType:                 AuthorizationCode,
			AuthURL:                   "https://secure.helpscout.net/authentication/authorizeClientApplication",
			TokenURL:                  "https://api.helpscout.net/v2/oauth2/token",
			ExplicitScopesRequired:    false,
			ExplicitWorkspaceRequired: false,
		},
		Support: Support{
			BulkWrite: BulkWriteSupport{
				Insert: false,
				Update: false,
				Upsert: false,
				Delete: false,
			},
			Proxy:     true,
			Read:      false,
			Subscribe: false,
			Write:     false,
		},
	},

	// Timely Configuration
	Timely: {
		AuthType: Oauth2,
		BaseURL:  "https://api.timelyapp.com",
		OauthOpts: OauthOpts{
			GrantType:                 AuthorizationCode,
			AuthURL:                   "https://api.timelyapp.com/1.1/oauth/authorize",
			TokenURL:                  "https://api.timelyapp.com/1.1/oauth/token",
			ExplicitScopesRequired:    false,
			ExplicitWorkspaceRequired: false,
			TokenMetadataFields: TokenMetadataFields{
				ScopesField: "scope",
			},
		},
		Support: Support{
			BulkWrite: BulkWriteSupport{
				Insert: false,
				Update: false,
				Upsert: false,
				Delete: false,
			},
			Proxy:     false,
			Read:      false,
			Subscribe: false,
			Write:     false,
		},
	},

	// Atlassian configuration
	Atlassian: {
		DisplayName: "Atlassian Jira",
		AuthType:    Oauth2,
		BaseURL:     "https://api.atlassian.com",
		OauthOpts: OauthOpts{
			GrantType:                 AuthorizationCode,
			AuthURL:                   "https://auth.atlassian.com/authorize",
			TokenURL:                  "https://auth.atlassian.com/oauth/token",
			ExplicitScopesRequired:    true,
			ExplicitWorkspaceRequired: false,
		},
		Support: Support{
			BulkWrite: BulkWriteSupport{
				Insert: false,
				Update: false,
				Upsert: false,
				Delete: false,
			},
			Proxy:     true,
			Read:      false,
			Subscribe: false,
			Write:     false,
		},
	},

	// Webflow Support Configuration
	Webflow: {
		AuthType: Oauth2,
		BaseURL:  "https://api.webflow.com",
		OauthOpts: OauthOpts{
			GrantType:                 AuthorizationCode,
			AuthURL:                   "https://webflow.com/oauth/authorize",
			TokenURL:                  "https://api.webflow.com/oauth/access_token",
			ExplicitScopesRequired:    true,
			ExplicitWorkspaceRequired: false,
			TokenMetadataFields: TokenMetadataFields{
				ScopesField: "scope",
			},
		},
		Support: Support{
			BulkWrite: BulkWriteSupport{
				Insert: false,
				Update: false,
				Upsert: false,
				Delete: false,
			},
			Proxy:     true,
			Read:      false,
			Subscribe: false,
			Write:     false,
		},
	},

	// Smartsheet Support Configuration
	Smartsheet: {
		AuthType: Oauth2,
		BaseURL:  "https://api.smartsheet.com",
		OauthOpts: OauthOpts{
			GrantType:                 AuthorizationCode,
			AuthURL:                   "https://app.smartsheet.com/b/authorize",
			TokenURL:                  "https://api.smartsheet.com/2.0/token",
			ExplicitScopesRequired:    true,
			ExplicitWorkspaceRequired: false,
		},
		Support: Support{
			BulkWrite: BulkWriteSupport{
				Insert: false,
				Update: false,
				Upsert: false,
				Delete: false,
			},
			Proxy:     true,
			Read:      false,
			Subscribe: false,
			Write:     false,
		},
	},

	// StackExchange configuration
	StackExchange: {
		AuthType: Oauth2,
		BaseURL:  "https://api.stackexchange.com",
		OauthOpts: OauthOpts{
			GrantType:                 AuthorizationCode,
			AuthURL:                   "https://stackoverflow.com/oauth",
			TokenURL:                  "https://stackoverflow.com/oauth/access_token/json",
			ExplicitScopesRequired:    true,
			ExplicitWorkspaceRequired: false,
		},
		Support: Support{
			BulkWrite: BulkWriteSupport{
				Insert: false,
				Update: false,
				Upsert: false,
				Delete: false,
			},
			Proxy:     false,
			Read:      false,
			Subscribe: false,
			Write:     false,
		},
	},

	// Google Support Configuration
	Google: {
		AuthType: Oauth2,
		BaseURL:  "https://www.googleapis.com",
		OauthOpts: OauthOpts{
			GrantType:                 AuthorizationCode,
			AuthURL:                   "https://accounts.google.com/o/oauth2/v2/auth",
			TokenURL:                  "https://oauth2.googleapis.com/token",
			ExplicitScopesRequired:    true,
			ExplicitWorkspaceRequired: false,
			TokenMetadataFields: TokenMetadataFields{
				ScopesField: "scope",
			},
		},
		Support: Support{
			BulkWrite: BulkWriteSupport{
				Insert: false,
				Update: false,
				Upsert: false,
				Delete: false,
			},
			Proxy:     false,
			Read:      false,
			Subscribe: false,
			Write:     false,
		},
	},

	// GoogleContacts Support Configuration
	GoogleContacts: {
		DisplayName: "Google Contacts",
		AuthType:    Oauth2,
		BaseURL:     "https://people.googleapis.com",
		OauthOpts: OauthOpts{
			GrantType:                 AuthorizationCode,
			AuthURL:                   "https://accounts.google.com/o/oauth2/v2/auth",
			TokenURL:                  "https://oauth2.googleapis.com/token",
			ExplicitScopesRequired:    true,
			ExplicitWorkspaceRequired: false,
			TokenMetadataFields: TokenMetadataFields{
				ScopesField: "scope",
			},
		},
		Support: Support{
			BulkWrite: BulkWriteSupport{
				Insert: false,
				Update: false,
				Upsert: false,
				Delete: false,
			},
			Proxy:     true,
			Read:      false,
			Subscribe: false,
			Write:     false,
		},
	},

	// GoogleMail Support Configuration
	Gmail: {
		AuthType: Oauth2,
		BaseURL:  "https://gmail.googleapis.com",
		OauthOpts: OauthOpts{
			GrantType:                 AuthorizationCode,
			AuthURL:                   "https://accounts.google.com/o/oauth2/v2/auth",
			TokenURL:                  "https://oauth2.googleapis.com/token",
			ExplicitScopesRequired:    true,
			ExplicitWorkspaceRequired: false,
			TokenMetadataFields: TokenMetadataFields{
				ScopesField: "scope",
			},
		},
		Support: Support{
			BulkWrite: BulkWriteSupport{
				Insert: false,
				Update: false,
				Upsert: false,
				Delete: false,
			},
			Proxy:     true,
			Read:      false,
			Subscribe: false,
			Write:     false,
		},
	},

	Monday: {
		AuthType: Oauth2,
		BaseURL:  "https://api.monday.com",
		OauthOpts: OauthOpts{
			GrantType:                 AuthorizationCode,
			AuthURL:                   "https://auth.monday.com/oauth2/authorize",
			TokenURL:                  "https://auth.monday.com/oauth2/token",
			ExplicitScopesRequired:    false,
			ExplicitWorkspaceRequired: false,
			TokenMetadataFields: TokenMetadataFields{
				ScopesField: "scope",
			},
		},
		Support: Support{
			BulkWrite: BulkWriteSupport{
				Insert: false,
				Update: false,
				Upsert: false,
				Delete: false,
			},
			Proxy:     false,
			Read:      false,
			Subscribe: false,
			Write:     false,
		},
	},
	// Figma Support Configuration
	Figma: {
		AuthType: Oauth2,
		BaseURL:  "https://api.figma.com",
		OauthOpts: OauthOpts{
			GrantType:                 AuthorizationCode,
			AuthURL:                   "https://www.figma.com/oauth",
			TokenURL:                  "https://www.figma.com/api/oauth/token",
			ExplicitScopesRequired:    true,
			ExplicitWorkspaceRequired: false,
			TokenMetadataFields: TokenMetadataFields{
				ConsumerRefField: "user_id",
			},
		},
		Support: Support{
			BulkWrite: BulkWriteSupport{
				Insert: false,
				Update: false,
				Upsert: false,
				Delete: false,
			},
			Proxy:     true,
			Read:      false,
			Subscribe: false,
			Write:     false,
		},
	},
	// Miro Support Configuration
	Miro: {
		AuthType: Oauth2,
		BaseURL:  "https://api.miro.com",
		OauthOpts: OauthOpts{
			GrantType:                 AuthorizationCode,
			AuthURL:                   "https://miro.com/oauth/authorize",
			TokenURL:                  "https://api.miro.com/v1/oauth/token",
			ExplicitScopesRequired:    false,
			ExplicitWorkspaceRequired: false,
			TokenMetadataFields: TokenMetadataFields{
				ConsumerRefField:  "user_id",
				WorkspaceRefField: "team_id",
				ScopesField:       "scope",
			},
		},
		Support: Support{
			BulkWrite: BulkWriteSupport{
				Insert: false,
				Update: false,
				Upsert: false,
				Delete: false,
			},
			Proxy:     true,
			Read:      false,
			Subscribe: false,
			Write:     false,
		},
	},
	Typeform: {
		AuthType: Oauth2,
		BaseURL:  "https://api.typeform.com",
		OauthOpts: OauthOpts{
			GrantType:                 AuthorizationCode,
			AuthURL:                   "https://api.typeform.com/oauth/authorize",
			TokenURL:                  "https://api.typeform.com/oauth/token",
			ExplicitScopesRequired:    true,
			ExplicitWorkspaceRequired: false,
		},
		Support: Support{
			BulkWrite: BulkWriteSupport{
				Insert: false,
				Update: false,
				Upsert: false,
				Delete: false,
			},
			Proxy:     false,
			Read:      false,
			Subscribe: false,
			Write:     false,
		},
	},

	// Zuora Configuration
	Zuora: {
		AuthType: Oauth2,
		BaseURL:  "https://{{.workspace}}.zuora.com",
		OauthOpts: OauthOpts{
			GrantType:                 ClientCredentials,
			AuthURL:                   "https://{{.workspace}}.zuora.com/oauth/auth_mock",
			TokenURL:                  "https://{{.workspace}}.zuora.com/oauth/token",
			ExplicitScopesRequired:    false,
			ExplicitWorkspaceRequired: true,
		},
		Support: Support{
			BulkWrite: BulkWriteSupport{
				Insert: false,
				Update: false,
				Upsert: false,
				Delete: false,
			},
			Proxy:     false,
			Read:      false,
			Subscribe: false,
			Write:     false,
		},
	},

	// DropboxSign Configuration
	DropboxSign: {
		DisplayName: "Dropbox Sign",
		AuthType:    Oauth2,
		BaseURL:     "https://api.hellosign.com",
		OauthOpts: OauthOpts{
			GrantType:                 AuthorizationCode,
			AuthURL:                   "https://app.hellosign.com/oauth/authorize",
			TokenURL:                  "https://app.hellosign.com/oauth/token",
			ExplicitScopesRequired:    false,
			ExplicitWorkspaceRequired: false,
		},
		Support: Support{
			BulkWrite: BulkWriteSupport{
				Insert: false,
				Update: false,
				Upsert: false,
				Delete: false,
			},
			Proxy:     true,
			Read:      false,
			Subscribe: false,
			Write:     false,
		},
	},

	// Facebook Ads Manager Configuration
	Facebook: {
		AuthType: Oauth2,
		BaseURL:  "https://graph.facebook.com",
		OauthOpts: OauthOpts{
			GrantType:                 AuthorizationCode,
			AuthURL:                   "https://www.facebook.com/v19.0/dialog/oauth",
			TokenURL:                  "https://graph.facebook.com/v19.0/oauth/access_token",
			ExplicitScopesRequired:    true,
			ExplicitWorkspaceRequired: false,
		},
		Support: Support{
			BulkWrite: BulkWriteSupport{
				Insert: false,
				Update: false,
				Upsert: false,
				Delete: false,
			},
			Proxy:     false,
			Read:      false,
			Subscribe: false,
			Write:     false,
		},
	},

	// ClickUp Support Configuration
	ClickUp: {
		AuthType: Oauth2,
		BaseURL:  "https://api.clickup.com",
		OauthOpts: OauthOpts{
			GrantType:                 AuthorizationCode,
			AuthURL:                   "https://app.clickup.com/api",
			TokenURL:                  "https://api.clickup.com/api/v2/oauth/token",
			ExplicitScopesRequired:    false,
			ExplicitWorkspaceRequired: false,
		},
		Support: Support{
			BulkWrite: BulkWriteSupport{
				Insert: false,
				Update: false,
				Upsert: false,
				Delete: false,
			},
			Proxy:     true,
			Read:      false,
			Subscribe: false,
			Write:     false,
		},
	},

	// Discord Support Configuration
	Discord: {
		AuthType: Oauth2,
		BaseURL:  "https://discord.com",
		OauthOpts: OauthOpts{
			GrantType:                 AuthorizationCode,
			AuthURL:                   "https://discord.com/oauth2/authorize",
			TokenURL:                  "https://discord.com/api/oauth2/token",
			ExplicitScopesRequired:    true,
			ExplicitWorkspaceRequired: false,
			TokenMetadataFields: TokenMetadataFields{
				ScopesField: "scope",
			},
		},
		Support: Support{
			BulkWrite: BulkWriteSupport{
				Insert: false,
				Update: false,
				Upsert: false,
				Delete: false,
			},
			Proxy:     false,
			Read:      false,
			Subscribe: false,
			Write:     false,
		},
	},

	// Drift Configuration
	Drift: {
		AuthType: Oauth2,
		BaseURL:  "https://driftapi.com",
		OauthOpts: OauthOpts{
			GrantType:                 AuthorizationCode,
			AuthURL:                   "https://dev.drift.com/authorize",
			TokenURL:                  "https://driftapi.com/oauth2/token",
			ExplicitScopesRequired:    false,
			ExplicitWorkspaceRequired: false,
			TokenMetadataFields: TokenMetadataFields{
				WorkspaceRefField: "orgId",
			},
		},
		Support: Support{
			BulkWrite: BulkWriteSupport{
				Insert: false,
				Update: false,
				Upsert: false,
				Delete: false,
			},
			Proxy:     false,
			Read:      false,
			Subscribe: false,
			Write:     false,
		},
	},

	IroncladDemo: {
		AuthType: Oauth2,
		BaseURL:  "https://demo.ironcladapp.com",
		OauthOpts: OauthOpts{
			AuthURL:                   "https://demo.ironcladapp.com/oauth/authorize",
			TokenURL:                  "https://demo.ironcladapp.com/oauth/token",
			ExplicitScopesRequired:    true,
			ExplicitWorkspaceRequired: false,
			GrantType:                 AuthorizationCode,
			TokenMetadataFields: TokenMetadataFields{
				ScopesField: "scope",
			},
		},
		Support: Support{
			BulkWrite: BulkWriteSupport{
				Insert: false,
				Update: false,
				Upsert: false,
				Delete: false,
			},
			Proxy:     false,
			Read:      false,
			Subscribe: false,
			Write:     false,
		},
	},

	IroncladEU: {
		DisplayName: "Ironclad Europe",
		AuthType:    Oauth2,
		BaseURL:     "https://eu1.ironcladapp.com",
		OauthOpts: OauthOpts{
			AuthURL:                   "https://eu1.ironcladapp.com/oauth/authorize",
			TokenURL:                  "https://eu1.ironcladapp.com/oauth/token",
			ExplicitScopesRequired:    true,
			ExplicitWorkspaceRequired: false,
			GrantType:                 AuthorizationCode,
			TokenMetadataFields: TokenMetadataFields{
				ScopesField: "scope",
			},
		},
		Support: Support{
			BulkWrite: BulkWriteSupport{
				Insert: false,
				Update: false,
				Upsert: false,
				Delete: false,
			},
			Proxy:     false,
			Read:      false,
			Subscribe: false,
			Write:     false,
		},
	},

	// Aircall Configuration
	Aircall: {
		AuthType: Oauth2,
		BaseURL:  "https://api.aircall.io",
		OauthOpts: OauthOpts{
			GrantType:                 AuthorizationCode,
			AuthURL:                   "https://dashboard.aircall.io/oauth/authorize",
			TokenURL:                  "https://api.aircall.io/v1/oauth/token",
			ExplicitScopesRequired:    true,
			ExplicitWorkspaceRequired: false,
		},
		Support: Support{
			BulkWrite: BulkWriteSupport{
				Insert: false,
				Update: false,
				Upsert: false,
				Delete: false,
			},
			Proxy:     true,
			Read:      false,
			Subscribe: false,
			Write:     false,
		},
	},

	// Microsoft configuration
	Microsoft: {
		AuthType: Oauth2,
		BaseURL:  "https://graph.microsoft.com",
		OauthOpts: OauthOpts{
			GrantType:                 AuthorizationCode,
			AuthURL:                   "https://login.microsoftonline.com/common/oauth2/v2.0/authorize",
			TokenURL:                  "https://login.microsoftonline.com/common/oauth2/v2.0/token",
			ExplicitScopesRequired:    true,
			ExplicitWorkspaceRequired: false,
		},
		Support: Support{
			BulkWrite: BulkWriteSupport{
				Insert: false,
				Update: false,
				Upsert: false,
				Delete: false,
			},
			Proxy:     true,
			Read:      false,
			Subscribe: false,
			Write:     false,
		},
	},

	// Formstack configuration
	Formstack: {
		AuthType: Oauth2,
		BaseURL:  "https://www.formstack.com/api",
		OauthOpts: OauthOpts{
			GrantType:                 AuthorizationCode,
			AuthURL:                   "https://www.formstack.com/api/v2/oauth2/authorize",
			TokenURL:                  "https://www.formstack.com/api/v2/oauth2/token",
			ExplicitScopesRequired:    false,
			ExplicitWorkspaceRequired: false,
			TokenMetadataFields: TokenMetadataFields{
				ConsumerRefField: "user_id",
			},
		},
		Support: Support{
			BulkWrite: BulkWriteSupport{
				Insert: false,
				Update: false,
				Upsert: false,
				Delete: false,
			},
			Proxy:     false,
			Read:      false,
			Subscribe: false,
			Write:     false,
		},
	},

	// Pinterest configuration
	Pinterest: {
		AuthType: Oauth2,
		BaseURL:  "https://api.pinterest.com",
		OauthOpts: OauthOpts{
			GrantType:                 AuthorizationCode,
			AuthURL:                   "https://www.pinterest.com/oauth",
			TokenURL:                  "https://api.pinterest.com/v5/oauth/token",
			ExplicitScopesRequired:    true,
			ExplicitWorkspaceRequired: false,
			TokenMetadataFields: TokenMetadataFields{
				ScopesField: "scope",
			},
		},
		Support: Support{
			BulkWrite: BulkWriteSupport{
				Insert: false,
				Update: false,
				Upsert: false,
				Delete: false,
			},
			Proxy:     true,
			Read:      false,
			Subscribe: false,
			Write:     false,
		},
	},

	Aha: {
		AuthType: Oauth2,
		BaseURL:  "https://{{.workspace}}.aha.io/api",
		OauthOpts: OauthOpts{
			GrantType:                 AuthorizationCode,
			AuthURL:                   "https://{{.workspace}}.aha.io/oauth/authorize",
			TokenURL:                  "https://{{.workspace}}.aha.io/oauth/token",
			ExplicitScopesRequired:    false,
			ExplicitWorkspaceRequired: true,
		},
		Support: Support{
			BulkWrite: BulkWriteSupport{
				Insert: false,
				Update: false,
				Upsert: false,
				Delete: false,
			},
			Proxy:     true,
			Read:      false,
			Subscribe: false,
			Write:     false,
		},
	},

	// Snapchat Ads configuration file
	SnapchatAds: {
		AuthType: Oauth2,
		BaseURL:  "https://adsapi.snapchat.com",
		OauthOpts: OauthOpts{
			AuthURL:                   "https://accounts.snapchat.com/login/oauth2/authorize",
			TokenURL:                  "https://accounts.snapchat.com/login/oauth2/access_token",
			ExplicitScopesRequired:    true,
			ExplicitWorkspaceRequired: false,
			GrantType:                 AuthorizationCode,
		},
		Support: Support{
			BulkWrite: BulkWriteSupport{
				Insert: false,
				Update: false,
				Upsert: false,
				Delete: false,
			},
			Proxy:     false,
			Read:      false,
			Subscribe: false,
			Write:     false,
		},
	},

	// Instagram Configuration
	// TODO: Supports only short-lived tokens
	Instagram: {
		AuthType: Oauth2,
		BaseURL:  "https://graph.instagram.com",
		OauthOpts: OauthOpts{
			GrantType:                 AuthorizationCode,
			AuthURL:                   "https://api.instagram.com/oauth/authorize",
			TokenURL:                  "https://api.instagram.com/oauth/access_token",
			ExplicitScopesRequired:    true,
			ExplicitWorkspaceRequired: false,
			TokenMetadataFields: TokenMetadataFields{
				ScopesField: "user_id",
			},
		},
		Support: Support{
			BulkWrite: BulkWriteSupport{
				Insert: false,
				Update: false,
				Upsert: false,
				Delete: false,
			},
			Proxy:     false,
			Read:      false,
			Subscribe: false,
			Write:     false,
		},
	},

	// TeamleaderCRM Configuration
	TeamleaderCRM: {
		AuthType: Oauth2,
		BaseURL:  "https://api.focus.teamleader.eu",
		OauthOpts: OauthOpts{
			GrantType:                 AuthorizationCode,
			AuthURL:                   "https://focus.teamleader.eu/oauth2/authorize",
			TokenURL:                  "https://focus.teamleader.eu/oauth2/access_token",
			ExplicitScopesRequired:    false,
			ExplicitWorkspaceRequired: false,
		},
		Support: Support{
			BulkWrite: BulkWriteSupport{
				Insert: false,
				Update: false,
				Upsert: false,
				Delete: false,
			},
			Proxy:     false,
			Read:      false,
			Subscribe: false,
			Write:     false,
		},
	},

	Seismic: {
		AuthType: Oauth2,
		BaseURL:  "https://api.seismic.com",
		OauthOpts: OauthOpts{
			GrantType:                 AuthorizationCode,
			AuthURL:                   "https://auth.seismic.com/tenants/{{.workspace}}/connect/authorize",
			TokenURL:                  "https://auth.seismic.com/tenants/{{.workspace}}/connect/token",
			ExplicitScopesRequired:    false,
			ExplicitWorkspaceRequired: true,
		},
		Support: Support{
			BulkWrite: BulkWriteSupport{
				Insert: false,
				Update: false,
				Upsert: false,
				Delete: false,
			},
			Proxy:     false,
			Read:      false,
			Subscribe: false,
			Write:     false,
		},
	},

<<<<<<< HEAD
	// AcuityScheduling Configuration
	AcuityScheduling: {
		AuthType: Oauth2,
		BaseURL:  "https://acuityscheduling.com",
		OauthOpts: OauthOpts{
			GrantType:                 AuthorizationCode,
			AuthURL:                   "https://acuityscheduling.com/oauth2/authorize",
			TokenURL:                  "https://acuityscheduling.com/oauth2/token",
			ExplicitScopesRequired:    true,
			ExplicitWorkspaceRequired: false,
=======
	// ServiceNow configuration
	ServiceNow: {
		AuthType: Oauth2,
		BaseURL:  "https://{{.workspace}}.service-now.com",
		OauthOpts: OauthOpts{
			AuthURL:                   "https://{{.workspace}}.service-now.com/oauth_auth.do",
			TokenURL:                  "https://{{.workspace}}.service-now.com/oauth_token.do",
			ExplicitScopesRequired:    false,
			ExplicitWorkspaceRequired: true,
			GrantType:                 AuthorizationCode,
			TokenMetadataFields: TokenMetadataFields{
				ScopesField: "scope",
			},
>>>>>>> 415631c9
		},
		Support: Support{
			BulkWrite: BulkWriteSupport{
				Insert: false,
				Update: false,
				Upsert: false,
				Delete: false,
			},
			Proxy:     false,
			Read:      false,
			Subscribe: false,
			Write:     false,
		},
	},
}<|MERGE_RESOLUTION|>--- conflicted
+++ resolved
@@ -5,10 +5,7 @@
 // ================================================================================
 
 const (
-<<<<<<< HEAD
 	AcuityScheduling        Provider = "acuityScheduling"
-=======
->>>>>>> 415631c9
 	Airtable                Provider = "airtable"
 	AWeber                  Provider = "aWeber"
 	Asana                   Provider = "asana"
@@ -58,10 +55,7 @@
 	Salesforce              Provider = "salesforce"
 	Salesloft               Provider = "salesloft"
 	Sellsy                  Provider = "sellsy"
-<<<<<<< HEAD
-=======
 	ServiceNow              Provider = "serviceNow"
->>>>>>> 415631c9
 	Slack                   Provider = "slack"
 	Smartsheet              Provider = "smartsheet"
 	StackExchange           Provider = "stackExchange"
@@ -1952,7 +1946,34 @@
 		},
 	},
 
-<<<<<<< HEAD
+	// ServiceNow configuration
+	ServiceNow: {
+		AuthType: Oauth2,
+		BaseURL:  "https://{{.workspace}}.service-now.com",
+		OauthOpts: OauthOpts{
+			AuthURL:                   "https://{{.workspace}}.service-now.com/oauth_auth.do",
+			TokenURL:                  "https://{{.workspace}}.service-now.com/oauth_token.do",
+			ExplicitScopesRequired:    false,
+			ExplicitWorkspaceRequired: true,
+			GrantType:                 AuthorizationCode,
+			TokenMetadataFields: TokenMetadataFields{
+				ScopesField: "scope",
+			},
+		},
+		Support: Support{
+			BulkWrite: BulkWriteSupport{
+				Insert: false,
+				Update: false,
+				Upsert: false,
+				Delete: false,
+			},
+			Proxy:     false,
+			Read:      false,
+			Subscribe: false,
+			Write:     false,
+		},
+	},
+
 	// AcuityScheduling Configuration
 	AcuityScheduling: {
 		AuthType: Oauth2,
@@ -1963,21 +1984,6 @@
 			TokenURL:                  "https://acuityscheduling.com/oauth2/token",
 			ExplicitScopesRequired:    true,
 			ExplicitWorkspaceRequired: false,
-=======
-	// ServiceNow configuration
-	ServiceNow: {
-		AuthType: Oauth2,
-		BaseURL:  "https://{{.workspace}}.service-now.com",
-		OauthOpts: OauthOpts{
-			AuthURL:                   "https://{{.workspace}}.service-now.com/oauth_auth.do",
-			TokenURL:                  "https://{{.workspace}}.service-now.com/oauth_token.do",
-			ExplicitScopesRequired:    false,
-			ExplicitWorkspaceRequired: true,
-			GrantType:                 AuthorizationCode,
-			TokenMetadataFields: TokenMetadataFields{
-				ScopesField: "scope",
-			},
->>>>>>> 415631c9
 		},
 		Support: Support{
 			BulkWrite: BulkWriteSupport{
