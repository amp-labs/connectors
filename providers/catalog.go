--- conflicted
+++ resolved
@@ -64,11 +64,6 @@
 	ZohoCRM                             Provider = "zohoCRM"
 	Zoom                                Provider = "zoom"
 	Zuora                               Provider = "zuora"
-<<<<<<< HEAD
-	OneDrive                            Provider = "oneDrive"
-=======
-	DropboxSign                         Provider = "dropboxSign"
->>>>>>> fcb304c0
 	OneDrive                            Provider = "oneDrive"
 )
 
@@ -1492,7 +1487,6 @@
 			Write:     false,
 		},
 	},
-<<<<<<< HEAD
 	// ClickUp Support Configuration
 	ClickUp: {
 		AuthType: Oauth2,
@@ -1624,31 +1618,4 @@
 			Write:     false,
 		},
 	},
-=======
->>>>>>> fcb304c0
-
-	// OneDrive configuration
-	OneDrive: {
-		AuthType: Oauth2,
-		BaseURL:  "https://graph.microsoft.com",
-		OauthOpts: OauthOpts{
-			GrantType:                 AuthorizationCode,
-			AuthURL:                   "https://login.microsoftonline.com/common/oauth2/v2.0/authorize",
-			TokenURL:                  "https://login.microsoftonline.com/common/oauth2/v2.0/token",
-			ExplicitScopesRequired:    true,
-			ExplicitWorkspaceRequired: false,
-		},
-		Support: Support{
-			BulkWrite: BulkWriteSupport{
-				Insert: false,
-				Update: false,
-				Upsert: false,
-				Delete: false,
-			},
-			Proxy:     false,
-			Read:      false,
-			Subscribe: false,
-			Write:     false,
-		},
-	},
 }