--- conflicted
+++ resolved
@@ -42,12 +42,9 @@
 	Airtable                            Provider = "airtable"
 	Slack                               Provider = "slack"
 	HelpScoutMailbox                    Provider = "helpScoutMailbox"
-<<<<<<< HEAD
 	Timely                              Provider = "timely"
-=======
 	Atlassian                           Provider = "atlassian"
 	Webflow                             Provider = "webflow"
->>>>>>> c0cc251e
 )
 
 // ================================================================================
@@ -990,7 +987,6 @@
 		},
 	},
 
-<<<<<<< HEAD
 	// Timely Configuration
 	Timely: {
 		AuthType: Oauth2,
@@ -1000,7 +996,25 @@
 			AuthURL:                   "https://api.timelyapp.com/1.1/oauth/authorize",
 			TokenURL:                  "https://api.timelyapp.com/1.1/oauth/token",
 			ExplicitScopesRequired:    false,
-=======
+      ExplicitWorkspaceRequired: false,
+			TokenMetadataFields: TokenMetadataFields{
+				ScopesField: "scope",
+			},
+		},
+		Support: Support{
+			BulkWrite: BulkWriteSupport{
+				Insert: false,
+				Update: false,
+				Upsert: false,
+				Delete: false,
+			},
+			Proxy:     false,
+			Read:      false,
+			Subscribe: false,
+			Write:     false,
+		},
+	},
+      
 	// Atlassian configuration
 	Atlassian: {
 		AuthType: Oauth2,
@@ -1035,7 +1049,6 @@
 			AuthURL:                   "https://webflow.com/oauth/authorize",
 			TokenURL:                  "https://api.webflow.com/oauth/access_token",
 			ExplicitScopesRequired:    true,
->>>>>>> c0cc251e
 			ExplicitWorkspaceRequired: false,
 			TokenMetadataFields: TokenMetadataFields{
 				ScopesField: "scope",
