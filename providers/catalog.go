--- conflicted
+++ resolved
@@ -42,11 +42,8 @@
 	Airtable                            Provider = "airtable"
 	Slack                               Provider = "slack"
 	HelpScoutMailbox                    Provider = "helpScoutMailbox"
-<<<<<<< HEAD
 	Atlassian                           Provider = "atlassian"
-=======
 	Webflow                             Provider = "webflow"
->>>>>>> 9d4e0231
 )
 
 // ================================================================================
@@ -976,7 +973,6 @@
 		},
 	},
 
-<<<<<<< HEAD
 	// Atlassian configuration
 	Atlassian: {
 		AuthType: Oauth2,
@@ -987,7 +983,21 @@
 			TokenURL:                  "https://auth.atlassian.com/oauth/token",
 			ExplicitScopesRequired:    true,
 			ExplicitWorkspaceRequired: false,
-=======
+    },
+		Support: Support{
+			BulkWrite: BulkWriteSupport{
+				Insert: false,
+				Update: false,
+				Upsert: false,
+				Delete: false,
+			},
+			Proxy:     false,
+			Read:      false,
+			Subscribe: false,
+			Write:     false,
+		},
+	},
+  
 	// Webflow Support Configuration
 	Webflow: {
 		AuthType: Oauth2,
@@ -1001,7 +1011,6 @@
 			TokenMetadataFields: TokenMetadataFields{
 				ScopesField: "scope",
 			},
->>>>>>> 9d4e0231
 		},
 		Support: Support{
 			BulkWrite: BulkWriteSupport{
