package providers

// ================================================================================
// Provider list
// ================================================================================

const (
	AcuityScheduling        Provider = "acuityScheduling"
	AdobeExperiencePlatform Provider = "adobeExperiencePlatform"
	Aha                     Provider = "aha"
	Aircall                 Provider = "aircall"
	Airtable                Provider = "airtable"
	Anthropic               Provider = "anthropic"
	Asana                   Provider = "asana"
	Atlassian               Provider = "atlassian"
	Attio                   Provider = "attio"
	AWeber                  Provider = "aWeber"
	Basecamp                Provider = "basecamp"
	BlueshiftEU             Provider = "blueshiftEU"
	Blueshift               Provider = "blueshift"
	Box                     Provider = "box"
	Calendly                Provider = "calendly"
	CampaignMonitor         Provider = "campaignMonitor"
	Capsule                 Provider = "capsule"
	ClickUp                 Provider = "clickup"
	Close                   Provider = "close"
	ConstantContact         Provider = "constantContact"
	Copper                  Provider = "copper"
<<<<<<< HEAD
	CustomerJourneysTrack   Provider = "customerJourneysTrack"
=======
	CustomerDataPipelines   Provider = "customerDataPipelines"
>>>>>>> 6c9604d2
	Discord                 Provider = "discord"
	Docusign                Provider = "docusign"
	DocusignDeveloper       Provider = "docusignDeveloper"
	Domo                    Provider = "domo"
	Drift                   Provider = "drift"
	Dropbox                 Provider = "dropbox"
	DropboxSign             Provider = "dropboxSign"
	DynamicsBusinessCentral Provider = "dynamicsBusinessCentral"
	DynamicsCRM             Provider = "dynamicsCRM"
	Facebook                Provider = "facebook"
	Figma                   Provider = "figma"
	Formstack               Provider = "formstack"
	Gainsight               Provider = "gainsight"
	GetResponse             Provider = "getResponse"
	Github                  Provider = "github"
	Gmail                   Provider = "gmail"
	Gong                    Provider = "gong"
	Google                  Provider = "google"
	GoogleContacts          Provider = "googleContacts"
	Guru                    Provider = "guru"
	HelpScoutMailbox        Provider = "helpScoutMailbox"
	Hubspot                 Provider = "hubspot"
	Hunter                  Provider = "hunter"
	Instagram               Provider = "instagram"
	Intercom                Provider = "intercom"
	Ironclad                Provider = "ironclad"
	IroncladDemo            Provider = "ironcladDemo"
	IroncladEU              Provider = "ironcladEU"
	Iterable                Provider = "iterable"
	Keap                    Provider = "keap"
	Klaviyo                 Provider = "klaviyo"
	LinkedIn                Provider = "linkedIn"
	Marketo                 Provider = "marketo"
	MessageBird             Provider = "messageBird"
	Microsoft               Provider = "microsoft"
	Miro                    Provider = "miro"
	Mixmax                  Provider = "mixmax"
	Mock                    Provider = "mock"
	Monday                  Provider = "monday"
	Mural                   Provider = "mural"
	Notion                  Provider = "notion"
	OpenAI                  Provider = "openAI"
	Outreach                Provider = "outreach"
	Pinterest               Provider = "pinterest"
	Pipedrive               Provider = "pipedrive"
	RingCentral             Provider = "ringCentral"
	Salesforce              Provider = "salesforce"
	Salesloft               Provider = "salesloft"
	Seismic                 Provider = "seismic"
	Sellsy                  Provider = "sellsy"
	ServiceNow              Provider = "serviceNow"
	SharePoint              Provider = "sharePoint"
	Slack                   Provider = "slack"
	Smartsheet              Provider = "smartsheet"
	SnapchatAds             Provider = "snapchatAds"
	StackExchange           Provider = "stackExchange"
	SurveyMonkey            Provider = "surveyMonkey"
	TeamleaderCRM           Provider = "teamleaderCRM"
	Timely                  Provider = "timely"
	Typeform                Provider = "typeform"
	Webflow                 Provider = "webflow"
	WordPress               Provider = "wordPress"
	Wrike                   Provider = "wrike"
	ZendeskChat             Provider = "zendeskChat"
	ZendeskSupport          Provider = "zendeskSupport"
	ZohoCRM                 Provider = "zohoCRM"
	Zoom                    Provider = "zoom"
	Zuora                   Provider = "zuora"
)

// ================================================================================
// Contains critical provider configuration (using types from types.gen.go)
// ================================================================================

var catalog = CatalogType{ // nolint:gochecknoglobals
	// Salesforce configuration
	Salesforce: {
		AuthType: Oauth2,
		BaseURL:  "https://{{.workspace}}.my.salesforce.com",
		Oauth2Opts: &Oauth2Opts{
			GrantType:                 AuthorizationCode,
			AuthURL:                   "https://{{.workspace}}.my.salesforce.com/services/oauth2/authorize",
			TokenURL:                  "https://{{.workspace}}.my.salesforce.com/services/oauth2/token",
			ExplicitScopesRequired:    false,
			ExplicitWorkspaceRequired: true,
			TokenMetadataFields: TokenMetadataFields{
				ConsumerRefField:  "id",
				WorkspaceRefField: "instance_url",
				ScopesField:       "scope",
			},
		},
		Support: Support{
			BulkWrite: BulkWriteSupport{
				Insert: false,
				Update: false,
				Upsert: true,
				Delete: true,
			},
			Proxy:     true,
			Read:      true,
			Subscribe: false,
			Write:     true,
		},
		ProviderOpts: ProviderOpts{
			"restApiUrl": "https://{{.workspace}}.my.salesforce.com/services/data/v59.0",
			"domain":     "{{.workspace}}.my.salesforce.com",
		},
	},

	// Hubspot configuration
	Hubspot: {
		AuthType: Oauth2,
		BaseURL:  "https://api.hubapi.com",
		Oauth2Opts: &Oauth2Opts{
			GrantType:                 AuthorizationCode,
			AuthURL:                   "https://app.hubspot.com/oauth/authorize",
			TokenURL:                  "https://api.hubapi.com/oauth/v1/token",
			ExplicitScopesRequired:    true,
			ExplicitWorkspaceRequired: false,
		},
		Support: Support{
			BulkWrite: BulkWriteSupport{
				Insert: false,
				Update: false,
				Upsert: false,
				Delete: false,
			},
			Proxy:     true,
			Read:      true,
			Subscribe: false,
			Write:     true,
		},
	},

	// LinkedIn configuration
	LinkedIn: {
		AuthType: Oauth2,
		BaseURL:  "https://api.linkedin.com",
		Oauth2Opts: &Oauth2Opts{
			GrantType:                 AuthorizationCode,
			AuthURL:                   "https://www.linkedin.com/oauth/v2/authorization",
			TokenURL:                  "https://www.linkedin.com/oauth/v2/accessToken",
			ExplicitScopesRequired:    true,
			ExplicitWorkspaceRequired: false,
			TokenMetadataFields: TokenMetadataFields{
				ScopesField: "scope",
			},
		},
		Support: Support{
			BulkWrite: BulkWriteSupport{
				Insert: false,
				Update: false,
				Upsert: false,
				Delete: false,
			},
			Proxy:     true,
			Read:      false,
			Subscribe: false,
			Write:     false,
		},
	},

	// Salesloft configuration
	Salesloft: {
		AuthType: Oauth2,
		BaseURL:  "https://api.salesloft.com",
		Oauth2Opts: &Oauth2Opts{
			AuthURL:                   "https://accounts.salesloft.com/oauth/authorize",
			TokenURL:                  "https://accounts.salesloft.com/oauth/token",
			ExplicitScopesRequired:    false,
			ExplicitWorkspaceRequired: false,
			GrantType:                 AuthorizationCode,
			TokenMetadataFields: TokenMetadataFields{
				ScopesField: "scope",
			},
		},
		Support: Support{
			BulkWrite: BulkWriteSupport{
				Insert: false,
				Update: false,
				Upsert: false,
				Delete: false,
			},
			Proxy:     true,
			Read:      false,
			Subscribe: false,
			Write:     false,
		},
	},

	// Outreach configuration
	Outreach: {
		AuthType: Oauth2,
		BaseURL:  "https://api.outreach.io",
		Oauth2Opts: &Oauth2Opts{
			AuthURL:                   "https://api.outreach.io/oauth/authorize",
			TokenURL:                  "https://api.outreach.io/oauth/token",
			ExplicitScopesRequired:    true,
			ExplicitWorkspaceRequired: false,
			GrantType:                 AuthorizationCode,
			TokenMetadataFields: TokenMetadataFields{
				ScopesField: "scope",
			},
		},
		Support: Support{
			BulkWrite: BulkWriteSupport{
				Insert: false,
				Update: false,
				Upsert: false,
				Delete: false,
			},
			Proxy:     true,
			Read:      false,
			Subscribe: false,
			Write:     false,
		},
		ProviderOpts: ProviderOpts{
			"restAPIURL": "https://api.outreach.io/api/v2",
		},
	},

	// RingCentral configuration

	RingCentral: {
		AuthType: Oauth2,
		BaseURL:  "https://platform.ringcentral.com",
		Oauth2Opts: &Oauth2Opts{
			GrantType:                 PKCE,
			AuthURL:                   "https://platform.ringcentral.com/restapi/oauth/authorize",
			TokenURL:                  "https://platform.ringcentral.com/restapi/oauth/token",
			ExplicitScopesRequired:    false,
			ExplicitWorkspaceRequired: false,
			TokenMetadataFields: TokenMetadataFields{
				ScopesField:      "scope",
				ConsumerRefField: "owner_id",
			},
		},
		Support: Support{
			BulkWrite: BulkWriteSupport{
				Insert: false,
				Update: false,
				Upsert: false,
				Delete: false,
			},
			Proxy:     false,
			Read:      false,
			Subscribe: false,
			Write:     false,
		},
	},

	// Pipedrive configuration
	Pipedrive: {
		AuthType: Oauth2,
		BaseURL:  "https://api.pipedrive.com",
		Oauth2Opts: &Oauth2Opts{
			GrantType:                 AuthorizationCode,
			AuthURL:                   "https://oauth.pipedrive.com/oauth/authorize",
			TokenURL:                  "https://oauth.pipedrive.com/oauth/token",
			ExplicitScopesRequired:    true,
			ExplicitWorkspaceRequired: false,
		},
		Support: Support{
			BulkWrite: BulkWriteSupport{
				Insert: false,
				Update: false,
				Upsert: false,
				Delete: false,
			},
			Proxy:     true,
			Read:      false,
			Subscribe: false,
			Write:     false,
		},
	},

	// Capsule configuration
	Capsule: {
		AuthType: Oauth2,
		BaseURL:  "https://api.capsulecrm.com/api",
		Oauth2Opts: &Oauth2Opts{
			GrantType:                 AuthorizationCode,
			AuthURL:                   "https://api.capsulecrm.com/oauth/authorise",
			TokenURL:                  "https://api.capsulecrm.com/oauth/token",
			ExplicitScopesRequired:    true,
			ExplicitWorkspaceRequired: false,
		},
		Support: Support{
			BulkWrite: BulkWriteSupport{
				Insert: false,
				Update: false,
				Upsert: false,
				Delete: false,
			},
			Proxy:     true,
			Read:      false,
			Subscribe: false,
			Write:     false,
		},
	},

	// Wrike configuration
	Wrike: {
		AuthType: Oauth2,
		BaseURL:  "https://www.wrike.com/api",
		Oauth2Opts: &Oauth2Opts{
			GrantType:                 AuthorizationCode,
			AuthURL:                   "https://www.wrike.com/oauth2/authorize",
			TokenURL:                  "https://www.wrike.com/oauth2/token",
			ExplicitScopesRequired:    true,
			ExplicitWorkspaceRequired: false,
		},
		Support: Support{
			BulkWrite: BulkWriteSupport{
				Insert: false,
				Update: false,
				Upsert: false,
				Delete: false,
			},
			Proxy:     true,
			Read:      false,
			Subscribe: false,
			Write:     false,
		},
	},

	// Copper configuration
	Copper: {
		AuthType: Oauth2,
		BaseURL:  "https://api.copper.com/developer_api",
		Oauth2Opts: &Oauth2Opts{
			GrantType:                 AuthorizationCode,
			AuthURL:                   "https://app.copper.com/oauth/authorize",
			TokenURL:                  "https://app.copper.com/oauth/token",
			ExplicitScopesRequired:    true,
			ExplicitWorkspaceRequired: false,
		},
		Support: Support{
			BulkWrite: BulkWriteSupport{
				Insert: false,
				Update: false,
				Upsert: false,
				Delete: false,
			},
			Proxy:     true,
			Read:      false,
			Subscribe: false,
			Write:     false,
		},
	},

<<<<<<< HEAD
	CustomerJourneysTrack: {
		AuthType: Basic,
		BaseURL:  "https://track.customer.io",
		// DocsURL: https://customer.io/docs/api/track/#section/Authentication
=======
	CustomerDataPipelines: {
		AuthType: Basic,
		BaseURL:  "https://cdp.customer.io/v1",
		// DocsURL: https://customer.io/docs/api/cdp/#section/Authentication
>>>>>>> 6c9604d2
		Support: Support{
			BulkWrite: BulkWriteSupport{
				Insert: false,
				Update: false,
				Upsert: false,
				Delete: false,
			},
			Proxy:     false,
			Read:      false,
			Subscribe: false,
			Write:     false,
		},
	},

	// ZohoCRM configuration
	ZohoCRM: {
		DisplayName: "Zoho CRM",
		AuthType:    Oauth2,
		BaseURL:     "https://www.zohoapis.com",
		Oauth2Opts: &Oauth2Opts{
			GrantType:                 AuthorizationCode,
			AuthURL:                   "https://accounts.zoho.com/oauth/v2/auth",
			TokenURL:                  "https://accounts.zoho.com/oauth/v2/token",
			ExplicitScopesRequired:    true,
			ExplicitWorkspaceRequired: false,
			TokenMetadataFields: TokenMetadataFields{
				WorkspaceRefField: "api_domain",
				ScopesField:       "scope",
			},
		},
		Support: Support{
			BulkWrite: BulkWriteSupport{
				Insert: false,
				Update: false,
				Upsert: false,
				Delete: false,
			},
			Proxy:     true,
			Read:      false,
			Subscribe: false,
			Write:     false,
		},
	},

	// Mural configuration
	Mural: {
		AuthType: Oauth2,
		BaseURL:  "https://api.mural.co/api",
		Oauth2Opts: &Oauth2Opts{
			GrantType:                 AuthorizationCode,
			AuthURL:                   "https://api.mural.co/oauth/authorize",
			TokenURL:                  "https://api.mural.co/oauth/token",
			ExplicitScopesRequired:    true,
			ExplicitWorkspaceRequired: false,
			TokenMetadataFields: TokenMetadataFields{
				ScopesField: "scope",
			},
		},
		Support: Support{
			BulkWrite: BulkWriteSupport{
				Insert: false,
				Update: false,
				Upsert: false,
				Delete: false,
			},
			Proxy:     false,
			Read:      false,
			Subscribe: false,
			Write:     false,
		},
	},

	// Klaviyo configuration
	Klaviyo: {
		AuthType: Oauth2,
		BaseURL:  "https://a.klaviyo.com",
		Oauth2Opts: &Oauth2Opts{
			GrantType:                 PKCE,
			AuthURL:                   "https://www.klaviyo.com/oauth/authorize",
			TokenURL:                  "https://a.klaviyo.com/oauth/token",
			ExplicitScopesRequired:    true,
			ExplicitWorkspaceRequired: false,
			TokenMetadataFields: TokenMetadataFields{
				ScopesField: "scope",
			},
		},
		Support: Support{
			BulkWrite: BulkWriteSupport{
				Insert: false,
				Update: false,
				Upsert: false,
				Delete: false,
			},
			Proxy:     false,
			Read:      false,
			Subscribe: false,
			Write:     false,
		},
	},

	// Sellsy configuration
	Sellsy: {
		AuthType: Oauth2,
		BaseURL:  "https://api.sellsy.com",
		Oauth2Opts: &Oauth2Opts{
			GrantType:                 PKCE,
			AuthURL:                   "https://login.sellsy.com/oauth2/authorization",
			TokenURL:                  "https://login.sellsy.com/oauth2/access-tokens",
			ExplicitScopesRequired:    false,
			ExplicitWorkspaceRequired: false,
		},
		Support: Support{
			BulkWrite: BulkWriteSupport{
				Insert: false,
				Update: false,
				Upsert: false,
				Delete: false,
			},
			Proxy:     false,
			Read:      false,
			Subscribe: false,
			Write:     false,
		},
	},

	// Attio configuration
	Attio: {
		AuthType: Oauth2,
		BaseURL:  "https://api.attio.com",
		Oauth2Opts: &Oauth2Opts{
			GrantType:                 AuthorizationCode,
			AuthURL:                   "https://app.attio.com/authorize",
			TokenURL:                  "https://app.attio.com/oauth/token",
			ExplicitScopesRequired:    false,
			ExplicitWorkspaceRequired: false,
		},
		Support: Support{
			BulkWrite: BulkWriteSupport{
				Insert: false,
				Update: false,
				Upsert: false,
				Delete: false,
			},
			Proxy:     true,
			Read:      false,
			Subscribe: false,
			Write:     false,
		},
	},

	// Close configuration
	Close: {
		AuthType: Oauth2,
		BaseURL:  "https://api.close.com/api",
		Oauth2Opts: &Oauth2Opts{
			GrantType:                 AuthorizationCode,
			AuthURL:                   "https://app.close.com/oauth2/authorize",
			TokenURL:                  "https://api.close.com/oauth2/token",
			ExplicitScopesRequired:    false,
			ExplicitWorkspaceRequired: false,
			TokenMetadataFields: TokenMetadataFields{
				ConsumerRefField:  "user_id",
				WorkspaceRefField: "organization_id",
				ScopesField:       "scope",
			},
		},
		Support: Support{
			BulkWrite: BulkWriteSupport{
				Insert: false,
				Update: false,
				Upsert: false,
				Delete: false,
			},
			Proxy:     true,
			Read:      false,
			Subscribe: false,
			Write:     false,
		},
	},

	Keap: {
		AuthType: Oauth2,
		BaseURL:  "https://api.infusionsoft.com",

		Oauth2Opts: &Oauth2Opts{
			GrantType:                 AuthorizationCode,
			AuthURL:                   "https://accounts.infusionsoft.com/app/oauth/authorize",
			TokenURL:                  "https://api.infusionsoft.com/token",
			ExplicitScopesRequired:    false,
			ExplicitWorkspaceRequired: false,
		},
		Support: Support{
			BulkWrite: BulkWriteSupport{
				Insert: false,
				Update: false,
				Upsert: false,
				Delete: false,
			},
			Proxy:     true,
			Read:      false,
			Subscribe: false,
			Write:     false,
		},
	},

	// Asana configuration
	Asana: {
		AuthType: Oauth2,
		BaseURL:  "https://app.asana.com/api",
		Oauth2Opts: &Oauth2Opts{
			AuthURL:                   "https://app.asana.com/-/oauth_authorize",
			TokenURL:                  "https://app.asana.com/-/oauth_token",
			ExplicitScopesRequired:    false,
			ExplicitWorkspaceRequired: false,
			GrantType:                 AuthorizationCode,
			TokenMetadataFields: TokenMetadataFields{
				ConsumerRefField: "data.id",
			},
		},
		Support: Support{
			BulkWrite: BulkWriteSupport{
				Insert: false,
				Update: false,
				Upsert: false,
				Delete: false,
			},
			Proxy:     true,
			Read:      false,
			Subscribe: false,
			Write:     false,
		},
	},

	// Dropbox configuration
	Dropbox: {
		AuthType: Oauth2,
		BaseURL:  "https://api.dropboxapi.com",
		Oauth2Opts: &Oauth2Opts{
			GrantType:                 AuthorizationCode,
			AuthURL:                   "https://www.dropbox.com/oauth2/authorize",
			TokenURL:                  "https://api.dropboxapi.com/oauth2/token",
			ExplicitScopesRequired:    false,
			ExplicitWorkspaceRequired: false,
			TokenMetadataFields: TokenMetadataFields{
				ScopesField:      "scope",
				ConsumerRefField: "account_id",
			},
		},
		Support: Support{
			BulkWrite: BulkWriteSupport{
				Insert: false,
				Update: false,
				Upsert: false,
				Delete: false,
			},
			Proxy:     true,
			Read:      false,
			Subscribe: false,
			Write:     false,
		},
	},

	// Notion configuration
	Notion: {
		AuthType: Oauth2,
		BaseURL:  "https://api.notion.com",
		Oauth2Opts: &Oauth2Opts{
			AuthURL:                   "https://api.notion.com/v1/oauth/authorize",
			TokenURL:                  "https://api.notion.com/v1/oauth/token",
			ExplicitScopesRequired:    false,
			ExplicitWorkspaceRequired: false,
			GrantType:                 AuthorizationCode,
			TokenMetadataFields: TokenMetadataFields{
				ConsumerRefField:  "owner.user.id",
				WorkspaceRefField: "workspace_id",
			},
		},
		Support: Support{
			BulkWrite: BulkWriteSupport{
				Insert: false,
				Update: false,
				Upsert: false,
				Delete: false,
			},
			Proxy:     true,
			Read:      false,
			Subscribe: false,
			Write:     false,
		},
	},

	OpenAI: {
		AuthType: ApiKey,
		BaseURL:  "https://api.openai.com",
		ApiKeyOpts: &ApiKeyOpts{
			Type:        InHeader,
			HeaderName:  "Authorization",
			ValuePrefix: "Bearer ",
			DocsURL:     "https://platform.openai.com/docs/api-reference/api-keys",
		},
		Support: Support{
			BulkWrite: BulkWriteSupport{
				Insert: false,
				Update: false,
				Upsert: false,
				Delete: false,
			},
			Proxy:     false,
			Read:      false,
			Subscribe: false,
			Write:     false,
		},
	},

	// Gong configuration
	Gong: {
		AuthType: Oauth2,
		BaseURL:  "https://api.gong.io",
		Oauth2Opts: &Oauth2Opts{
			AuthURL:                   "https://app.gong.io/oauth2/authorize",
			TokenURL:                  "https://app.gong.io/oauth2/generate-customer-token",
			ExplicitScopesRequired:    true,
			ExplicitWorkspaceRequired: false,
			GrantType:                 AuthorizationCode,
			TokenMetadataFields: TokenMetadataFields{
				ScopesField: "scope",
			},
		},
		Support: Support{
			BulkWrite: BulkWriteSupport{
				Insert: false,
				Update: false,
				Upsert: false,
				Delete: false,
			},
			Proxy:     true,
			Read:      false,
			Subscribe: false,
			Write:     false,
		},
	},

	// Zoom configuration
	Zoom: {
		AuthType: Oauth2,
		BaseURL:  "https://api.zoom.us",
		Oauth2Opts: &Oauth2Opts{
			AuthURL:                   "https://zoom.us/oauth/authorize",
			TokenURL:                  "https://zoom.us/oauth/token",
			ExplicitScopesRequired:    false,
			ExplicitWorkspaceRequired: false,
			GrantType:                 AuthorizationCode,
			TokenMetadataFields: TokenMetadataFields{
				ScopesField: "scope",
			},
		},
		Support: Support{
			BulkWrite: BulkWriteSupport{
				Insert: false,
				Update: false,
				Upsert: false,
				Delete: false,
			},
			Proxy:     true,
			Read:      false,
			Subscribe: false,
			Write:     false,
		},
	},

	// Intercom configuration
	Intercom: {
		AuthType: Oauth2,
		BaseURL:  "https://api.intercom.io",
		Oauth2Opts: &Oauth2Opts{
			AuthURL:                   "https://app.intercom.com/oauth",
			TokenURL:                  "https://api.intercom.io/auth/eagle/token",
			ExplicitScopesRequired:    false,
			ExplicitWorkspaceRequired: false,
			GrantType:                 AuthorizationCode,
		},
		Support: Support{
			BulkWrite: BulkWriteSupport{
				Insert: false,
				Update: false,
				Upsert: false,
				Delete: false,
			},
			Proxy:     true,
			Read:      true,
			Subscribe: false,
			Write:     false,
		},
	},

	// Docusign configuration
	Docusign: {
		AuthType: Oauth2,
		BaseURL:  "https://{{.server}}.docusign.net",
		Oauth2Opts: &Oauth2Opts{
			AuthURL:                   "https://account.docusign.com/oauth/auth",
			TokenURL:                  "https://account.docusign.com/oauth/token",
			ExplicitScopesRequired:    true,
			ExplicitWorkspaceRequired: false,
			GrantType:                 AuthorizationCode,
		},
		Support: Support{
			BulkWrite: BulkWriteSupport{
				Insert: false,
				Update: false,
				Upsert: false,
				Delete: false,
			},
			Proxy:     true,
			Read:      false,
			Subscribe: false,
			Write:     false,
		},
		PostAuthInfoNeeded: true,
	},

	// Docusign Developer configuration
	DocusignDeveloper: {
		AuthType: Oauth2,
		BaseURL:  "https://demo.docusign.net",
		Oauth2Opts: &Oauth2Opts{
			GrantType:                 AuthorizationCode,
			AuthURL:                   "https://account-d.docusign.com/oauth/auth",
			TokenURL:                  "https://account-d.docusign.com/oauth/token",
			ExplicitScopesRequired:    true,
			ExplicitWorkspaceRequired: false,
			TokenMetadataFields: TokenMetadataFields{
				ScopesField: "scope",
			},
		},
		Support: Support{
			BulkWrite: BulkWriteSupport{
				Insert: false,
				Update: false,
				Upsert: false,
				Delete: false,
			},
			Proxy:     true,
			Read:      false,
			Subscribe: false,
			Write:     false,
		},
	},

	// Calendly configuration
	Calendly: {
		AuthType: Oauth2,
		BaseURL:  "https://api.calendly.com",
		Oauth2Opts: &Oauth2Opts{
			GrantType:                 AuthorizationCode,
			AuthURL:                   "https://auth.calendly.com/oauth/authorize",
			TokenURL:                  "https://auth.calendly.com/oauth/token",
			ExplicitScopesRequired:    false,
			ExplicitWorkspaceRequired: false,
		},
		Support: Support{
			BulkWrite: BulkWriteSupport{
				Insert: false,
				Update: false,
				Upsert: false,
				Delete: false,
			},
			Proxy:     true,
			Read:      false,
			Subscribe: false,
			Write:     false,
		},
	},

	// campaignMonitor configuration
	CampaignMonitor: {
		AuthType: Oauth2,
		BaseURL:  "https://api.createsend.com",
		Oauth2Opts: &Oauth2Opts{
			AuthURL:                   "https://api.createsend.com/oauth",
			TokenURL:                  "https://api.createsend.com/oauth/token",
			ExplicitScopesRequired:    true,
			ExplicitWorkspaceRequired: false,
			GrantType:                 AuthorizationCode,
		},
		Support: Support{
			BulkWrite: BulkWriteSupport{
				Insert: false,
				Update: false,
				Upsert: false,
				Delete: false,
			},
			Proxy:     false,
			Read:      false,
			Subscribe: false,
			Write:     false,
		},
	},

	// GetResponse configuration
	GetResponse: {
		AuthType: Oauth2,
		BaseURL:  "https://api.getresponse.com",
		Oauth2Opts: &Oauth2Opts{
			AuthURL:                   "https://app.getresponse.com/oauth2_authorize.html",
			TokenURL:                  "https://api.getresponse.com/v3/token",
			ExplicitScopesRequired:    false,
			ExplicitWorkspaceRequired: false,
			GrantType:                 AuthorizationCode,
		},
		Support: Support{
			BulkWrite: BulkWriteSupport{
				Insert: false,
				Update: false,
				Upsert: false,
				Delete: false,
			},
			Proxy:     false,
			Read:      false,
			Subscribe: false,
			Write:     false,
		},
	},

	// AWeber configuration
	AWeber: {
		AuthType: Oauth2,
		BaseURL:  "https://api.aweber.com",
		Oauth2Opts: &Oauth2Opts{
			AuthURL:                   "https://auth.aweber.com/oauth2/authorize",
			TokenURL:                  "https://auth.aweber.com/oauth2/token",
			ExplicitScopesRequired:    true,
			ExplicitWorkspaceRequired: false,
			GrantType:                 AuthorizationCode,
		},
		Support: Support{
			BulkWrite: BulkWriteSupport{
				Insert: false,
				Update: false,
				Upsert: false,
				Delete: false,
			},
			Proxy:     true,
			Read:      false,
			Subscribe: false,
			Write:     false,
		},
	},

	DynamicsCRM: {
		DisplayName: "Microsoft Dynamics CRM",
		AuthType:    Oauth2,
		BaseURL:     "https://{{.workspace}}.api.crm.dynamics.com/api/data",
		Oauth2Opts: &Oauth2Opts{
			GrantType:              AuthorizationCode,
			AuthURL:                "https://login.microsoftonline.com/common/oauth2/v2.0/authorize",
			TokenURL:               "https://login.microsoftonline.com/common/oauth2/v2.0/token",
			ExplicitScopesRequired: true,
			// TODO: flip this to false once we implement the ability to get workspace
			// information post-auth.
			ExplicitWorkspaceRequired: true,
		},
		Support: Support{
			BulkWrite: BulkWriteSupport{
				Insert: false,
				Update: false,
				Upsert: false,
				Delete: false,
			},
			Proxy:     false,
			Read:      false,
			Subscribe: false,
			Write:     false,
		},
	},

	// ConstantContact configuration
	ConstantContact: {
		DisplayName: "Constant Contact",
		AuthType:    Oauth2,
		BaseURL:     "https://api.cc.email",
		Oauth2Opts: &Oauth2Opts{
			GrantType:                 AuthorizationCode,
			AuthURL:                   "https://authz.constantcontact.com/oauth2/default/v1/authorize",
			TokenURL:                  "https://authz.constantcontact.com/oauth2/default/v1/token",
			ExplicitScopesRequired:    true,
			ExplicitWorkspaceRequired: false,
		},
		Support: Support{
			BulkWrite: BulkWriteSupport{
				Insert: false,
				Update: false,
				Upsert: false,
				Delete: false,
			},
			Proxy:     true,
			Read:      false,
			Subscribe: false,
			Write:     false,
		},
	},

	// Microsoft Dynamics 365 Business Central configuration
	DynamicsBusinessCentral: {
		DisplayName: "Microsoft Dynamics Business Central",
		AuthType:    Oauth2,
		BaseURL:     "https://api.businesscentral.dynamics.com",
		Oauth2Opts: &Oauth2Opts{
			AuthURL:                   "https://login.microsoftonline.com/{{.workspace}}/oauth2/v2.0/authorize",
			TokenURL:                  "https://login.microsoftonline.com/{{.workspace}}/oauth2/v2.0/token",
			ExplicitScopesRequired:    true,
			ExplicitWorkspaceRequired: true,
			GrantType:                 AuthorizationCode,
			TokenMetadataFields: TokenMetadataFields{
				ScopesField: "scope",
			},
		},
		Support: Support{
			BulkWrite: BulkWriteSupport{
				Insert: false,
				Update: false,
				Upsert: false,
				Delete: false,
			},
			Proxy:     true,
			Read:      false,
			Subscribe: false,
			Write:     false,
		},
	},

	// Gainsight configuration
	Gainsight: {
		AuthType: Oauth2,
		BaseURL:  "https://{{.workspace}}.gainsightcloud.com",
		Oauth2Opts: &Oauth2Opts{
			AuthURL:                   "https://{{.workspace}}.gainsightcloud.com/v1/authorize",
			TokenURL:                  "https://{{.workspace}}.gainsightcloud.com/v1/users/oauth/token",
			ExplicitScopesRequired:    false,
			ExplicitWorkspaceRequired: true,
			GrantType:                 AuthorizationCode,
		},
		Support: Support{
			BulkWrite: BulkWriteSupport{
				Insert: false,
				Update: false,
				Upsert: false,
				Delete: false,
			},
			Proxy:     false,
			Read:      false,
			Subscribe: false,
			Write:     false,
		},
	},

	// Box configuration
	Box: {
		AuthType: Oauth2,
		BaseURL:  "https://api.box.com",
		Oauth2Opts: &Oauth2Opts{
			GrantType:                 AuthorizationCode,
			AuthURL:                   "https://account.box.com/api/oauth2/authorize",
			TokenURL:                  "https://api.box.com/oauth2/token",
			ExplicitScopesRequired:    false,
			ExplicitWorkspaceRequired: false,
		},
		Support: Support{
			BulkWrite: BulkWriteSupport{
				Insert: false,
				Update: false,
				Upsert: false,
				Delete: false,
			},
			Proxy:     true,
			Read:      false,
			Subscribe: false,
			Write:     false,
		},
	},

	// Zendesk Support configuration
	ZendeskSupport: {
		DisplayName: "Zendesk Support",
		AuthType:    Oauth2,
		BaseURL:     "https://{{.workspace}}.zendesk.com",
		Oauth2Opts: &Oauth2Opts{
			GrantType:                 AuthorizationCode,
			AuthURL:                   "https://{{.workspace}}.zendesk.com/oauth/authorizations/new",
			TokenURL:                  "https://{{.workspace}}.zendesk.com/oauth/tokens",
			ExplicitScopesRequired:    true,
			ExplicitWorkspaceRequired: true,
		},
		Support: Support{
			BulkWrite: BulkWriteSupport{
				Insert: false,
				Update: false,
				Upsert: false,
				Delete: false,
			},
			Proxy:     true,
			Read:      false,
			Subscribe: false,
			Write:     false,
		},
	},

	ZendeskChat: {
		DisplayName: "Zendesk Chat",
		AuthType:    Oauth2,
		BaseURL:     "https://www.zopim.com",
		Oauth2Opts: &Oauth2Opts{
			GrantType:                 AuthorizationCode,
			AuthURL:                   "https://www.zopim.com/oauth2/authorizations/new?subdomain={{.workspace}}",
			TokenURL:                  "https://www.zopim.com/oauth2/token",
			ExplicitScopesRequired:    true,
			ExplicitWorkspaceRequired: true,
		},
		Support: Support{
			BulkWrite: BulkWriteSupport{
				Insert: false,
				Update: false,
				Upsert: false,
				Delete: false,
			},
			Proxy:     false,
			Read:      false,
			Subscribe: false,
			Write:     false,
		},
	},

	// WordPress Support configuration
	WordPress: {
		AuthType: Oauth2,
		BaseURL:  "https://public-api.wordpress.com",
		Oauth2Opts: &Oauth2Opts{
			AuthURL:                   "https://public-api.wordpress.com/oauth2/authorize",
			TokenURL:                  "https://public-api.wordpress.com/oauth2/token",
			ExplicitScopesRequired:    true,
			ExplicitWorkspaceRequired: false,
			GrantType:                 AuthorizationCode,
			TokenMetadataFields: TokenMetadataFields{
				ScopesField: "scope",
			},
		},
		Support: Support{
			BulkWrite: BulkWriteSupport{
				Insert: false,
				Update: false,
				Upsert: false,
				Delete: false,
			},
			Proxy:     true,
			Read:      false,
			Subscribe: false,
			Write:     false,
		},
	},

	// Airtable Support Configuration
	Airtable: {
		AuthType: Oauth2,
		BaseURL:  "https://api.airtable.com",
		Oauth2Opts: &Oauth2Opts{
			GrantType:                 PKCE,
			AuthURL:                   "https://airtable.com/oauth2/v1/authorize",
			TokenURL:                  "https://airtable.com/oauth2/v1/token",
			ExplicitScopesRequired:    true,
			ExplicitWorkspaceRequired: false,
			TokenMetadataFields: TokenMetadataFields{
				ScopesField: "scope",
			},
		},
		Support: Support{
			BulkWrite: BulkWriteSupport{
				Insert: false,
				Update: false,
				Upsert: false,
				Delete: false,
			},
			Proxy:     false,
			Read:      false,
			Subscribe: false,
			Write:     false,
		},
	},

	Anthropic: {
		AuthType: ApiKey,
		BaseURL:  "https://api.anthropic.com",
		ApiKeyOpts: &ApiKeyOpts{
			Type:       InHeader,
			HeaderName: "x-api-key",
			DocsURL:    "https://docs.anthropic.com/en/api/getting-started#authentication",
		},
		Support: Support{
			BulkWrite: BulkWriteSupport{
				Insert: false,
				Update: false,
				Upsert: false,
				Delete: false,
			},
			Proxy:     false,
			Read:      false,
			Subscribe: false,
			Write:     false,
		},
	},

	// Ironclad Support Configuration
	Ironclad: {
		AuthType: Oauth2,
		BaseURL:  "https://ironcladapp.com",
		Oauth2Opts: &Oauth2Opts{
			AuthURL:                   "https://ironcladapp.com/oauth/authorize",
			TokenURL:                  "https://ironcladapp.com/oauth/token",
			ExplicitScopesRequired:    true,
			ExplicitWorkspaceRequired: false,
			GrantType:                 AuthorizationCode,
			TokenMetadataFields: TokenMetadataFields{
				ScopesField: "scope",
			},
		},
		Support: Support{
			BulkWrite: BulkWriteSupport{
				Insert: false,
				Update: false,
				Upsert: false,
				Delete: false,
			},
			Proxy:     false,
			Read:      false,
			Subscribe: false,
			Write:     false,
		},
	},

	// Slack configuration
	Slack: {
		AuthType: Oauth2,
		BaseURL:  "https://slack.com/api",
		Oauth2Opts: &Oauth2Opts{
			GrantType:                 AuthorizationCode,
			AuthURL:                   "https://slack.com/oauth/v2/authorize",
			TokenURL:                  "https://slack.com/api/oauth.v2.access",
			ExplicitScopesRequired:    true,
			ExplicitWorkspaceRequired: false,
			TokenMetadataFields: TokenMetadataFields{
				ScopesField:       "scope",
				WorkspaceRefField: "workspace_name",
			},
		},
		Support: Support{
			BulkWrite: BulkWriteSupport{
				Insert: false,
				Update: false,
				Upsert: false,
				Delete: false,
			},
			Proxy:     true,
			Read:      false,
			Subscribe: false,
			Write:     false,
		},
	},
	// HelpScoutMailbox Support Configuration
	HelpScoutMailbox: {
		DisplayName: "Help Scout Mailbox",
		AuthType:    Oauth2,
		BaseURL:     "https://api.helpscout.net",
		Oauth2Opts: &Oauth2Opts{
			GrantType:                 AuthorizationCode,
			AuthURL:                   "https://secure.helpscout.net/authentication/authorizeClientApplication",
			TokenURL:                  "https://api.helpscout.net/v2/oauth2/token",
			ExplicitScopesRequired:    false,
			ExplicitWorkspaceRequired: false,
		},
		Support: Support{
			BulkWrite: BulkWriteSupport{
				Insert: false,
				Update: false,
				Upsert: false,
				Delete: false,
			},
			Proxy:     true,
			Read:      false,
			Subscribe: false,
			Write:     false,
		},
	},

	// Timely Configuration
	Timely: {
		AuthType: Oauth2,
		BaseURL:  "https://api.timelyapp.com",
		Oauth2Opts: &Oauth2Opts{
			GrantType:                 AuthorizationCode,
			AuthURL:                   "https://api.timelyapp.com/1.1/oauth/authorize",
			TokenURL:                  "https://api.timelyapp.com/1.1/oauth/token",
			ExplicitScopesRequired:    false,
			ExplicitWorkspaceRequired: false,
			TokenMetadataFields: TokenMetadataFields{
				ScopesField: "scope",
			},
		},
		Support: Support{
			BulkWrite: BulkWriteSupport{
				Insert: false,
				Update: false,
				Upsert: false,
				Delete: false,
			},
			Proxy:     false,
			Read:      false,
			Subscribe: false,
			Write:     false,
		},
	},

	// Atlassian configuration
	Atlassian: {
		DisplayName: "Atlassian Jira",
		AuthType:    Oauth2,
		BaseURL:     "https://api.atlassian.com",
		Oauth2Opts: &Oauth2Opts{
			GrantType:                 AuthorizationCode,
			AuthURL:                   "https://auth.atlassian.com/authorize",
			TokenURL:                  "https://auth.atlassian.com/oauth/token",
			ExplicitScopesRequired:    true,
			ExplicitWorkspaceRequired: false,
		},
		Support: Support{
			BulkWrite: BulkWriteSupport{
				Insert: false,
				Update: false,
				Upsert: false,
				Delete: false,
			},
			Proxy:     true,
			Read:      false,
			Subscribe: false,
			Write:     false,
		},
	},

	// Webflow Support Configuration
	Webflow: {
		AuthType: Oauth2,
		BaseURL:  "https://api.webflow.com",
		Oauth2Opts: &Oauth2Opts{
			GrantType:                 AuthorizationCode,
			AuthURL:                   "https://webflow.com/oauth/authorize",
			TokenURL:                  "https://api.webflow.com/oauth/access_token",
			ExplicitScopesRequired:    true,
			ExplicitWorkspaceRequired: false,
			TokenMetadataFields: TokenMetadataFields{
				ScopesField: "scope",
			},
		},
		Support: Support{
			BulkWrite: BulkWriteSupport{
				Insert: false,
				Update: false,
				Upsert: false,
				Delete: false,
			},
			Proxy:     true,
			Read:      false,
			Subscribe: false,
			Write:     false,
		},
	},

	// Smartsheet Support Configuration
	Smartsheet: {
		AuthType: Oauth2,
		BaseURL:  "https://api.smartsheet.com",
		Oauth2Opts: &Oauth2Opts{
			GrantType:                 AuthorizationCode,
			AuthURL:                   "https://app.smartsheet.com/b/authorize",
			TokenURL:                  "https://api.smartsheet.com/2.0/token",
			ExplicitScopesRequired:    true,
			ExplicitWorkspaceRequired: false,
		},
		Support: Support{
			BulkWrite: BulkWriteSupport{
				Insert: false,
				Update: false,
				Upsert: false,
				Delete: false,
			},
			Proxy:     true,
			Read:      false,
			Subscribe: false,
			Write:     false,
		},
	},

	// StackExchange configuration
	StackExchange: {
		AuthType: Oauth2,
		BaseURL:  "https://api.stackexchange.com",
		Oauth2Opts: &Oauth2Opts{
			GrantType:                 AuthorizationCode,
			AuthURL:                   "https://stackoverflow.com/oauth",
			TokenURL:                  "https://stackoverflow.com/oauth/access_token/json",
			ExplicitScopesRequired:    true,
			ExplicitWorkspaceRequired: false,
		},
		Support: Support{
			BulkWrite: BulkWriteSupport{
				Insert: false,
				Update: false,
				Upsert: false,
				Delete: false,
			},
			Proxy:     false,
			Read:      false,
			Subscribe: false,
			Write:     false,
		},
	},

	// Google Support Configuration
	Google: {
		AuthType: Oauth2,
		BaseURL:  "https://www.googleapis.com",
		Oauth2Opts: &Oauth2Opts{
			GrantType:                 AuthorizationCode,
			AuthURL:                   "https://accounts.google.com/o/oauth2/v2/auth",
			TokenURL:                  "https://oauth2.googleapis.com/token",
			ExplicitScopesRequired:    true,
			ExplicitWorkspaceRequired: false,
			TokenMetadataFields: TokenMetadataFields{
				ScopesField: "scope",
			},
		},
		Support: Support{
			BulkWrite: BulkWriteSupport{
				Insert: false,
				Update: false,
				Upsert: false,
				Delete: false,
			},
			Proxy:     false,
			Read:      false,
			Subscribe: false,
			Write:     false,
		},
	},

	// GoogleContacts Support Configuration
	GoogleContacts: {
		DisplayName: "Google Contacts",
		AuthType:    Oauth2,
		BaseURL:     "https://people.googleapis.com",
		Oauth2Opts: &Oauth2Opts{
			GrantType:                 AuthorizationCode,
			AuthURL:                   "https://accounts.google.com/o/oauth2/v2/auth",
			TokenURL:                  "https://oauth2.googleapis.com/token",
			ExplicitScopesRequired:    true,
			ExplicitWorkspaceRequired: false,
			TokenMetadataFields: TokenMetadataFields{
				ScopesField: "scope",
			},
		},
		Support: Support{
			BulkWrite: BulkWriteSupport{
				Insert: false,
				Update: false,
				Upsert: false,
				Delete: false,
			},
			Proxy:     true,
			Read:      false,
			Subscribe: false,
			Write:     false,
		},
	},

	// GoogleMail Support Configuration
	Gmail: {
		AuthType: Oauth2,
		BaseURL:  "https://gmail.googleapis.com",
		Oauth2Opts: &Oauth2Opts{
			GrantType:                 AuthorizationCode,
			AuthURL:                   "https://accounts.google.com/o/oauth2/v2/auth",
			TokenURL:                  "https://oauth2.googleapis.com/token",
			ExplicitScopesRequired:    true,
			ExplicitWorkspaceRequired: false,
			TokenMetadataFields: TokenMetadataFields{
				ScopesField: "scope",
			},
		},
		Support: Support{
			BulkWrite: BulkWriteSupport{
				Insert: false,
				Update: false,
				Upsert: false,
				Delete: false,
			},
			Proxy:     true,
			Read:      false,
			Subscribe: false,
			Write:     false,
		},
	},

	Monday: {
		AuthType: Oauth2,
		BaseURL:  "https://api.monday.com",
		Oauth2Opts: &Oauth2Opts{
			GrantType:                 AuthorizationCode,
			AuthURL:                   "https://auth.monday.com/oauth2/authorize",
			TokenURL:                  "https://auth.monday.com/oauth2/token",
			ExplicitScopesRequired:    false,
			ExplicitWorkspaceRequired: false,
			TokenMetadataFields: TokenMetadataFields{
				ScopesField: "scope",
			},
		},
		Support: Support{
			BulkWrite: BulkWriteSupport{
				Insert: false,
				Update: false,
				Upsert: false,
				Delete: false,
			},
			Proxy:     false,
			Read:      false,
			Subscribe: false,
			Write:     false,
		},
	},
	// Figma Support Configuration
	Figma: {
		AuthType: Oauth2,
		BaseURL:  "https://api.figma.com",
		Oauth2Opts: &Oauth2Opts{
			GrantType:                 AuthorizationCode,
			AuthURL:                   "https://www.figma.com/oauth",
			TokenURL:                  "https://www.figma.com/api/oauth/token",
			ExplicitScopesRequired:    true,
			ExplicitWorkspaceRequired: false,
			TokenMetadataFields: TokenMetadataFields{
				ConsumerRefField: "user_id",
			},
		},
		Support: Support{
			BulkWrite: BulkWriteSupport{
				Insert: false,
				Update: false,
				Upsert: false,
				Delete: false,
			},
			Proxy:     true,
			Read:      false,
			Subscribe: false,
			Write:     false,
		},
	},
	// Miro Support Configuration
	Miro: {
		AuthType: Oauth2,
		BaseURL:  "https://api.miro.com",
		Oauth2Opts: &Oauth2Opts{
			GrantType:                 AuthorizationCode,
			AuthURL:                   "https://miro.com/oauth/authorize",
			TokenURL:                  "https://api.miro.com/v1/oauth/token",
			ExplicitScopesRequired:    false,
			ExplicitWorkspaceRequired: false,
			TokenMetadataFields: TokenMetadataFields{
				ConsumerRefField:  "user_id",
				WorkspaceRefField: "team_id",
				ScopesField:       "scope",
			},
		},
		Support: Support{
			BulkWrite: BulkWriteSupport{
				Insert: false,
				Update: false,
				Upsert: false,
				Delete: false,
			},
			Proxy:     true,
			Read:      false,
			Subscribe: false,
			Write:     false,
		},
	},
	Typeform: {
		AuthType: Oauth2,
		BaseURL:  "https://api.typeform.com",
		Oauth2Opts: &Oauth2Opts{
			GrantType:                 AuthorizationCode,
			AuthURL:                   "https://api.typeform.com/oauth/authorize",
			TokenURL:                  "https://api.typeform.com/oauth/token",
			ExplicitScopesRequired:    true,
			ExplicitWorkspaceRequired: false,
		},
		Support: Support{
			BulkWrite: BulkWriteSupport{
				Insert: false,
				Update: false,
				Upsert: false,
				Delete: false,
			},
			Proxy:     false,
			Read:      false,
			Subscribe: false,
			Write:     false,
		},
	},

	// Zuora Configuration
	Zuora: {
		AuthType: Oauth2,
		BaseURL:  "https://{{.workspace}}.zuora.com",
		Oauth2Opts: &Oauth2Opts{
			GrantType:                 ClientCredentials,
			TokenURL:                  "https://{{.workspace}}.zuora.com/oauth/token",
			ExplicitScopesRequired:    false,
			ExplicitWorkspaceRequired: true,
		},
		Support: Support{
			BulkWrite: BulkWriteSupport{
				Insert: false,
				Update: false,
				Upsert: false,
				Delete: false,
			},
			Proxy:     false,
			Read:      false,
			Subscribe: false,
			Write:     false,
		},
	},

	// DropboxSign Configuration
	DropboxSign: {
		DisplayName: "Dropbox Sign",
		AuthType:    Oauth2,
		BaseURL:     "https://api.hellosign.com",
		Oauth2Opts: &Oauth2Opts{
			GrantType:                 AuthorizationCode,
			AuthURL:                   "https://app.hellosign.com/oauth/authorize",
			TokenURL:                  "https://app.hellosign.com/oauth/token",
			ExplicitScopesRequired:    false,
			ExplicitWorkspaceRequired: false,
		},
		Support: Support{
			BulkWrite: BulkWriteSupport{
				Insert: false,
				Update: false,
				Upsert: false,
				Delete: false,
			},
			Proxy:     true,
			Read:      false,
			Subscribe: false,
			Write:     false,
		},
	},

	// Facebook Ads Manager Configuration
	Facebook: {
		AuthType: Oauth2,
		BaseURL:  "https://graph.facebook.com",
		Oauth2Opts: &Oauth2Opts{
			GrantType:                 AuthorizationCode,
			AuthURL:                   "https://www.facebook.com/v19.0/dialog/oauth",
			TokenURL:                  "https://graph.facebook.com/v19.0/oauth/access_token",
			ExplicitScopesRequired:    true,
			ExplicitWorkspaceRequired: false,
		},
		Support: Support{
			BulkWrite: BulkWriteSupport{
				Insert: false,
				Update: false,
				Upsert: false,
				Delete: false,
			},
			Proxy:     true,
			Read:      false,
			Subscribe: false,
			Write:     false,
		},
	},

	// ClickUp Support Configuration
	ClickUp: {
		AuthType: Oauth2,
		BaseURL:  "https://api.clickup.com",
		Oauth2Opts: &Oauth2Opts{
			GrantType:                 AuthorizationCode,
			AuthURL:                   "https://app.clickup.com/api",
			TokenURL:                  "https://api.clickup.com/api/v2/oauth/token",
			ExplicitScopesRequired:    false,
			ExplicitWorkspaceRequired: false,
		},
		Support: Support{
			BulkWrite: BulkWriteSupport{
				Insert: false,
				Update: false,
				Upsert: false,
				Delete: false,
			},
			Proxy:     true,
			Read:      false,
			Subscribe: false,
			Write:     false,
		},
	},

	// Discord Support Configuration
	Discord: {
		AuthType: Oauth2,
		BaseURL:  "https://discord.com",
		Oauth2Opts: &Oauth2Opts{
			GrantType:                 AuthorizationCode,
			AuthURL:                   "https://discord.com/oauth2/authorize",
			TokenURL:                  "https://discord.com/api/oauth2/token",
			ExplicitScopesRequired:    true,
			ExplicitWorkspaceRequired: false,
			TokenMetadataFields: TokenMetadataFields{
				ScopesField: "scope",
			},
		},
		Support: Support{
			BulkWrite: BulkWriteSupport{
				Insert: false,
				Update: false,
				Upsert: false,
				Delete: false,
			},
			Proxy:     false,
			Read:      false,
			Subscribe: false,
			Write:     false,
		},
	},

	// Drift Configuration
	Drift: {
		AuthType: Oauth2,
		BaseURL:  "https://driftapi.com",
		Oauth2Opts: &Oauth2Opts{
			GrantType:                 AuthorizationCode,
			AuthURL:                   "https://dev.drift.com/authorize",
			TokenURL:                  "https://driftapi.com/oauth2/token",
			ExplicitScopesRequired:    false,
			ExplicitWorkspaceRequired: false,
			TokenMetadataFields: TokenMetadataFields{
				WorkspaceRefField: "orgId",
			},
		},
		Support: Support{
			BulkWrite: BulkWriteSupport{
				Insert: false,
				Update: false,
				Upsert: false,
				Delete: false,
			},
			Proxy:     true,
			Read:      false,
			Subscribe: false,
			Write:     false,
		},
	},

	IroncladDemo: {
		AuthType: Oauth2,
		BaseURL:  "https://demo.ironcladapp.com",
		Oauth2Opts: &Oauth2Opts{
			AuthURL:                   "https://demo.ironcladapp.com/oauth/authorize",
			TokenURL:                  "https://demo.ironcladapp.com/oauth/token",
			ExplicitScopesRequired:    true,
			ExplicitWorkspaceRequired: false,
			GrantType:                 AuthorizationCode,
			TokenMetadataFields: TokenMetadataFields{
				ScopesField: "scope",
			},
		},
		Support: Support{
			BulkWrite: BulkWriteSupport{
				Insert: false,
				Update: false,
				Upsert: false,
				Delete: false,
			},
			Proxy:     false,
			Read:      false,
			Subscribe: false,
			Write:     false,
		},
	},

	IroncladEU: {
		DisplayName: "Ironclad Europe",
		AuthType:    Oauth2,
		BaseURL:     "https://eu1.ironcladapp.com",
		Oauth2Opts: &Oauth2Opts{
			AuthURL:                   "https://eu1.ironcladapp.com/oauth/authorize",
			TokenURL:                  "https://eu1.ironcladapp.com/oauth/token",
			ExplicitScopesRequired:    true,
			ExplicitWorkspaceRequired: false,
			GrantType:                 AuthorizationCode,
			TokenMetadataFields: TokenMetadataFields{
				ScopesField: "scope",
			},
		},
		Support: Support{
			BulkWrite: BulkWriteSupport{
				Insert: false,
				Update: false,
				Upsert: false,
				Delete: false,
			},
			Proxy:     false,
			Read:      false,
			Subscribe: false,
			Write:     false,
		},
	},

	// Aircall Configuration
	Aircall: {
		AuthType: Oauth2,
		BaseURL:  "https://api.aircall.io",
		Oauth2Opts: &Oauth2Opts{
			GrantType:                 AuthorizationCode,
			AuthURL:                   "https://dashboard.aircall.io/oauth/authorize",
			TokenURL:                  "https://api.aircall.io/v1/oauth/token",
			ExplicitScopesRequired:    true,
			ExplicitWorkspaceRequired: false,
		},
		Support: Support{
			BulkWrite: BulkWriteSupport{
				Insert: false,
				Update: false,
				Upsert: false,
				Delete: false,
			},
			Proxy:     true,
			Read:      false,
			Subscribe: false,
			Write:     false,
		},
	},

	// Microsoft configuration
	Microsoft: {
		AuthType: Oauth2,
		BaseURL:  "https://graph.microsoft.com",
		Oauth2Opts: &Oauth2Opts{
			GrantType:                 AuthorizationCode,
			AuthURL:                   "https://login.microsoftonline.com/common/oauth2/v2.0/authorize",
			TokenURL:                  "https://login.microsoftonline.com/common/oauth2/v2.0/token",
			ExplicitScopesRequired:    true,
			ExplicitWorkspaceRequired: false,
		},
		Support: Support{
			BulkWrite: BulkWriteSupport{
				Insert: false,
				Update: false,
				Upsert: false,
				Delete: false,
			},
			Proxy:     true,
			Read:      false,
			Subscribe: false,
			Write:     false,
		},
	},

	// Formstack configuration
	Formstack: {
		AuthType: Oauth2,
		BaseURL:  "https://www.formstack.com/api",
		Oauth2Opts: &Oauth2Opts{
			GrantType:                 AuthorizationCode,
			AuthURL:                   "https://www.formstack.com/api/v2/oauth2/authorize",
			TokenURL:                  "https://www.formstack.com/api/v2/oauth2/token",
			ExplicitScopesRequired:    false,
			ExplicitWorkspaceRequired: false,
			TokenMetadataFields: TokenMetadataFields{
				ConsumerRefField: "user_id",
			},
		},
		Support: Support{
			BulkWrite: BulkWriteSupport{
				Insert: false,
				Update: false,
				Upsert: false,
				Delete: false,
			},
			Proxy:     true,
			Read:      false,
			Subscribe: false,
			Write:     false,
		},
	},

	// Pinterest configuration
	Pinterest: {
		AuthType: Oauth2,
		BaseURL:  "https://api.pinterest.com",
		Oauth2Opts: &Oauth2Opts{
			GrantType:                 AuthorizationCode,
			AuthURL:                   "https://www.pinterest.com/oauth",
			TokenURL:                  "https://api.pinterest.com/v5/oauth/token",
			ExplicitScopesRequired:    true,
			ExplicitWorkspaceRequired: false,
			TokenMetadataFields: TokenMetadataFields{
				ScopesField: "scope",
			},
		},
		Support: Support{
			BulkWrite: BulkWriteSupport{
				Insert: false,
				Update: false,
				Upsert: false,
				Delete: false,
			},
			Proxy:     true,
			Read:      false,
			Subscribe: false,
			Write:     false,
		},
	},

	Aha: {
		AuthType: Oauth2,
		BaseURL:  "https://{{.workspace}}.aha.io/api",
		Oauth2Opts: &Oauth2Opts{
			GrantType:                 AuthorizationCode,
			AuthURL:                   "https://{{.workspace}}.aha.io/oauth/authorize",
			TokenURL:                  "https://{{.workspace}}.aha.io/oauth/token",
			ExplicitScopesRequired:    false,
			ExplicitWorkspaceRequired: true,
		},
		Support: Support{
			BulkWrite: BulkWriteSupport{
				Insert: false,
				Update: false,
				Upsert: false,
				Delete: false,
			},
			Proxy:     true,
			Read:      false,
			Subscribe: false,
			Write:     false,
		},
	},

	// Snapchat Ads configuration file
	SnapchatAds: {
		AuthType: Oauth2,
		BaseURL:  "https://adsapi.snapchat.com",
		Oauth2Opts: &Oauth2Opts{
			AuthURL:                   "https://accounts.snapchat.com/login/oauth2/authorize",
			TokenURL:                  "https://accounts.snapchat.com/login/oauth2/access_token",
			ExplicitScopesRequired:    true,
			ExplicitWorkspaceRequired: false,
			GrantType:                 AuthorizationCode,
		},
		Support: Support{
			BulkWrite: BulkWriteSupport{
				Insert: false,
				Update: false,
				Upsert: false,
				Delete: false,
			},
			Proxy:     false,
			Read:      false,
			Subscribe: false,
			Write:     false,
		},
	},

	SharePoint: {
		AuthType: Oauth2,
		BaseURL:  "https://{{.workspace}}.sharepoint.com/_api",
		Oauth2Opts: &Oauth2Opts{
			GrantType:              AuthorizationCode,
			AuthURL:                "https://login.microsoftonline.com/common/oauth2/v2.0/authorize",
			TokenURL:               "https://login.microsoftonline.com/common/oauth2/v2.0/token",
			ExplicitScopesRequired: true,
			// TODO: Switch to post-auth metadata collection
			ExplicitWorkspaceRequired: true,
			TokenMetadataFields: TokenMetadataFields{
				ScopesField: "scope",
			},
		},
		Support: Support{
			BulkWrite: BulkWriteSupport{
				Insert: false,
				Update: false,
				Upsert: false,
				Delete: false,
			},
			Proxy:     true,
			Read:      false,
			Subscribe: false,
			Write:     false,
		},
	},

	// Instagram Configuration
	// TODO: Supports only short-lived tokens
	Instagram: {
		AuthType: Oauth2,
		BaseURL:  "https://graph.instagram.com",
		Oauth2Opts: &Oauth2Opts{
			GrantType:                 AuthorizationCode,
			AuthURL:                   "https://api.instagram.com/oauth/authorize",
			TokenURL:                  "https://api.instagram.com/oauth/access_token",
			ExplicitScopesRequired:    true,
			ExplicitWorkspaceRequired: false,
			TokenMetadataFields: TokenMetadataFields{
				ScopesField: "user_id",
			},
		},
		Support: Support{
			BulkWrite: BulkWriteSupport{
				Insert: false,
				Update: false,
				Upsert: false,
				Delete: false,
			},
			Proxy:     false,
			Read:      false,
			Subscribe: false,
			Write:     false,
		},
	},

	// TeamleaderCRM Configuration
	TeamleaderCRM: {
		AuthType: Oauth2,
		BaseURL:  "https://api.focus.teamleader.eu",
		Oauth2Opts: &Oauth2Opts{
			GrantType:                 AuthorizationCode,
			AuthURL:                   "https://focus.teamleader.eu/oauth2/authorize",
			TokenURL:                  "https://focus.teamleader.eu/oauth2/access_token",
			ExplicitScopesRequired:    false,
			ExplicitWorkspaceRequired: false,
		},
		Support: Support{
			BulkWrite: BulkWriteSupport{
				Insert: false,
				Update: false,
				Upsert: false,
				Delete: false,
			},
			Proxy:     false,
			Read:      false,
			Subscribe: false,
			Write:     false,
		},
	},

	// Github Configuration
	Github: {
		AuthType: Oauth2,
		BaseURL:  "https://api.github.com",
		Oauth2Opts: &Oauth2Opts{
			GrantType:                 AuthorizationCode,
			AuthURL:                   "https://github.com/login/oauth/authorize",
			TokenURL:                  "https://github.com/login/oauth/access_token",
			ExplicitWorkspaceRequired: false,
			ExplicitScopesRequired:    true,
			TokenMetadataFields: TokenMetadataFields{
				ScopesField: "scope",
			},
		},
		Support: Support{
			BulkWrite: BulkWriteSupport{
				Insert: false,
				Update: false,
				Upsert: false,
				Delete: false,
			},
			Proxy:     false,
			Read:      false,
			Subscribe: false,
			Write:     false,
		},
	},

	Seismic: {
		AuthType: Oauth2,
		BaseURL:  "https://api.seismic.com",
		Oauth2Opts: &Oauth2Opts{
			GrantType:                 AuthorizationCode,
			AuthURL:                   "https://auth.seismic.com/tenants/{{.workspace}}/connect/authorize",
			TokenURL:                  "https://auth.seismic.com/tenants/{{.workspace}}/connect/token",
			ExplicitScopesRequired:    false,
			ExplicitWorkspaceRequired: true,
		},
		Support: Support{
			BulkWrite: BulkWriteSupport{
				Insert: false,
				Update: false,
				Upsert: false,
				Delete: false,
			},
			Proxy:     false,
			Read:      false,
			Subscribe: false,
			Write:     false,
		},
	},

	// ServiceNow configuration
	ServiceNow: {
		AuthType: Oauth2,
		BaseURL:  "https://{{.workspace}}.service-now.com",
		Oauth2Opts: &Oauth2Opts{
			AuthURL:                   "https://{{.workspace}}.service-now.com/oauth_auth.do",
			TokenURL:                  "https://{{.workspace}}.service-now.com/oauth_token.do",
			ExplicitScopesRequired:    false,
			ExplicitWorkspaceRequired: true,
			GrantType:                 AuthorizationCode,
			TokenMetadataFields: TokenMetadataFields{
				ScopesField: "scope",
			},
		},
		Support: Support{
			BulkWrite: BulkWriteSupport{
				Insert: false,
				Update: false,
				Upsert: false,
				Delete: false,
			},
			Proxy:     false,
			Read:      false,
			Subscribe: false,
			Write:     false,
		},
	},

	// AcuityScheduling Configuration
	AcuityScheduling: {
		AuthType: Oauth2,
		BaseURL:  "https://acuityscheduling.com",
		Oauth2Opts: &Oauth2Opts{
			GrantType:                 AuthorizationCode,
			AuthURL:                   "https://acuityscheduling.com/oauth2/authorize",
			TokenURL:                  "https://acuityscheduling.com/oauth2/token",
			ExplicitScopesRequired:    true,
			ExplicitWorkspaceRequired: false,
		},
		Support: Support{
			BulkWrite: BulkWriteSupport{
				Insert: false,
				Update: false,
				Upsert: false,
				Delete: false,
			},
			Proxy:     false,
			Read:      false,
			Subscribe: false,
			Write:     false,
		},
	},

	// Basecamp Configuration
	// The wokspace in baseURL should be mapped to accounts.id
	Basecamp: {
		AuthType: Oauth2,
		BaseURL:  "https://3.basecampapi.com/{{.workspace}}",
		Oauth2Opts: &Oauth2Opts{
			GrantType:                 AuthorizationCode,
			AuthURL:                   "https://launchpad.37signals.com/authorization/new?type=web_server",
			TokenURL:                  "https://launchpad.37signals.com/authorization/token?type=refresh",
			ExplicitScopesRequired:    false,
			ExplicitWorkspaceRequired: false,
		},
		Support: Support{
			BulkWrite: BulkWriteSupport{
				Insert: false,
				Update: false,
				Upsert: false,
				Delete: false,
			},
			Proxy:     false,
			Read:      false,
			Subscribe: false,
			Write:     false,
		},
	},

	// SurveyMonkey configuration file
	SurveyMonkey: {
		AuthType: Oauth2,
		BaseURL:  "https://api.surveymonkey.com",
		Oauth2Opts: &Oauth2Opts{
			AuthURL:                   "https://api.surveymonkey.com/oauth/authorize",
			TokenURL:                  "https://api.surveymonkey.com/oauth/token",
			ExplicitScopesRequired:    false,
			ExplicitWorkspaceRequired: false,
			GrantType:                 AuthorizationCode,
		},
		Support: Support{
			BulkWrite: BulkWriteSupport{
				Insert: false,
				Update: false,
				Upsert: false,
				Delete: false,
			},
			Proxy:     false,
			Read:      false,
			Subscribe: false,
			Write:     false,
		},
	},

	// Domo configuration file
	Domo: {
		AuthType: Oauth2,
		BaseURL:  "https://api.domo.com",
		Oauth2Opts: &Oauth2Opts{
			GrantType:                 ClientCredentials,
			TokenURL:                  "https://api.domo.com/oauth/token",
			ExplicitScopesRequired:    false,
			ExplicitWorkspaceRequired: false,
			TokenMetadataFields: TokenMetadataFields{
				ScopesField:      "scope",
				ConsumerRefField: "userId",
			},
		},
		Support: Support{
			BulkWrite: BulkWriteSupport{
				Insert: false,
				Update: false,
				Upsert: false,
				Delete: false,
			},
			Proxy:     false,
			Read:      false,
			Subscribe: false,
			Write:     false,
		},
	},

	// Iterable API Key authentication
	Iterable: {
		AuthType: ApiKey,
		BaseURL:  "https://api.iterable.com",
		ApiKeyOpts: &ApiKeyOpts{
			Type:       InHeader,
			HeaderName: "Api-Key",
			DocsURL:    "https://app.iterable.com/settings/apiKeys",
		},
		Support: Support{
			BulkWrite: BulkWriteSupport{
				Insert: false,
				Update: false,
				Upsert: false,
				Delete: false,
			},
			Proxy:     false,
			Read:      false,
			Subscribe: false,
			Write:     false,
		},
	},

	// Marketo configuration file
	// workspace maps to marketo instance
	Marketo: {
		AuthType: Oauth2,
		BaseURL:  "https://{{.workspace}}.mktorest.com",
		Oauth2Opts: &Oauth2Opts{
			TokenURL:                  "https://{{.workspace}}.mktorest.com/identity/oauth/token",
			ExplicitScopesRequired:    false,
			ExplicitWorkspaceRequired: true,
			GrantType:                 ClientCredentials,
			TokenMetadataFields: TokenMetadataFields{
				ScopesField: "scope",
			},
		},
		Support: Support{
			BulkWrite: BulkWriteSupport{
				Insert: false,
				Update: false,
				Upsert: false,
				Delete: false,
			},
			Proxy:     false,
			Read:      false,
			Subscribe: false,
			Write:     false,
		},
	},

	// Hunter Connector Configuration
	Hunter: {
		AuthType: ApiKey,
		BaseURL:  "https://api.hunter.io/",
		ApiKeyOpts: &ApiKeyOpts{
			Type:           InQuery,
			QueryParamName: "api_key",
			DocsURL:        "https://hunter.io/api-documentation#authentication",
		},
		Support: Support{
			BulkWrite: BulkWriteSupport{
				Insert: false,
				Update: false,
				Upsert: false,
				Delete: false,
			},
			Proxy:     false,
			Read:      false,
			Subscribe: false,
			Write:     false,
		},
	},

	// Guru API Key authentication
	Guru: {
		AuthType: ApiKey,
		BaseURL:  "https://api.getguru.com",
		ApiKeyOpts: &ApiKeyOpts{
			Type:       InHeader,
			HeaderName: "Api-Key",
			DocsURL:    "https://developer.getguru.com/docs/getting-started",
		},
		Support: Support{
			BulkWrite: BulkWriteSupport{
				Insert: false,
				Update: false,
				Upsert: false,
				Delete: false,
			},
			Proxy:     false,
			Read:      false,
			Subscribe: false,
			Write:     false,
		},
	},

	// AdobeExperiencePlatform 2-legged auth
	AdobeExperiencePlatform: {
		AuthType: Oauth2,
		BaseURL:  "https://platform.adobe.io",
		Oauth2Opts: &Oauth2Opts{
			GrantType:                 ClientCredentials,
			TokenURL:                  "https://ims-na1.adobelogin.com/ims/token/v3",
			ExplicitScopesRequired:    true,
			ExplicitWorkspaceRequired: false,
		},
		Support: Support{
			BulkWrite: BulkWriteSupport{
				Insert: false,
				Update: false,
				Upsert: false,
				Delete: false,
			},
			Proxy:     false,
			Read:      false,
			Subscribe: false,
			Write:     false,
		},
	},
}<|MERGE_RESOLUTION|>--- conflicted
+++ resolved
@@ -26,11 +26,8 @@
 	Close                   Provider = "close"
 	ConstantContact         Provider = "constantContact"
 	Copper                  Provider = "copper"
-<<<<<<< HEAD
+	CustomerDataPipelines   Provider = "customerDataPipelines"
 	CustomerJourneysTrack   Provider = "customerJourneysTrack"
-=======
-	CustomerDataPipelines   Provider = "customerDataPipelines"
->>>>>>> 6c9604d2
 	Discord                 Provider = "discord"
 	Docusign                Provider = "docusign"
 	DocusignDeveloper       Provider = "docusignDeveloper"
@@ -382,17 +379,28 @@
 		},
 	},
 
-<<<<<<< HEAD
+	CustomerDataPipelines: {
+		AuthType: Basic,
+		BaseURL:  "https://cdp.customer.io/v1",
+		// DocsURL: https://customer.io/docs/api/cdp/#section/Authentication
+		Support: Support{
+			BulkWrite: BulkWriteSupport{
+				Insert: false,
+				Update: false,
+				Upsert: false,
+				Delete: false,
+			},
+			Proxy:     false,
+			Read:      false,
+			Subscribe: false,
+			Write:     false,
+		},
+	},
+
 	CustomerJourneysTrack: {
 		AuthType: Basic,
 		BaseURL:  "https://track.customer.io",
 		// DocsURL: https://customer.io/docs/api/track/#section/Authentication
-=======
-	CustomerDataPipelines: {
-		AuthType: Basic,
-		BaseURL:  "https://cdp.customer.io/v1",
-		// DocsURL: https://customer.io/docs/api/cdp/#section/Authentication
->>>>>>> 6c9604d2
 		Support: Support{
 			BulkWrite: BulkWriteSupport{
 				Insert: false,
