package providers

// ================================================================================
// Provider list
// ================================================================================

const (
	Salesforce                          Provider = "salesforce"
	Hubspot                             Provider = "hubspot"
	LinkedIn                            Provider = "linkedIn"
	Salesloft                           Provider = "salesloft"
	Outreach                            Provider = "outreach"
	Pipedrive                           Provider = "pipedrive"
	Copper                              Provider = "copper"
	ZohoCRM                             Provider = "zohoCRM"
	Sellsy                              Provider = "sellsy"
	Attio                               Provider = "attio"
	Close                               Provider = "close"
	Keap                                Provider = "keap"
	Asana                               Provider = "asana"
	Dropbox                             Provider = "dropbox"
	Notion                              Provider = "notion"
	Gong                                Provider = "gong"
	Zoom                                Provider = "zoom"
	Intercom                            Provider = "intercom"
	Capsule                             Provider = "capsule"
	DocuSign                            Provider = "docuSign"
	DocuSignDeveloper                   Provider = "docuSignDeveloper"
	Calendly                            Provider = "calendly"
	AWeber                              Provider = "aWeber"
	GetResponse                         Provider = "getResponse"
	ConstantContact                     Provider = "constantContact"
	MicrosoftDynamics365Sales           Provider = "microsoftDynamics365Sales"
	MicrosoftDynamics365BusinessCentral Provider = "microsoftDynamics365BusinessCentral"
	Gainsight                           Provider = "gainsight"
	Box                                 Provider = "box"
	GoogleCalendar                      Provider = "googleCalendar"
	ZendeskSupport                      Provider = "zendeskSupport"
	ZendeskChat                         Provider = "zendeskChat"
	WordPress                           Provider = "wordPress"
	Airtable                            Provider = "airtable"
	Slack                               Provider = "slack"
<<<<<<< HEAD
	Atlassian                           Provider = "atlassian"
=======
	HelpScoutMailbox                    Provider = "helpScoutMailbox"
>>>>>>> cc66d1e5
)

// ================================================================================
// Contains critical provider configuration (using types from types.gen.go)
// ================================================================================

var catalog = CatalogType{ // nolint:gochecknoglobals
	// Salesforce configuration
	Salesforce: {
		AuthType: Oauth2,
		BaseURL:  "https://{{.workspace}}.my.salesforce.com",
		OauthOpts: OauthOpts{
			GrantType:                 AuthorizationCode,
			AuthURL:                   "https://{{.workspace}}.my.salesforce.com/services/oauth2/authorize",
			TokenURL:                  "https://{{.workspace}}.my.salesforce.com/services/oauth2/token",
			ExplicitScopesRequired:    false,
			ExplicitWorkspaceRequired: true,
			TokenMetadataFields: TokenMetadataFields{
				ConsumerRefField:  "id",
				WorkspaceRefField: "instance_url",
				ScopesField:       "scope",
			},
		},
		Support: Support{
			BulkWrite: BulkWriteSupport{
				Insert: false,
				Update: false,
				Upsert: true,
				Delete: false,
			},
			Proxy:     true,
			Read:      true,
			Subscribe: false,
			Write:     true,
		},
		ProviderOpts: ProviderOpts{
			"restApiUrl": "https://{{.workspace}}.my.salesforce.com/services/data/v59.0",
			"domain":     "{{.workspace}}.my.salesforce.com",
		},
	},

	// Hubspot configuration
	Hubspot: {
		AuthType: Oauth2,
		BaseURL:  "https://api.hubapi.com",
		OauthOpts: OauthOpts{
			GrantType:                 AuthorizationCode,
			AuthURL:                   "https://app.hubspot.com/oauth/authorize",
			TokenURL:                  "https://api.hubapi.com/oauth/v1/token",
			ExplicitScopesRequired:    true,
			ExplicitWorkspaceRequired: false,
		},
		Support: Support{
			BulkWrite: BulkWriteSupport{
				Insert: false,
				Update: false,
				Upsert: false,
				Delete: false,
			},
			Proxy:     true,
			Read:      true,
			Subscribe: false,
			Write:     true,
		},
	},

	// LinkedIn configuration
	LinkedIn: {
		AuthType: Oauth2,
		BaseURL:  "https://api.linkedin.com",
		OauthOpts: OauthOpts{
			GrantType:                 AuthorizationCode,
			AuthURL:                   "https://www.linkedin.com/oauth/v2/authorization",
			TokenURL:                  "https://www.linkedin.com/oauth/v2/accessToken",
			ExplicitScopesRequired:    true,
			ExplicitWorkspaceRequired: false,
			TokenMetadataFields: TokenMetadataFields{
				ScopesField: "scope",
			},
		},
		Support: Support{
			BulkWrite: BulkWriteSupport{
				Insert: false,
				Update: false,
				Upsert: false,
				Delete: false,
			},
			Proxy:     false,
			Read:      false,
			Subscribe: false,
			Write:     false,
		},
	},

	// Salesloft configuration
	Salesloft: {
		AuthType: Oauth2,
		BaseURL:  "https://api.salesloft.com",
		OauthOpts: OauthOpts{
			AuthURL:                   "https://accounts.salesloft.com/oauth/authorize",
			TokenURL:                  "https://accounts.salesloft.com/oauth/token",
			ExplicitScopesRequired:    false,
			ExplicitWorkspaceRequired: false,
		},
		Support: Support{
			BulkWrite: BulkWriteSupport{
				Insert: false,
				Update: false,
				Upsert: false,
				Delete: false,
			},
			Proxy:     false,
			Read:      false,
			Subscribe: false,
			Write:     false,
		},
	},

	// Outreach configuration
	Outreach: {
		AuthType: Oauth2,
		BaseURL:  "https://api.outreach.io",
		OauthOpts: OauthOpts{
			AuthURL:                   "https://api.outreach.io/oauth/authorize",
			TokenURL:                  "https://api.outreach.io/oauth/token",
			ExplicitScopesRequired:    true,
			ExplicitWorkspaceRequired: false,
		},
		Support: Support{
			BulkWrite: BulkWriteSupport{
				Insert: false,
				Update: false,
				Upsert: false,
				Delete: false,
			},
			Proxy:     false,
			Read:      false,
			Subscribe: false,
			Write:     false,
		},
	},

	// Pipedrive configuration
	Pipedrive: {
		AuthType: Oauth2,
		BaseURL:  "https://api.pipedrive.com",
		OauthOpts: OauthOpts{
			AuthURL:                   "https://oauth.pipedrive.com/oauth/authorize",
			TokenURL:                  "https://oauth.pipedrive.com/oauth/token",
			ExplicitScopesRequired:    true,
			ExplicitWorkspaceRequired: false,
		},
		Support: Support{
			BulkWrite: BulkWriteSupport{
				Insert: false,
				Update: false,
				Upsert: false,
				Delete: false,
			},
			Proxy:     false,
			Read:      false,
			Subscribe: false,
			Write:     false,
		},
	},

	// Capsule configuration
	Capsule: {
		AuthType: Oauth2,
		BaseURL:  "https://api.capsulecrm.com/api",
		OauthOpts: OauthOpts{
			AuthURL:                   "https://api.capsulecrm.com/oauth/authorise",
			TokenURL:                  "https://api.capsulecrm.com/oauth/token",
			ExplicitScopesRequired:    true,
			ExplicitWorkspaceRequired: false,
		},
		Support: Support{
			BulkWrite: BulkWriteSupport{
				Insert: false,
				Update: false,
				Upsert: false,
				Delete: false,
			},
			Proxy:     false,
			Read:      false,
			Subscribe: false,
			Write:     false,
		},
	},

	// Copper configuration
	Copper: {
		AuthType: Oauth2,
		BaseURL:  "https://api.copper.com/developer_api",
		OauthOpts: OauthOpts{
			AuthURL:                   "https://app.copper.com/oauth/authorize",
			TokenURL:                  "https://app.copper.com/oauth/token",
			ExplicitScopesRequired:    true,
			ExplicitWorkspaceRequired: false,
		},
		Support: Support{
			BulkWrite: BulkWriteSupport{
				Insert: false,
				Update: false,
				Upsert: false,
				Delete: false,
			},
			Proxy:     false,
			Read:      false,
			Subscribe: false,
			Write:     false,
		},
	},

	// ZohoCRM configuration
	ZohoCRM: {
		AuthType: Oauth2,
		BaseURL:  "https://www.zohoapis.com",
		OauthOpts: OauthOpts{
			AuthURL:                   "https://accounts.zoho.com/oauth/v2/auth",
			TokenURL:                  "https://accounts.zoho.com/oauth/v2/token",
			ExplicitScopesRequired:    true,
			ExplicitWorkspaceRequired: false,
		},
		Support: Support{
			BulkWrite: BulkWriteSupport{
				Insert: false,
				Update: false,
				Upsert: false,
				Delete: false,
			},
			Proxy:     false,
			Read:      false,
			Subscribe: false,
			Write:     false,
		},
	},

	// Sellsy configuration
	Sellsy: {
		AuthType: Oauth2,
		BaseURL:  "https://api.sellsy.com",
		OauthOpts: OauthOpts{
			AuthURL:                   "https://login.sellsy.com/oauth2/authorization",
			TokenURL:                  "https://login.sellsy.com/oauth2/access-tokens",
			ExplicitScopesRequired:    false,
			ExplicitWorkspaceRequired: false,
		},
		Support: Support{
			BulkWrite: BulkWriteSupport{
				Insert: false,
				Update: false,
				Upsert: false,
				Delete: false,
			},
			Proxy:     false,
			Read:      false,
			Subscribe: false,
			Write:     false,
		},
	},

	// Attio configuration
	Attio: {
		AuthType: Oauth2,
		BaseURL:  "https://api.attio.com/api",
		OauthOpts: OauthOpts{
			AuthURL:                   "https://app.attio.com/authorize",
			TokenURL:                  "https://app.attio.com/oauth/token",
			ExplicitScopesRequired:    true,
			ExplicitWorkspaceRequired: false,
		},
		Support: Support{
			BulkWrite: BulkWriteSupport{
				Insert: false,
				Update: false,
				Upsert: false,
				Delete: false,
			},
			Proxy:     false,
			Read:      false,
			Subscribe: false,
			Write:     false,
		},
	},

	// Close configuration
	Close: {
		AuthType: Oauth2,
		BaseURL:  "https://api.close.com/api",
		OauthOpts: OauthOpts{
			AuthURL:                   "https://app.close.com/oauth2/authorize",
			TokenURL:                  "https://api.close.com/oauth2/token",
			ExplicitScopesRequired:    false,
			ExplicitWorkspaceRequired: false,
		},
		Support: Support{
			BulkWrite: BulkWriteSupport{
				Insert: false,
				Update: false,
				Upsert: false,
				Delete: false,
			},
			Proxy:     false,
			Read:      false,
			Subscribe: false,
			Write:     false,
		},
	},

	Keap: {
		AuthType: Oauth2,
		BaseURL:  "https://api.infusionsoft.com",

		OauthOpts: OauthOpts{
			AuthURL:                   "https://accounts.infusionsoft.com/app/oauth/authorize",
			TokenURL:                  "https://api.infusionsoft.com/token",
			ExplicitScopesRequired:    false,
			ExplicitWorkspaceRequired: false,
		},
		Support: Support{
			BulkWrite: BulkWriteSupport{
				Insert: false,
				Update: false,
				Upsert: false,
				Delete: false,
			},
			Proxy:     false,
			Read:      false,
			Subscribe: false,
			Write:     false,
		},
	},

	// Asana configuration
	Asana: {
		AuthType: Oauth2,
		BaseURL:  "https://app.asana.com/api",
		OauthOpts: OauthOpts{
			AuthURL:                   "https://app.asana.com/-/oauth_authorize",
			TokenURL:                  "https://app.asana.com/-/oauth_token",
			ExplicitScopesRequired:    false,
			ExplicitWorkspaceRequired: false,
		},
		Support: Support{
			BulkWrite: BulkWriteSupport{
				Insert: false,
				Update: false,
				Upsert: false,
				Delete: false,
			},
			Proxy:     false,
			Read:      false,
			Subscribe: false,
			Write:     false,
		},
	},

	// Dropbox configuration
	Dropbox: {
		AuthType: Oauth2,
		BaseURL:  "https://api.dropboxapi.com",
		OauthOpts: OauthOpts{
			AuthURL:                   "https://www.dropbox.com/oauth2/authorize",
			TokenURL:                  "https://api.dropboxapi.com/oauth2/token",
			ExplicitScopesRequired:    false,
			ExplicitWorkspaceRequired: false,
		},
		Support: Support{
			BulkWrite: BulkWriteSupport{
				Insert: false,
				Update: false,
				Upsert: false,
				Delete: false,
			},
			Proxy:     false,
			Read:      false,
			Subscribe: false,
			Write:     false,
		},
	},

	// Notion configuration
	Notion: {
		AuthType: Oauth2,
		BaseURL:  "https://api.notion.com",
		OauthOpts: OauthOpts{
			AuthURL:                   "https://api.notion.com/v1/oauth/authorize",
			TokenURL:                  "https://api.notion.com/v1/oauth/token",
			ExplicitScopesRequired:    false,
			ExplicitWorkspaceRequired: false,
			TokenMetadataFields: TokenMetadataFields{
				ConsumerRefField:  "owner.user.id",
				WorkspaceRefField: "workspace_id",
			},
		},
		Support: Support{
			BulkWrite: BulkWriteSupport{
				Insert: false,
				Update: false,
				Upsert: false,
				Delete: false,
			},
			Proxy:     true,
			Read:      false,
			Subscribe: false,
			Write:     false,
		},
	},

	// Gong configuration
	Gong: {
		AuthType: Oauth2,
		BaseURL:  "https://{{.workspace}}.api.gong.io",
		OauthOpts: OauthOpts{
			AuthURL:                   "https://app.gong.io/oauth2/authorize",
			TokenURL:                  "https://app.gong.io/oauth2/generate-customer-token",
			ExplicitScopesRequired:    true,
			ExplicitWorkspaceRequired: false,
		},
		Support: Support{
			BulkWrite: BulkWriteSupport{
				Insert: false,
				Update: false,
				Upsert: false,
				Delete: false,
			},
			Proxy:     false,
			Read:      false,
			Subscribe: false,
			Write:     false,
		},
	},

	// Zoom configuration
	Zoom: {
		AuthType: Oauth2,
		BaseURL:  "https://api.zoom.us",
		OauthOpts: OauthOpts{
			AuthURL:                   "https://zoom.us/oauth/authorize",
			TokenURL:                  "https://zoom.us/oauth/token",
			ExplicitScopesRequired:    false,
			ExplicitWorkspaceRequired: false,
		},
		Support: Support{
			BulkWrite: BulkWriteSupport{
				Insert: false,
				Update: false,
				Upsert: false,
				Delete: false,
			},
			Proxy:     false,
			Read:      false,
			Subscribe: false,
			Write:     false,
		},
	},

	// Intercom configuration
	Intercom: {
		AuthType: Oauth2,
		BaseURL:  "https://api.intercom.io",
		OauthOpts: OauthOpts{
			AuthURL:                   "https://app.intercom.com/oauth",
			TokenURL:                  "https://api.intercom.io/auth/eagle/token",
			ExplicitScopesRequired:    false,
			ExplicitWorkspaceRequired: false,
		},
		Support: Support{
			BulkWrite: BulkWriteSupport{
				Insert: false,
				Update: false,
				Upsert: false,
				Delete: false,
			},
			Proxy:     false,
			Read:      false,
			Subscribe: false,
			Write:     false,
		},
	},

	// DocuSign configuration
	DocuSign: {
		AuthType: Oauth2,
		BaseURL:  "https://{{.workspace}}.docusign.net",
		OauthOpts: OauthOpts{
			AuthURL:                   "https://account.docusign.com/oauth/auth",
			TokenURL:                  "https://account.docusign.com/oauth/token",
			ExplicitScopesRequired:    true,
			ExplicitWorkspaceRequired: true,
		},
		Support: Support{
			BulkWrite: BulkWriteSupport{
				Insert: false,
				Update: false,
				Upsert: false,
				Delete: false,
			},
			Proxy:     false,
			Read:      false,
			Subscribe: false,
			Write:     false,
		},
	},

	// DocuSign Developer configuration
	DocuSignDeveloper: {
		AuthType: Oauth2,
		BaseURL:  "https://demo.docusign.net",
		OauthOpts: OauthOpts{
			AuthURL:                   "https://account-d.docusign.com/oauth/auth",
			TokenURL:                  "https://account-d.docusign.com/oauth/token",
			ExplicitScopesRequired:    true,
			ExplicitWorkspaceRequired: false,
		},
		Support: Support{
			BulkWrite: BulkWriteSupport{
				Insert: false,
				Update: false,
				Upsert: false,
				Delete: false,
			},
			Proxy:     false,
			Read:      false,
			Subscribe: false,
			Write:     false,
		},
	},

	// Calendly configuration
	Calendly: {
		AuthType: Oauth2,
		BaseURL:  "https://api.calendly.com",
		OauthOpts: OauthOpts{
			AuthURL:                   "https://auth.calendly.com/oauth/authorize",
			TokenURL:                  "https://auth.calendly.com/oauth/token",
			ExplicitScopesRequired:    false,
			ExplicitWorkspaceRequired: false,
		},
		Support: Support{
			BulkWrite: BulkWriteSupport{
				Insert: false,
				Update: false,
				Upsert: false,
				Delete: false,
			},
			Proxy:     false,
			Read:      false,
			Subscribe: false,
			Write:     false,
		},
	},

	// GetResponse configuration
	GetResponse: {
		AuthType: Oauth2,
		BaseURL:  "https://api.getresponse.com",
		OauthOpts: OauthOpts{
			AuthURL:                   "https://app.getresponse.com/oauth2_authorize.html",
			TokenURL:                  "https://api.getresponse.com/v3/token",
			ExplicitScopesRequired:    false,
			ExplicitWorkspaceRequired: false,
		},
		Support: Support{
			BulkWrite: BulkWriteSupport{
				Insert: false,
				Update: false,
				Upsert: false,
				Delete: false,
			},
			Proxy:     false,
			Read:      false,
			Subscribe: false,
			Write:     false,
		},
	},

	// AWeber configuration
	AWeber: {
		AuthType: Oauth2,
		BaseURL:  "https://api.aweber.com",
		OauthOpts: OauthOpts{
			AuthURL:                   "https://auth.aweber.com/oauth2/authorize",
			TokenURL:                  "https://auth.aweber.com/oauth2/token",
			ExplicitScopesRequired:    true,
			ExplicitWorkspaceRequired: false,
		},
		Support: Support{
			BulkWrite: BulkWriteSupport{
				Insert: false,
				Update: false,
				Upsert: false,
				Delete: false,
			},
			Proxy:     false,
			Read:      false,
			Subscribe: false,
			Write:     false,
		},
	},

	// MS Sales configuration
	MicrosoftDynamics365Sales: {
		AuthType: Oauth2,
		BaseURL:  "https://{{.workspace}}.api.crm.dynamics.com",
		OauthOpts: OauthOpts{
			AuthURL:                   "https://login.microsoftonline.com/common/oauth2/v2.0/authorize",
			TokenURL:                  "https://login.microsoftonline.com/common/oauth2/v2.0/token",
			ExplicitScopesRequired:    true,
			ExplicitWorkspaceRequired: true,
		},
		Support: Support{
			BulkWrite: BulkWriteSupport{
				Insert: false,
				Update: false,
				Upsert: false,
				Delete: false,
			},
			Proxy:     false,
			Read:      false,
			Subscribe: false,
			Write:     false,
		},
	},

	// ConstantContact configuration
	ConstantContact: {
		AuthType: Oauth2,
		BaseURL:  "https://api.cc.email",
		OauthOpts: OauthOpts{
			AuthURL:                   "https://authz.constantcontact.com/oauth2/default/v1/authorize",
			TokenURL:                  "https://authz.constantcontact.com/oauth2/default/v1/token",
			ExplicitScopesRequired:    true,
			ExplicitWorkspaceRequired: false,
		},
		Support: Support{
			BulkWrite: BulkWriteSupport{
				Insert: false,
				Update: false,
				Upsert: false,
				Delete: false,
			},
			Proxy:     false,
			Read:      false,
			Subscribe: false,
			Write:     false,
		},
	},

	// Microsoft Dynamics 365 Business Central configuration
	MicrosoftDynamics365BusinessCentral: {
		AuthType: Oauth2,
		BaseURL:  "https://api.businesscentral.dynamics.com",
		OauthOpts: OauthOpts{
			AuthURL:                   "https://login.microsoftonline.com/{{.workspace}}/oauth2/v2.0/authorize",
			TokenURL:                  "https://login.microsoftonline.com/{{.workspace}}/oauth2/v2.0/token",
			ExplicitScopesRequired:    true,
			ExplicitWorkspaceRequired: true,
			TokenMetadataFields: TokenMetadataFields{
				ScopesField: "scope",
			},
		},
		Support: Support{
			BulkWrite: BulkWriteSupport{
				Insert: false,
				Update: false,
				Upsert: false,
				Delete: false,
			},
			Proxy:     false,
			Read:      false,
			Subscribe: false,
			Write:     false,
		},
	},

	// Gainsight configuration
	Gainsight: {
		AuthType: Oauth2,
		BaseURL:  "https://{{.workspace}}.gainsightcloud.com",
		OauthOpts: OauthOpts{
			AuthURL:                   "https://{{.workspace}}.gainsightcloud.com/v1/authorize",
			TokenURL:                  "https://{{.workspace}}.gainsightcloud.com/v1/users/oauth/token",
			ExplicitScopesRequired:    false,
			ExplicitWorkspaceRequired: true,
		},
		Support: Support{
			BulkWrite: BulkWriteSupport{
				Insert: false,
				Update: false,
				Upsert: false,
				Delete: false,
			},
			Proxy:     false,
			Read:      false,
			Subscribe: false,
			Write:     false,
		},
	},

	// Box configuration
	Box: {
		AuthType: Oauth2,
		BaseURL:  "https://api.box.com",
		OauthOpts: OauthOpts{
			AuthURL:                   "https://account.box.com/api/oauth2/authorize",
			TokenURL:                  "https://api.box.com/oauth2/token",
			ExplicitScopesRequired:    false,
			ExplicitWorkspaceRequired: false,
		},
		Support: Support{
			BulkWrite: BulkWriteSupport{
				Insert: false,
				Update: false,
				Upsert: false,
				Delete: false,
			},
			Proxy:     false,
			Read:      false,
			Subscribe: false,
			Write:     false,
		},
	},

	// Zendesk Support configuration
	ZendeskSupport: {
		AuthType: Oauth2,
		BaseURL:  "https://{{.workspace}}.zendesk.com",
		OauthOpts: OauthOpts{
			AuthURL:                   "https://{{.workspace}}.zendesk.com/oauth/authorizations/new",
			TokenURL:                  "https://{{.workspace}}.zendesk.com/oauth/tokens",
			ExplicitScopesRequired:    true,
			ExplicitWorkspaceRequired: true,
		},
		Support: Support{
			BulkWrite: BulkWriteSupport{
				Insert: false,
				Update: false,
				Upsert: false,
				Delete: false,
			},
			Proxy:     false,
			Read:      false,
			Subscribe: false,
			Write:     false,
		},
	},

	ZendeskChat: {
		AuthType: Oauth2,
		BaseURL:  "https://www.zopim.com",
		OauthOpts: OauthOpts{
			AuthURL:                   "https://www.zopim.com/oauth2/authorizations/new?subdomain={{.workspace}}",
			TokenURL:                  "https://www.zopim.com/oauth2/token",
			ExplicitScopesRequired:    true,
			ExplicitWorkspaceRequired: true,
		},
		Support: Support{
			BulkWrite: BulkWriteSupport{
				Insert: false,
				Update: false,
				Upsert: false,
				Delete: false,
			},
			Proxy:     false,
			Read:      false,
			Subscribe: false,
			Write:     false,
		},
	},

	// WordPress Support configuration
	WordPress: {
		AuthType: Oauth2,
		BaseURL:  "https://public-api.wordpress.com",
		OauthOpts: OauthOpts{
			AuthURL:                   "https://public-api.wordpress.com/oauth2/authorize",
			TokenURL:                  "https://public-api.wordpress.com/oauth2/token",
			ExplicitScopesRequired:    false,
			ExplicitWorkspaceRequired: false,
		},
		Support: Support{
			BulkWrite: BulkWriteSupport{
				Insert: false,
				Update: false,
				Upsert: false,
				Delete: false,
			},
			Proxy:     false,
			Read:      false,
			Subscribe: false,
			Write:     false,
		},
	},

	// Airtable Support Configuration
	Airtable: {
		AuthType: Oauth2,
		BaseURL:  "https://api.airtable.com",
		OauthOpts: OauthOpts{
			GrantType:                 PKCE,
			AuthURL:                   "https://airtable.com/oauth2/v1/authorize",
			TokenURL:                  "https://airtable.com/oauth2/v1/token",
			ExplicitScopesRequired:    true,
			ExplicitWorkspaceRequired: false,
			TokenMetadataFields: TokenMetadataFields{
				ScopesField: "scope",
			},
		},
		Support: Support{
			BulkWrite: BulkWriteSupport{
				Insert: false,
				Update: false,
				Upsert: false,
				Delete: false,
			},
			Proxy:     false,
			Read:      false,
			Subscribe: false,
			Write:     false,
		},
	},

	// Slack configuration
	Slack: {
		AuthType: Oauth2,
		BaseURL:  "https://slack.com/api",
		OauthOpts: OauthOpts{
			GrantType:                 AuthorizationCode,
			AuthURL:                   "https://slack.com/oauth/v2/authorize",
			TokenURL:                  "https://slack.com/api/oauth.v2.access",
			ExplicitScopesRequired:    true,
			ExplicitWorkspaceRequired: true,
			TokenMetadataFields: TokenMetadataFields{
				ScopesField: "scope",

				WorkspaceRefField: "workspace_name",
			},
		},
		Support: Support{
			BulkWrite: BulkWriteSupport{
				Insert: false,
				Update: false,
				Upsert: false,
				Delete: false,
			},
			Proxy:     false,
			Read:      false,
			Subscribe: false,
			Write:     false,
		},
	},
<<<<<<< HEAD
	// Atlassian configuration
	Atlassian: {
		AuthType: Oauth2,
		BaseURL:  "https://api.atlassian.com",
		OauthOpts: OauthOpts{
			GrantType:                 AuthorizationCode,
			AuthURL:                   "https://auth.atlassian.com/authorize",
			TokenURL:                  "https://auth.atlassian.com/oauth/token",
			ExplicitScopesRequired:    true,
=======
	// HelpScoutMailbox Support Configuration
	HelpScoutMailbox: {
		AuthType: Oauth2,
		BaseURL:  "https://api.helpscout.net",
		OauthOpts: OauthOpts{
			GrantType:                 AuthorizationCode,
			AuthURL:                   "https://secure.helpscout.net/authentication/authorizeClientApplication",
			TokenURL:                  "https://api.helpscout.net/v2/oauth2/token",
			ExplicitScopesRequired:    false,
>>>>>>> cc66d1e5
			ExplicitWorkspaceRequired: false,
		},
		Support: Support{
			BulkWrite: BulkWriteSupport{
				Insert: false,
				Update: false,
				Upsert: false,
				Delete: false,
			},
			Proxy:     false,
			Read:      false,
			Subscribe: false,
			Write:     false,
		},
	},
}<|MERGE_RESOLUTION|>--- conflicted
+++ resolved
@@ -40,11 +40,8 @@
 	WordPress                           Provider = "wordPress"
 	Airtable                            Provider = "airtable"
 	Slack                               Provider = "slack"
-<<<<<<< HEAD
+	HelpScoutMailbox                    Provider = "helpScoutMailbox"
 	Atlassian                           Provider = "atlassian"
-=======
-	HelpScoutMailbox                    Provider = "helpScoutMailbox"
->>>>>>> cc66d1e5
 )
 
 // ================================================================================
@@ -898,7 +895,31 @@
 			Write:     false,
 		},
 	},
-<<<<<<< HEAD
+	// HelpScoutMailbox Support Configuration
+	HelpScoutMailbox: {
+		AuthType: Oauth2,
+		BaseURL:  "https://api.helpscout.net",
+		OauthOpts: OauthOpts{
+			GrantType:                 AuthorizationCode,
+			AuthURL:                   "https://secure.helpscout.net/authentication/authorizeClientApplication",
+			TokenURL:                  "https://api.helpscout.net/v2/oauth2/token",
+			ExplicitScopesRequired:    false,
+			ExplicitWorkspaceRequired: false,
+		},
+		Support: Support{
+			BulkWrite: BulkWriteSupport{
+				Insert: false,
+				Update: false,
+				Upsert: false,
+				Delete: false,
+			},
+			Proxy:     false,
+			Read:      false,
+			Subscribe: false,
+			Write:     false,
+		},
+	},
+
 	// Atlassian configuration
 	Atlassian: {
 		AuthType: Oauth2,
@@ -908,17 +929,6 @@
 			AuthURL:                   "https://auth.atlassian.com/authorize",
 			TokenURL:                  "https://auth.atlassian.com/oauth/token",
 			ExplicitScopesRequired:    true,
-=======
-	// HelpScoutMailbox Support Configuration
-	HelpScoutMailbox: {
-		AuthType: Oauth2,
-		BaseURL:  "https://api.helpscout.net",
-		OauthOpts: OauthOpts{
-			GrantType:                 AuthorizationCode,
-			AuthURL:                   "https://secure.helpscout.net/authentication/authorizeClientApplication",
-			TokenURL:                  "https://api.helpscout.net/v2/oauth2/token",
-			ExplicitScopesRequired:    false,
->>>>>>> cc66d1e5
 			ExplicitWorkspaceRequired: false,
 		},
 		Support: Support{
