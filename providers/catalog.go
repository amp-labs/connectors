--- conflicted
+++ resolved
@@ -26,12 +26,9 @@
 	Close                   Provider = "close"
 	ConstantContact         Provider = "constantContact"
 	Copper                  Provider = "copper"
-<<<<<<< HEAD
+	CustomerDataPipelines   Provider = "customerDataPipelines"
 	CustomerJourneysApp     Provider = "customerJourneysApp"
-=======
-	CustomerDataPipelines   Provider = "customerDataPipelines"
 	CustomerJourneysTrack   Provider = "customerJourneysTrack"
->>>>>>> 18409775
 	Discord                 Provider = "discord"
 	Docusign                Provider = "docusign"
 	DocusignDeveloper       Provider = "docusignDeveloper"
@@ -383,7 +380,24 @@
 		},
 	},
 
-<<<<<<< HEAD
+	CustomerDataPipelines: {
+		AuthType: Basic,
+		BaseURL:  "https://cdp.customer.io/v1",
+		// DocsURL: https://customer.io/docs/api/cdp/#section/Authentication
+		Support: Support{
+			BulkWrite: BulkWriteSupport{
+				Insert: false,
+				Update: false,
+				Upsert: false,
+				Delete: false,
+			},
+			Proxy:     false,
+			Read:      false,
+			Subscribe: false,
+			Write:     false,
+		},
+	},
+
 	CustomerJourneysApp: {
 		AuthType: ApiKey,
 		BaseURL:  "https://api.customer.io",
@@ -393,11 +407,6 @@
 			ValuePrefix: "Bearer ",
 			DocsURL:     "https://customer.io/docs/api/app/#section/Authentication",
 		},
-=======
-	CustomerDataPipelines: {
-		AuthType: Basic,
-		BaseURL:  "https://cdp.customer.io/v1",
-		// DocsURL: https://customer.io/docs/api/cdp/#section/Authentication
 		Support: Support{
 			BulkWrite: BulkWriteSupport{
 				Insert: false,
@@ -416,7 +425,6 @@
 		AuthType: Basic,
 		BaseURL:  "https://track.customer.io",
 		// DocsURL: https://customer.io/docs/api/track/#section/Authentication
->>>>>>> 18409775
 		Support: Support{
 			BulkWrite: BulkWriteSupport{
 				Insert: false,
