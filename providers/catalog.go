package providers

// ================================================================================
// Provider list
// ================================================================================

const (
	Airtable                            Provider = "airtable"
	AWeber                              Provider = "aWeber"
	Asana                               Provider = "asana"
	Atlassian                           Provider = "atlassian"
	Attio                               Provider = "attio"
	Box                                 Provider = "box"
	Calendly                            Provider = "calendly"
	CampaignMonitor                     Provider = "campaignMonitor"
	Capsule                             Provider = "capsule"
	ClickUp                             Provider = "clickup"
	Close                               Provider = "close"
	ConstantContact                     Provider = "constantContact"
	Copper                              Provider = "copper"
	Discord                             Provider = "discord"
	Docusign                            Provider = "docusign"
	DocusignDeveloper                   Provider = "docusignDeveloper"
	Dropbox                             Provider = "dropbox"
	DropboxSign                         Provider = "dropboxSign"
	Figma                               Provider = "figma"
	Gainsight                           Provider = "gainsight"
	GetResponse                         Provider = "getResponse"
	Gmail                               Provider = "gmail"
	Gong                                Provider = "gong"
	IroncladDemo                        Provider = "ironcladDemo"
	IroncladEU                          Provider = "ironcladEU"
	Ironclad                            Provider = "ironclad"
	Google                              Provider = "google"
	GoogleContacts                      Provider = "googleContacts"
	HelpScoutMailbox                    Provider = "helpScoutMailbox"
	Hubspot                             Provider = "hubspot"
	Intercom                            Provider = "intercom"
	Keap                                Provider = "keap"
	Klaviyo                             Provider = "klaviyo"
	LinkedIn                            Provider = "linkedIn"
	MicrosoftDynamics365BusinessCentral Provider = "microsoftDynamics365BusinessCentral"
	DynamicsCRM                         Provider = "dynamicsCRM"
	Miro                                Provider = "miro"
	Mock                                Provider = "mock"
	Monday                              Provider = "monday"
	Mural                               Provider = "mural"
	Notion                              Provider = "notion"
	Outreach                            Provider = "outreach"
	Pipedrive                           Provider = "pipedrive"
	RingCentral                         Provider = "ringCentral"
	Salesforce                          Provider = "salesforce"
	Salesloft                           Provider = "salesloft"
	Sellsy                              Provider = "sellsy"
	Slack                               Provider = "slack"
	Smartsheet                          Provider = "smartsheet"
	StackExchange                       Provider = "stackExchange"
	Timely                              Provider = "timely"
	Typeform                            Provider = "typeform"
	Webflow                             Provider = "webflow"
<<<<<<< HEAD
	StackExchange                       Provider = "stackExchange"
	GoogleMail                          Provider = "googleMail"
=======
	WordPress                           Provider = "wordPress"
	Wrike                               Provider = "wrike"
	ZendeskChat                         Provider = "zendeskChat"
	ZendeskSupport                      Provider = "zendeskSupport"
	ZohoCRM                             Provider = "zohoCRM"
	Zoom                                Provider = "zoom"
	Zuora                               Provider = "zuora"
	Aircall                             Provider = "aircall"
>>>>>>> 16a5b2e1
)

// ================================================================================
// Contains critical provider configuration (using types from types.gen.go)
// ================================================================================

var catalog = CatalogType{ // nolint:gochecknoglobals
	// Salesforce configuration
	Salesforce: {
		AuthType: Oauth2,
		BaseURL:  "https://{{.workspace}}.my.salesforce.com",
		OauthOpts: OauthOpts{
			GrantType:                 AuthorizationCode,
			AuthURL:                   "https://{{.workspace}}.my.salesforce.com/services/oauth2/authorize",
			TokenURL:                  "https://{{.workspace}}.my.salesforce.com/services/oauth2/token",
			ExplicitScopesRequired:    false,
			ExplicitWorkspaceRequired: true,
			TokenMetadataFields: TokenMetadataFields{
				ConsumerRefField:  "id",
				WorkspaceRefField: "instance_url",
				ScopesField:       "scope",
			},
		},
		Support: Support{
			BulkWrite: BulkWriteSupport{
				Insert: false,
				Update: false,
				Upsert: true,
				Delete: true,
			},
			Proxy:     true,
			Read:      true,
			Subscribe: false,
			Write:     true,
		},
		ProviderOpts: ProviderOpts{
			"restApiUrl": "https://{{.workspace}}.my.salesforce.com/services/data/v59.0",
			"domain":     "{{.workspace}}.my.salesforce.com",
		},
	},

	// Hubspot configuration
	Hubspot: {
		AuthType: Oauth2,
		BaseURL:  "https://api.hubapi.com",
		OauthOpts: OauthOpts{
			GrantType:                 AuthorizationCode,
			AuthURL:                   "https://app.hubspot.com/oauth/authorize",
			TokenURL:                  "https://api.hubapi.com/oauth/v1/token",
			ExplicitScopesRequired:    true,
			ExplicitWorkspaceRequired: false,
		},
		Support: Support{
			BulkWrite: BulkWriteSupport{
				Insert: false,
				Update: false,
				Upsert: false,
				Delete: false,
			},
			Proxy:     true,
			Read:      true,
			Subscribe: false,
			Write:     true,
		},
	},

	// LinkedIn configuration
	LinkedIn: {
		AuthType: Oauth2,
		BaseURL:  "https://api.linkedin.com",
		OauthOpts: OauthOpts{
			GrantType:                 AuthorizationCode,
			AuthURL:                   "https://www.linkedin.com/oauth/v2/authorization",
			TokenURL:                  "https://www.linkedin.com/oauth/v2/accessToken",
			ExplicitScopesRequired:    true,
			ExplicitWorkspaceRequired: false,
			TokenMetadataFields: TokenMetadataFields{
				ScopesField: "scope",
			},
		},
		Support: Support{
			BulkWrite: BulkWriteSupport{
				Insert: false,
				Update: false,
				Upsert: false,
				Delete: false,
			},
			Proxy:     false,
			Read:      false,
			Subscribe: false,
			Write:     false,
		},
	},

	// Salesloft configuration
	Salesloft: {
		AuthType: Oauth2,
		BaseURL:  "https://api.salesloft.com",
		OauthOpts: OauthOpts{
			AuthURL:                   "https://accounts.salesloft.com/oauth/authorize",
			TokenURL:                  "https://accounts.salesloft.com/oauth/token",
			ExplicitScopesRequired:    false,
			ExplicitWorkspaceRequired: false,
			TokenMetadataFields: TokenMetadataFields{
				ScopesField: "scope",
			},
		},
		Support: Support{
			BulkWrite: BulkWriteSupport{
				Insert: false,
				Update: false,
				Upsert: false,
				Delete: false,
			},
			Proxy:     true,
			Read:      false,
			Subscribe: false,
			Write:     false,
		},
	},

	// Outreach configuration
	Outreach: {
		AuthType: Oauth2,
		BaseURL:  "https://api.outreach.io",
		OauthOpts: OauthOpts{
			AuthURL:                   "https://api.outreach.io/oauth/authorize",
			TokenURL:                  "https://api.outreach.io/oauth/token",
			ExplicitScopesRequired:    true,
			ExplicitWorkspaceRequired: false,
			TokenMetadataFields: TokenMetadataFields{
				ScopesField: "scope",
			},
		},
		Support: Support{
			BulkWrite: BulkWriteSupport{
				Insert: false,
				Update: false,
				Upsert: false,
				Delete: false,
			},
			Proxy:     true,
			Read:      false,
			Subscribe: false,
			Write:     false,
		},
		ProviderOpts: ProviderOpts{
			"restAPIURL": "https://api.outreach.io/api/v2",
		},
	},

	// RingCentral configuration

	RingCentral: {
		AuthType: Oauth2,
		BaseURL:  "https://platform.ringcentral.com",
		OauthOpts: OauthOpts{
			GrantType:                 PKCE,
			AuthURL:                   "https://platform.ringcentral.com/restapi/oauth/authorize",
			TokenURL:                  "https://platform.ringcentral.com/restapi/oauth/token",
			ExplicitScopesRequired:    false,
			ExplicitWorkspaceRequired: false,
			TokenMetadataFields: TokenMetadataFields{
				ScopesField:      "scope",
				ConsumerRefField: "owner_id",
			},
		},
		Support: Support{
			BulkWrite: BulkWriteSupport{
				Insert: false,
				Update: false,
				Upsert: false,
				Delete: false,
			},
			Proxy:     false,
			Read:      false,
			Subscribe: false,
			Write:     false,
		},
	},

	// Pipedrive configuration
	Pipedrive: {
		AuthType: Oauth2,
		BaseURL:  "https://api.pipedrive.com",
		OauthOpts: OauthOpts{
			AuthURL:                   "https://oauth.pipedrive.com/oauth/authorize",
			TokenURL:                  "https://oauth.pipedrive.com/oauth/token",
			ExplicitScopesRequired:    true,
			ExplicitWorkspaceRequired: false,
		},
		Support: Support{
			BulkWrite: BulkWriteSupport{
				Insert: false,
				Update: false,
				Upsert: false,
				Delete: false,
			},
			Proxy:     false,
			Read:      false,
			Subscribe: false,
			Write:     false,
		},
	},

	// Capsule configuration
	Capsule: {
		AuthType: Oauth2,
		BaseURL:  "https://api.capsulecrm.com/api",
		OauthOpts: OauthOpts{
			AuthURL:                   "https://api.capsulecrm.com/oauth/authorise",
			TokenURL:                  "https://api.capsulecrm.com/oauth/token",
			ExplicitScopesRequired:    true,
			ExplicitWorkspaceRequired: false,
		},
		Support: Support{
			BulkWrite: BulkWriteSupport{
				Insert: false,
				Update: false,
				Upsert: false,
				Delete: false,
			},
			Proxy:     false,
			Read:      false,
			Subscribe: false,
			Write:     false,
		},
	},

	// Wrikle configuration
	Wrike: {
		AuthType: Oauth2,
		BaseURL:  "https://www.wrike.com/api",
		OauthOpts: OauthOpts{
			AuthURL:                   "https://www.wrike.com/oauth2/authorize",
			TokenURL:                  "https://www.wrike.com/oauth2/token",
			ExplicitScopesRequired:    true,
			ExplicitWorkspaceRequired: false,
			TokenMetadataFields: TokenMetadataFields{
				ScopesField: "scope",
			},
		},
		Support: Support{
			BulkWrite: BulkWriteSupport{
				Insert: false,
				Update: false,
				Upsert: false,
				Delete: false,
			},
			Proxy:     false,
			Read:      false,
			Subscribe: false,
			Write:     false,
		},
	},

	// Copper configuration
	Copper: {
		AuthType: Oauth2,
		BaseURL:  "https://api.copper.com/developer_api",
		OauthOpts: OauthOpts{
			AuthURL:                   "https://app.copper.com/oauth/authorize",
			TokenURL:                  "https://app.copper.com/oauth/token",
			ExplicitScopesRequired:    true,
			ExplicitWorkspaceRequired: false,
		},
		Support: Support{
			BulkWrite: BulkWriteSupport{
				Insert: false,
				Update: false,
				Upsert: false,
				Delete: false,
			},
			Proxy:     false,
			Read:      false,
			Subscribe: false,
			Write:     false,
		},
	},

	// ZohoCRM configuration
	ZohoCRM: {
		DisplayName: "Zoho CRM",
		AuthType:    Oauth2,
		BaseURL:     "https://www.zohoapis.com",
		OauthOpts: OauthOpts{
			AuthURL:                   "https://accounts.zoho.com/oauth/v2/auth",
			TokenURL:                  "https://accounts.zoho.com/oauth/v2/token",
			ExplicitScopesRequired:    true,
			ExplicitWorkspaceRequired: false,
		},
		Support: Support{
			BulkWrite: BulkWriteSupport{
				Insert: false,
				Update: false,
				Upsert: false,
				Delete: false,
			},
			Proxy:     false,
			Read:      false,
			Subscribe: false,
			Write:     false,
		},
	},

	// Mural configuration
	Mural: {
		AuthType: Oauth2,
		BaseURL:  "https://api.mural.co/api",
		OauthOpts: OauthOpts{
			AuthURL:                   "https://api.mural.co/oauth/authorize",
			TokenURL:                  "https://api.mural.co/oauth/token",
			ExplicitScopesRequired:    true,
			ExplicitWorkspaceRequired: false,
			TokenMetadataFields: TokenMetadataFields{
				ScopesField: "scope",
			},
		},
		Support: Support{
			BulkWrite: BulkWriteSupport{
				Insert: false,
				Update: false,
				Upsert: false,
				Delete: false,
			},
			Proxy:     false,
			Read:      false,
			Subscribe: false,
			Write:     false,
		},
	},

	// Klaviyo configuration
	Klaviyo: {
		AuthType: Oauth2,
		BaseURL:  "https://a.klaviyo.com",
		OauthOpts: OauthOpts{
			GrantType:                 PKCE,
			AuthURL:                   "https://www.klaviyo.com/oauth/authorize",
			TokenURL:                  "https://a.klaviyo.com/oauth/token",
			ExplicitScopesRequired:    true,
			ExplicitWorkspaceRequired: false,
			TokenMetadataFields: TokenMetadataFields{
				ScopesField: "scope",
			},
		},
		Support: Support{
			BulkWrite: BulkWriteSupport{
				Insert: false,
				Update: false,
				Upsert: false,
				Delete: false,
			},
			Proxy:     false,
			Read:      false,
			Subscribe: false,
			Write:     false,
		},
	},

	// Sellsy configuration
	Sellsy: {
		AuthType: Oauth2,
		BaseURL:  "https://api.sellsy.com",
		OauthOpts: OauthOpts{
			GrantType:                 PKCE,
			AuthURL:                   "https://login.sellsy.com/oauth2/authorization",
			TokenURL:                  "https://login.sellsy.com/oauth2/access-tokens",
			ExplicitScopesRequired:    false,
			ExplicitWorkspaceRequired: false,
		},
		Support: Support{
			BulkWrite: BulkWriteSupport{
				Insert: false,
				Update: false,
				Upsert: false,
				Delete: false,
			},
			Proxy:     false,
			Read:      false,
			Subscribe: false,
			Write:     false,
		},
	},

	// Attio configuration
	Attio: {
		AuthType: Oauth2,
		BaseURL:  "https://api.attio.com/api",
		OauthOpts: OauthOpts{
			AuthURL:                   "https://app.attio.com/authorize",
			TokenURL:                  "https://app.attio.com/oauth/token",
			ExplicitScopesRequired:    true,
			ExplicitWorkspaceRequired: false,
		},
		Support: Support{
			BulkWrite: BulkWriteSupport{
				Insert: false,
				Update: false,
				Upsert: false,
				Delete: false,
			},
			Proxy:     false,
			Read:      false,
			Subscribe: false,
			Write:     false,
		},
	},

	// Close configuration
	Close: {
		AuthType: Oauth2,
		BaseURL:  "https://api.close.com/api",
		OauthOpts: OauthOpts{
			AuthURL:                   "https://app.close.com/oauth2/authorize",
			TokenURL:                  "https://api.close.com/oauth2/token",
			ExplicitScopesRequired:    false,
			ExplicitWorkspaceRequired: false,
		},
		Support: Support{
			BulkWrite: BulkWriteSupport{
				Insert: false,
				Update: false,
				Upsert: false,
				Delete: false,
			},
			Proxy:     false,
			Read:      false,
			Subscribe: false,
			Write:     false,
		},
	},

	Keap: {
		AuthType: Oauth2,
		BaseURL:  "https://api.infusionsoft.com",

		OauthOpts: OauthOpts{
			AuthURL:                   "https://accounts.infusionsoft.com/app/oauth/authorize",
			TokenURL:                  "https://api.infusionsoft.com/token",
			ExplicitScopesRequired:    false,
			ExplicitWorkspaceRequired: false,
		},
		Support: Support{
			BulkWrite: BulkWriteSupport{
				Insert: false,
				Update: false,
				Upsert: false,
				Delete: false,
			},
			Proxy:     false,
			Read:      false,
			Subscribe: false,
			Write:     false,
		},
	},

	// Asana configuration
	Asana: {
		AuthType: Oauth2,
		BaseURL:  "https://app.asana.com/api",
		OauthOpts: OauthOpts{
			AuthURL:                   "https://app.asana.com/-/oauth_authorize",
			TokenURL:                  "https://app.asana.com/-/oauth_token",
			ExplicitScopesRequired:    false,
			ExplicitWorkspaceRequired: false,
			TokenMetadataFields: TokenMetadataFields{
				ConsumerRefField: "data.id",
			},
		},
		Support: Support{
			BulkWrite: BulkWriteSupport{
				Insert: false,
				Update: false,
				Upsert: false,
				Delete: false,
			},
			Proxy:     false,
			Read:      false,
			Subscribe: false,
			Write:     false,
		},
	},

	// Dropbox configuration
	Dropbox: {
		AuthType: Oauth2,
		BaseURL:  "https://api.dropboxapi.com",
		OauthOpts: OauthOpts{
			GrantType:                 AuthorizationCode,
			AuthURL:                   "https://www.dropbox.com/oauth2/authorize",
			TokenURL:                  "https://api.dropboxapi.com/oauth2/token",
			ExplicitScopesRequired:    false,
			ExplicitWorkspaceRequired: false,
			TokenMetadataFields: TokenMetadataFields{
				ScopesField:      "scope",
				ConsumerRefField: "account_id",
			},
		},
		Support: Support{
			BulkWrite: BulkWriteSupport{
				Insert: false,
				Update: false,
				Upsert: false,
				Delete: false,
			},
			Proxy:     true,
			Read:      false,
			Subscribe: false,
			Write:     false,
		},
	},

	// Notion configuration
	Notion: {
		AuthType: Oauth2,
		BaseURL:  "https://api.notion.com",
		OauthOpts: OauthOpts{
			AuthURL:                   "https://api.notion.com/v1/oauth/authorize",
			TokenURL:                  "https://api.notion.com/v1/oauth/token",
			ExplicitScopesRequired:    false,
			ExplicitWorkspaceRequired: false,
			TokenMetadataFields: TokenMetadataFields{
				ConsumerRefField:  "owner.user.id",
				WorkspaceRefField: "workspace_id",
			},
		},
		Support: Support{
			BulkWrite: BulkWriteSupport{
				Insert: false,
				Update: false,
				Upsert: false,
				Delete: false,
			},
			Proxy:     true,
			Read:      false,
			Subscribe: false,
			Write:     false,
		},
	},

	// Gong configuration
	Gong: {
		AuthType: Oauth2,
		BaseURL:  "https://api.gong.io",
		OauthOpts: OauthOpts{
			AuthURL:                   "https://app.gong.io/oauth2/authorize",
			TokenURL:                  "https://app.gong.io/oauth2/generate-customer-token",
			ExplicitScopesRequired:    true,
			ExplicitWorkspaceRequired: false,
			TokenMetadataFields: TokenMetadataFields{
				ScopesField: "scope",
			},
		},
		Support: Support{
			BulkWrite: BulkWriteSupport{
				Insert: false,
				Update: false,
				Upsert: false,
				Delete: false,
			},
			Proxy:     false,
			Read:      false,
			Subscribe: false,
			Write:     false,
		},
	},

	// Zoom configuration
	Zoom: {
		AuthType: Oauth2,
		BaseURL:  "https://api.zoom.us",
		OauthOpts: OauthOpts{
			AuthURL:                   "https://zoom.us/oauth/authorize",
			TokenURL:                  "https://zoom.us/oauth/token",
			ExplicitScopesRequired:    false,
			ExplicitWorkspaceRequired: false,
			TokenMetadataFields: TokenMetadataFields{
				ScopesField: "scope",
			},
		},
		Support: Support{
			BulkWrite: BulkWriteSupport{
				Insert: false,
				Update: false,
				Upsert: false,
				Delete: false,
			},
			Proxy:     true,
			Read:      false,
			Subscribe: false,
			Write:     false,
		},
	},

	// Intercom configuration
	Intercom: {
		AuthType: Oauth2,
		BaseURL:  "https://api.intercom.io",
		OauthOpts: OauthOpts{
			AuthURL:                   "https://app.intercom.com/oauth",
			TokenURL:                  "https://api.intercom.io/auth/eagle/token",
			ExplicitScopesRequired:    false,
			ExplicitWorkspaceRequired: false,
		},
		Support: Support{
			BulkWrite: BulkWriteSupport{
				Insert: false,
				Update: false,
				Upsert: false,
				Delete: false,
			},
			Proxy:     false,
			Read:      false,
			Subscribe: false,
			Write:     false,
		},
	},

	// Docusign configuration
	Docusign: {
		AuthType: Oauth2,
		BaseURL:  "https://{{.server}}.docusign.net",
		OauthOpts: OauthOpts{
			AuthURL:                   "https://account.docusign.com/oauth/auth",
			TokenURL:                  "https://account.docusign.com/oauth/token",
			ExplicitScopesRequired:    true,
			ExplicitWorkspaceRequired: false,
		},
		Support: Support{
			BulkWrite: BulkWriteSupport{
				Insert: false,
				Update: false,
				Upsert: false,
				Delete: false,
			},
			Proxy:     false,
			Read:      false,
			Subscribe: false,
			Write:     false,
		},
	},

	// Docusign Developer configuration
	DocusignDeveloper: {
		AuthType: Oauth2,
		BaseURL:  "https://demo.docusign.net",
		OauthOpts: OauthOpts{
			GrantType:                 AuthorizationCode,
			AuthURL:                   "https://account-d.docusign.com/oauth/auth",
			TokenURL:                  "https://account-d.docusign.com/oauth/token",
			ExplicitScopesRequired:    true,
			ExplicitWorkspaceRequired: false,
			TokenMetadataFields: TokenMetadataFields{
				ScopesField: "scope",
			},
		},
		Support: Support{
			BulkWrite: BulkWriteSupport{
				Insert: false,
				Update: false,
				Upsert: false,
				Delete: false,
			},
			Proxy:     true,
			Read:      false,
			Subscribe: false,
			Write:     false,
		},
	},

	// Calendly configuration
	Calendly: {
		AuthType: Oauth2,
		BaseURL:  "https://api.calendly.com",
		OauthOpts: OauthOpts{
			GrantType:                 AuthorizationCode,
			AuthURL:                   "https://auth.calendly.com/oauth/authorize",
			TokenURL:                  "https://auth.calendly.com/oauth/token",
			ExplicitScopesRequired:    false,
			ExplicitWorkspaceRequired: false,
		},
		Support: Support{
			BulkWrite: BulkWriteSupport{
				Insert: false,
				Update: false,
				Upsert: false,
				Delete: false,
			},
			Proxy:     true,
			Read:      false,
			Subscribe: false,
			Write:     false,
		},
	},

	// campaignMonitor configuration
	CampaignMonitor: {
		AuthType: Oauth2,
		BaseURL:  "https://api.createsend.com",
		OauthOpts: OauthOpts{
			AuthURL:                   "https://api.createsend.com/oauth",
			TokenURL:                  "https://api.createsend.com/oauth/token",
			ExplicitScopesRequired:    true,
			ExplicitWorkspaceRequired: false,
		},
		Support: Support{
			BulkWrite: BulkWriteSupport{
				Insert: false,
				Update: false,
				Upsert: false,
				Delete: false,
			},
			Proxy:     false,
			Read:      false,
			Subscribe: false,
			Write:     false,
		},
	},

	// GetResponse configuration
	GetResponse: {
		AuthType: Oauth2,
		BaseURL:  "https://api.getresponse.com",
		OauthOpts: OauthOpts{
			AuthURL:                   "https://app.getresponse.com/oauth2_authorize.html",
			TokenURL:                  "https://api.getresponse.com/v3/token",
			ExplicitScopesRequired:    false,
			ExplicitWorkspaceRequired: false,
		},
		Support: Support{
			BulkWrite: BulkWriteSupport{
				Insert: false,
				Update: false,
				Upsert: false,
				Delete: false,
			},
			Proxy:     false,
			Read:      false,
			Subscribe: false,
			Write:     false,
		},
	},

	// AWeber configuration
	AWeber: {
		AuthType: Oauth2,
		BaseURL:  "https://api.aweber.com",
		OauthOpts: OauthOpts{
			AuthURL:                   "https://auth.aweber.com/oauth2/authorize",
			TokenURL:                  "https://auth.aweber.com/oauth2/token",
			ExplicitScopesRequired:    true,
			ExplicitWorkspaceRequired: false,
		},
		Support: Support{
			BulkWrite: BulkWriteSupport{
				Insert: false,
				Update: false,
				Upsert: false,
				Delete: false,
			},
			Proxy:     false,
			Read:      false,
			Subscribe: false,
			Write:     false,
		},
	},

	DynamicsCRM: {
		DisplayName: "Microsoft Dynamics CRM",
		AuthType:    Oauth2,
		BaseURL:     "https://{{.workspace}}.api.crm.dynamics.com",
		OauthOpts: OauthOpts{
			GrantType:                 AuthorizationCode,
			AuthURL:                   "https://login.microsoftonline.com/common/oauth2/v2.0/authorize",
			TokenURL:                  "https://login.microsoftonline.com/common/oauth2/v2.0/token",
			ExplicitScopesRequired:    true,
			ExplicitWorkspaceRequired: false,
		},
		Support: Support{
			BulkWrite: BulkWriteSupport{
				Insert: false,
				Update: false,
				Upsert: false,
				Delete: false,
			},
			Proxy:     false,
			Read:      false,
			Subscribe: false,
			Write:     false,
		},
	},

	// ConstantContact configuration
	ConstantContact: {
		DisplayName: "Constant Contact",
		AuthType:    Oauth2,
		BaseURL:     "https://api.cc.email",
		OauthOpts: OauthOpts{
			GrantType:                 AuthorizationCode,
			AuthURL:                   "https://authz.constantcontact.com/oauth2/default/v1/authorize",
			TokenURL:                  "https://authz.constantcontact.com/oauth2/default/v1/token",
			ExplicitScopesRequired:    true,
			ExplicitWorkspaceRequired: false,
		},
		Support: Support{
			BulkWrite: BulkWriteSupport{
				Insert: false,
				Update: false,
				Upsert: false,
				Delete: false,
			},
			Proxy:     true,
			Read:      false,
			Subscribe: false,
			Write:     false,
		},
	},

	// Microsoft Dynamics 365 Business Central configuration
	MicrosoftDynamics365BusinessCentral: {
		DisplayName: "Dynamics 365 Business Central",
		AuthType:    Oauth2,
		BaseURL:     "https://api.businesscentral.dynamics.com",
		OauthOpts: OauthOpts{
			AuthURL:                   "https://login.microsoftonline.com/{{.workspace}}/oauth2/v2.0/authorize",
			TokenURL:                  "https://login.microsoftonline.com/{{.workspace}}/oauth2/v2.0/token",
			ExplicitScopesRequired:    true,
			ExplicitWorkspaceRequired: true,
			TokenMetadataFields: TokenMetadataFields{
				ScopesField: "scope",
			},
		},
		Support: Support{
			BulkWrite: BulkWriteSupport{
				Insert: false,
				Update: false,
				Upsert: false,
				Delete: false,
			},
			Proxy:     true,
			Read:      false,
			Subscribe: false,
			Write:     false,
		},
	},

	// Gainsight configuration
	Gainsight: {
		AuthType: Oauth2,
		BaseURL:  "https://{{.workspace}}.gainsightcloud.com",
		OauthOpts: OauthOpts{
			AuthURL:                   "https://{{.workspace}}.gainsightcloud.com/v1/authorize",
			TokenURL:                  "https://{{.workspace}}.gainsightcloud.com/v1/users/oauth/token",
			ExplicitScopesRequired:    false,
			ExplicitWorkspaceRequired: true,
		},
		Support: Support{
			BulkWrite: BulkWriteSupport{
				Insert: false,
				Update: false,
				Upsert: false,
				Delete: false,
			},
			Proxy:     false,
			Read:      false,
			Subscribe: false,
			Write:     false,
		},
	},

	// Box configuration
	Box: {
		AuthType: Oauth2,
		BaseURL:  "https://api.box.com",
		OauthOpts: OauthOpts{
			GrantType:                 AuthorizationCode,
			AuthURL:                   "https://account.box.com/api/oauth2/authorize",
			TokenURL:                  "https://api.box.com/oauth2/token",
			ExplicitScopesRequired:    false,
			ExplicitWorkspaceRequired: false,
		},
		Support: Support{
			BulkWrite: BulkWriteSupport{
				Insert: false,
				Update: false,
				Upsert: false,
				Delete: false,
			},
			Proxy:     true,
			Read:      false,
			Subscribe: false,
			Write:     false,
		},
	},

	// Zendesk Support configuration
	ZendeskSupport: {
		DisplayName: "Zendesk Support",
		AuthType:    Oauth2,
		BaseURL:     "https://{{.workspace}}.zendesk.com",
		OauthOpts: OauthOpts{
			GrantType:                 AuthorizationCode,
			AuthURL:                   "https://{{.workspace}}.zendesk.com/oauth/authorizations/new",
			TokenURL:                  "https://{{.workspace}}.zendesk.com/oauth/tokens",
			ExplicitScopesRequired:    true,
			ExplicitWorkspaceRequired: true,
		},
		Support: Support{
			BulkWrite: BulkWriteSupport{
				Insert: false,
				Update: false,
				Upsert: false,
				Delete: false,
			},
			Proxy:     true,
			Read:      false,
			Subscribe: false,
			Write:     false,
		},
	},

	ZendeskChat: {
		DisplayName: "Zendesk Chat",
		AuthType:    Oauth2,
		BaseURL:     "https://www.zopim.com",
		OauthOpts: OauthOpts{
			GrantType:                 AuthorizationCode,
			AuthURL:                   "https://www.zopim.com/oauth2/authorizations/new?subdomain={{.workspace}}",
			TokenURL:                  "https://www.zopim.com/oauth2/token",
			ExplicitScopesRequired:    true,
			ExplicitWorkspaceRequired: true,
		},
		Support: Support{
			BulkWrite: BulkWriteSupport{
				Insert: false,
				Update: false,
				Upsert: false,
				Delete: false,
			},
			Proxy:     false,
			Read:      false,
			Subscribe: false,
			Write:     false,
		},
	},

	// WordPress Support configuration
	WordPress: {
		AuthType: Oauth2,
		BaseURL:  "https://public-api.wordpress.com",
		OauthOpts: OauthOpts{
			AuthURL:                   "https://public-api.wordpress.com/oauth2/authorize",
			TokenURL:                  "https://public-api.wordpress.com/oauth2/token",
			ExplicitScopesRequired:    true,
			ExplicitWorkspaceRequired: false,
			TokenMetadataFields: TokenMetadataFields{
				ScopesField: "scope",
			},
		},
		Support: Support{
			BulkWrite: BulkWriteSupport{
				Insert: false,
				Update: false,
				Upsert: false,
				Delete: false,
			},
			Proxy:     true,
			Read:      false,
			Subscribe: false,
			Write:     false,
		},
	},

	// Airtable Support Configuration
	Airtable: {
		AuthType: Oauth2,
		BaseURL:  "https://api.airtable.com",
		OauthOpts: OauthOpts{
			GrantType:                 PKCE,
			AuthURL:                   "https://airtable.com/oauth2/v1/authorize",
			TokenURL:                  "https://airtable.com/oauth2/v1/token",
			ExplicitScopesRequired:    true,
			ExplicitWorkspaceRequired: false,
			TokenMetadataFields: TokenMetadataFields{
				ScopesField: "scope",
			},
		},
		Support: Support{
			BulkWrite: BulkWriteSupport{
				Insert: false,
				Update: false,
				Upsert: false,
				Delete: false,
			},
			Proxy:     false,
			Read:      false,
			Subscribe: false,
			Write:     false,
		},
	},

	// Ironclad Support Configuration
	Ironclad: {
		AuthType: Oauth2,
		BaseURL:  "https://ironcladapp.com",
		OauthOpts: OauthOpts{
			AuthURL:                   "https://ironcladapp.com/oauth/authorize",
			TokenURL:                  "https://ironcladapp.com/oauth/token",
			ExplicitScopesRequired:    true,
			ExplicitWorkspaceRequired: false,
			GrantType:                 AuthorizationCode,
			TokenMetadataFields: TokenMetadataFields{
				ScopesField: "scope",
			},
		},
		Support: Support{
			BulkWrite: BulkWriteSupport{
				Insert: false,
				Update: false,
				Upsert: false,
				Delete: false,
			},
			Proxy:     false,
			Read:      false,
			Subscribe: false,
			Write:     false,
		},
	},

	// Slack configuration
	Slack: {
		AuthType: Oauth2,
		BaseURL:  "https://slack.com/api",
		OauthOpts: OauthOpts{
			GrantType:                 AuthorizationCode,
			AuthURL:                   "https://slack.com/oauth/v2/authorize",
			TokenURL:                  "https://slack.com/api/oauth.v2.access",
			ExplicitScopesRequired:    true,
			ExplicitWorkspaceRequired: false,
			TokenMetadataFields: TokenMetadataFields{
				ScopesField:       "scope",
				WorkspaceRefField: "workspace_name",
			},
		},
		Support: Support{
			BulkWrite: BulkWriteSupport{
				Insert: false,
				Update: false,
				Upsert: false,
				Delete: false,
			},
			Proxy:     true,
			Read:      false,
			Subscribe: false,
			Write:     false,
		},
	},
	// HelpScoutMailbox Support Configuration
	HelpScoutMailbox: {
		DisplayName: "Help Scout Mailbox",
		AuthType:    Oauth2,
		BaseURL:     "https://api.helpscout.net",
		OauthOpts: OauthOpts{
			GrantType:                 AuthorizationCode,
			AuthURL:                   "https://secure.helpscout.net/authentication/authorizeClientApplication",
			TokenURL:                  "https://api.helpscout.net/v2/oauth2/token",
			ExplicitScopesRequired:    false,
			ExplicitWorkspaceRequired: false,
		},
		Support: Support{
			BulkWrite: BulkWriteSupport{
				Insert: false,
				Update: false,
				Upsert: false,
				Delete: false,
			},
			Proxy:     false,
			Read:      false,
			Subscribe: false,
			Write:     false,
		},
	},

	// Timely Configuration
	Timely: {
		AuthType: Oauth2,
		BaseURL:  "https://api.timelyapp.com",
		OauthOpts: OauthOpts{
			GrantType:                 AuthorizationCode,
			AuthURL:                   "https://api.timelyapp.com/1.1/oauth/authorize",
			TokenURL:                  "https://api.timelyapp.com/1.1/oauth/token",
			ExplicitScopesRequired:    false,
			ExplicitWorkspaceRequired: false,
			TokenMetadataFields: TokenMetadataFields{
				ScopesField: "scope",
			},
		},
		Support: Support{
			BulkWrite: BulkWriteSupport{
				Insert: false,
				Update: false,
				Upsert: false,
				Delete: false,
			},
			Proxy:     false,
			Read:      false,
			Subscribe: false,
			Write:     false,
		},
	},

	// Atlassian configuration
	Atlassian: {
		DisplayName: "Atlassian Jira",
		AuthType:    Oauth2,
		BaseURL:     "https://api.atlassian.com",
		OauthOpts: OauthOpts{
			GrantType:                 AuthorizationCode,
			AuthURL:                   "https://auth.atlassian.com/authorize",
			TokenURL:                  "https://auth.atlassian.com/oauth/token",
			ExplicitScopesRequired:    true,
			ExplicitWorkspaceRequired: false,
		},
		Support: Support{
			BulkWrite: BulkWriteSupport{
				Insert: false,
				Update: false,
				Upsert: false,
				Delete: false,
			},
			Proxy:     false,
			Read:      false,
			Subscribe: false,
			Write:     false,
		},
	},

	// Webflow Support Configuration
	Webflow: {
		AuthType: Oauth2,
		BaseURL:  "https://api.webflow.com",
		OauthOpts: OauthOpts{
			GrantType:                 AuthorizationCode,
			AuthURL:                   "https://webflow.com/oauth/authorize",
			TokenURL:                  "https://api.webflow.com/oauth/access_token",
			ExplicitScopesRequired:    true,
			ExplicitWorkspaceRequired: false,
			TokenMetadataFields: TokenMetadataFields{
				ScopesField: "scope",
			},
		},
		Support: Support{
			BulkWrite: BulkWriteSupport{
				Insert: false,
				Update: false,
				Upsert: false,
				Delete: false,
			},
			Proxy:     true,
			Read:      false,
			Subscribe: false,
			Write:     false,
		},
	},

	// Smartsheet Support Configuration
	Smartsheet: {
		AuthType: Oauth2,
		BaseURL:  "https://api.smartsheet.com",
		OauthOpts: OauthOpts{
			GrantType:                 AuthorizationCode,
			AuthURL:                   "https://app.smartsheet.com/b/authorize",
			TokenURL:                  "https://api.smartsheet.com/2.0/token",
			ExplicitScopesRequired:    true,
			ExplicitWorkspaceRequired: false,
			TokenMetadataFields: TokenMetadataFields{
				ScopesField: "scope",
			},
		},
		Support: Support{
			BulkWrite: BulkWriteSupport{
				Insert: false,
				Update: false,
				Upsert: false,
				Delete: false,
			},
			Proxy:     false,
			Read:      false,
			Subscribe: false,
			Write:     false,
		},
	},

	// StackExchange configuration
	StackExchange: {
		AuthType: Oauth2,
		BaseURL:  "https://api.stackexchange.com",
		OauthOpts: OauthOpts{
			GrantType:                 AuthorizationCode,
			AuthURL:                   "https://stackoverflow.com/oauth",
			TokenURL:                  "https://stackoverflow.com/oauth/access_token/json",
			ExplicitScopesRequired:    true,
			ExplicitWorkspaceRequired: false,
		},
		Support: Support{
			BulkWrite: BulkWriteSupport{
				Insert: false,
				Update: false,
				Upsert: false,
				Delete: false,
			},
			Proxy:     false,
			Read:      false,
			Subscribe: false,
			Write:     false,
		},
	},

	// Google Support Configuration
	Google: {
		AuthType: Oauth2,
		BaseURL:  "https://www.googleapis.com",
		OauthOpts: OauthOpts{
			GrantType:                 AuthorizationCode,
			AuthURL:                   "https://accounts.google.com/o/oauth2/v2/auth",
			TokenURL:                  "https://oauth2.googleapis.com/token",
			ExplicitScopesRequired:    true,
			ExplicitWorkspaceRequired: false,
			TokenMetadataFields: TokenMetadataFields{
				ScopesField: "scope",
			},
		},
		Support: Support{
			BulkWrite: BulkWriteSupport{
				Insert: false,
				Update: false,
				Upsert: false,
				Delete: false,
			},
			Proxy:     false,
			Read:      false,
			Subscribe: false,
			Write:     false,
		},
	},

	// GoogleContacts Support Configuration
	GoogleContacts: {
		DisplayName: "Google Contacts",
		AuthType:    Oauth2,
		BaseURL:     "https://people.googleapis.com",
		OauthOpts: OauthOpts{
			GrantType:                 AuthorizationCode,
			AuthURL:                   "https://accounts.google.com/o/oauth2/v2/auth",
			TokenURL:                  "https://oauth2.googleapis.com/token",
			ExplicitScopesRequired:    true,
			ExplicitWorkspaceRequired: false,
			TokenMetadataFields: TokenMetadataFields{
				ScopesField: "scope",
			},
		},
		Support: Support{
			BulkWrite: BulkWriteSupport{
				Insert: false,
				Update: false,
				Upsert: false,
				Delete: false,
			},
			Proxy:     true,
			Read:      false,
			Subscribe: false,
			Write:     false,
		},
	},

	// GoogleMail Support Configuration
	Gmail: {
		AuthType: Oauth2,
		BaseURL:  "https://gmail.googleapis.com",
		OauthOpts: OauthOpts{
			GrantType:                 AuthorizationCode,
			AuthURL:                   "https://accounts.google.com/o/oauth2/v2/auth",
			TokenURL:                  "https://oauth2.googleapis.com/token",
			ExplicitScopesRequired:    true,
			ExplicitWorkspaceRequired: false,
			TokenMetadataFields: TokenMetadataFields{
				ScopesField: "scope",
			},
		},
		Support: Support{
			BulkWrite: BulkWriteSupport{
				Insert: false,
				Update: false,
				Upsert: false,
				Delete: false,
			},
			Proxy:     false,
			Read:      false,
			Subscribe: false,
			Write:     false,
		},
	},

	Monday: {
		AuthType: Oauth2,
		BaseURL:  "https://api.monday.com",
		OauthOpts: OauthOpts{
			GrantType:                 AuthorizationCode,
			AuthURL:                   "https://auth.monday.com/oauth2/authorize",
			TokenURL:                  "https://auth.monday.com/oauth2/token",
			ExplicitScopesRequired:    false,
			ExplicitWorkspaceRequired: false,
			TokenMetadataFields: TokenMetadataFields{
				ScopesField: "scope",
			},
		},
		Support: Support{
			BulkWrite: BulkWriteSupport{
				Insert: false,
				Update: false,
				Upsert: false,
				Delete: false,
			},
			Proxy:     false,
			Read:      false,
			Subscribe: false,
			Write:     false,
		},
	},
	// Figma Support Configuration
	Figma: {
		AuthType: Oauth2,
		BaseURL:  "https://api.figma.com",
		OauthOpts: OauthOpts{
			GrantType:                 AuthorizationCode,
			AuthURL:                   "https://www.figma.com/oauth",
			TokenURL:                  "https://www.figma.com/api/oauth/token",
			ExplicitScopesRequired:    true,
			ExplicitWorkspaceRequired: false,
			TokenMetadataFields: TokenMetadataFields{
				ConsumerRefField: "user_id",
			},
		},
		Support: Support{
			BulkWrite: BulkWriteSupport{
				Insert: false,
				Update: false,
				Upsert: false,
				Delete: false,
			},
			Proxy:     false,
			Read:      false,
			Subscribe: false,
			Write:     false,
		},
	},
	// Miro Support Configuration
	Miro: {
		AuthType: Oauth2,
		BaseURL:  "https://api.miro.com",
		OauthOpts: OauthOpts{
			GrantType:                 AuthorizationCode,
			AuthURL:                   "https://miro.com/oauth/authorize",
			TokenURL:                  "https://api.miro.com/v1/oauth/token",
			ExplicitScopesRequired:    false,
			ExplicitWorkspaceRequired: false,
			TokenMetadataFields: TokenMetadataFields{
				ConsumerRefField:  "user_id",
				WorkspaceRefField: "team_id",
				ScopesField:       "scope",
			},
		},
		Support: Support{
			BulkWrite: BulkWriteSupport{
				Insert: false,
				Update: false,
				Upsert: false,
				Delete: false,
			},
			Proxy:     true,
			Read:      false,
			Subscribe: false,
			Write:     false,
		},
	},
	Typeform: {
		AuthType: Oauth2,
		BaseURL:  "https://api.typeform.com",
		OauthOpts: OauthOpts{
			GrantType:                 AuthorizationCode,
			AuthURL:                   "https://api.typeform.com/oauth/authorize",
			TokenURL:                  "https://api.typeform.com/oauth/token",
			ExplicitScopesRequired:    true,
			ExplicitWorkspaceRequired: false,
		},
		Support: Support{
			BulkWrite: BulkWriteSupport{
				Insert: false,
				Update: false,
				Upsert: false,
				Delete: false,
			},
			Proxy:     false,
			Read:      false,
			Subscribe: false,
			Write:     false,
		},
	},

	// Zuora Configuration
	Zuora: {
		AuthType: Oauth2,
		BaseURL:  "https://{{.workspace}}.zuora.com",
		OauthOpts: OauthOpts{
			GrantType:                 ClientCredentials,
			AuthURL:                   "https://{{.workspace}}.zuora.com/oauth/auth_mock",
			TokenURL:                  "https://{{.workspace}}.zuora.com/oauth/token",
			ExplicitScopesRequired:    false,
			ExplicitWorkspaceRequired: true,
		},
		Support: Support{
			BulkWrite: BulkWriteSupport{
				Insert: false,
				Update: false,
				Upsert: false,
				Delete: false,
			},
			Proxy:     false,
			Read:      false,
			Subscribe: false,
			Write:     false,
		},
	},

	// DropboxSign Configuration
	DropboxSign: {
		DisplayName: "Dropbox Sign",
		AuthType:    Oauth2,
		BaseURL:     "https://api.hellosign.com",
		OauthOpts: OauthOpts{
			GrantType:                 AuthorizationCode,
			AuthURL:                   "https://app.hellosign.com/oauth/authorize",
			TokenURL:                  "https://app.hellosign.com/oauth/token",
			ExplicitScopesRequired:    true,
			ExplicitWorkspaceRequired: false,
		},
		Support: Support{
			BulkWrite: BulkWriteSupport{
				Insert: false,
				Update: false,
				Upsert: false,
				Delete: false,
			},
			Proxy:     false,
			Read:      false,
			Subscribe: false,
			Write:     false,
		},
	},
	// ClickUp Support Configuration
	ClickUp: {
		AuthType: Oauth2,
		BaseURL:  "https://api.clickup.com",
		OauthOpts: OauthOpts{
			GrantType:                 AuthorizationCode,
			AuthURL:                   "https://app.clickup.com/api",
			TokenURL:                  "https://api.clickup.com/api/v2/oauth/token",
			ExplicitScopesRequired:    false,
			ExplicitWorkspaceRequired: false,
		},
		Support: Support{
			BulkWrite: BulkWriteSupport{
				Insert: false,
				Update: false,
				Upsert: false,
				Delete: false,
			},
			Proxy:     true,
			Read:      false,
			Subscribe: false,
			Write:     false,
		},
	},

	// Discord Support Configuration
	Discord: {
		AuthType: Oauth2,
		BaseURL:  "https://discord.com",
		OauthOpts: OauthOpts{
			GrantType:                 AuthorizationCode,
			AuthURL:                   "https://discord.com/oauth2/authorize",
			TokenURL:                  "https://discord.com/api/oauth2/token",
			ExplicitScopesRequired:    true,
			ExplicitWorkspaceRequired: false,
			TokenMetadataFields: TokenMetadataFields{
				ScopesField: "scope",
			},
		},
		Support: Support{
			BulkWrite: BulkWriteSupport{
				Insert: false,
				Update: false,
				Upsert: false,
				Delete: false,
			},
			Proxy:     false,
			Read:      false,
			Subscribe: false,
			Write:     false,
		},
	},

	IroncladDemo: {
		AuthType: Oauth2,
		BaseURL:  "https://demo.ironcladapp.com",
		OauthOpts: OauthOpts{
			AuthURL:                   "https://demo.ironcladapp.com/oauth/authorize",
			TokenURL:                  "https://demo.ironcladapp.com/oauth/token",
			ExplicitScopesRequired:    true,
			ExplicitWorkspaceRequired: false,
			GrantType:                 AuthorizationCode,
			TokenMetadataFields: TokenMetadataFields{
				ScopesField: "scope",
			},
		},
		Support: Support{
			BulkWrite: BulkWriteSupport{
				Insert: false,
				Update: false,
				Upsert: false,
				Delete: false,
			},
			Proxy:     false,
			Read:      false,
			Subscribe: false,
			Write:     false,
		},
	},

	IroncladEU: {
		DisplayName: "Ironclad Europe",
		AuthType:    Oauth2,
		BaseURL:     "https://eu1.ironcladapp.com",
		OauthOpts: OauthOpts{
			AuthURL:                   "https://eu1.ironcladapp.com/oauth/authorize",
			TokenURL:                  "https://eu1.ironcladapp.com/oauth/token",
			ExplicitScopesRequired:    true,
			ExplicitWorkspaceRequired: false,
			GrantType:                 AuthorizationCode,
			TokenMetadataFields: TokenMetadataFields{
				ScopesField: "scope",
			},
		},
		Support: Support{
			BulkWrite: BulkWriteSupport{
				Insert: false,
				Update: false,
				Upsert: false,
				Delete: false,
			},
			Proxy:     false,
			Read:      false,
			Subscribe: false,
			Write:     false,
		},
	},

	// Aircall Configuration
	Aircall: {
		AuthType: Oauth2,
		BaseURL:  "https://api.aircall.io",
		OauthOpts: OauthOpts{
			GrantType:                 AuthorizationCode,
			AuthURL:                   "https://dashboard.aircall.io/oauth/authorize",
			TokenURL:                  "https://api.aircall.io/v1/oauth/token",
			ExplicitScopesRequired:    true,
			ExplicitWorkspaceRequired: false,
			TokenMetadataFields: TokenMetadataFields{
				ScopesField: "scope",
			},
		},
		Support: Support{
			BulkWrite: BulkWriteSupport{
				Insert: false,
				Update: false,
				Upsert: false,
				Delete: false,
			},
			Proxy:     false,
			Read:      false,
			Subscribe: false,
			Write:     false,
		},
	},

	// GoogleMail Support Configuration
	GoogleMail: {
		AuthType: Oauth2,
		BaseURL:  "https://gmail.googleapis.com",
		OauthOpts: OauthOpts{
			GrantType:                 AuthorizationCode,
			AuthURL:                   "https://accounts.google.com/o/oauth2/v2/auth",
			TokenURL:                  "https://oauth2.googleapis.com/token",
			ExplicitScopesRequired:    true,
			ExplicitWorkspaceRequired: false,
			TokenMetadataFields: TokenMetadataFields{
				ScopesField: "scope",
			},
		},
		Support: Support{
			BulkWrite: BulkWriteSupport{
				Insert: false,
				Update: false,
				Upsert: false,
				Delete: false,
			},
			Proxy:     false,
			Read:      false,
			Subscribe: false,
			Write:     false,
		},
	},
}<|MERGE_RESOLUTION|>--- conflicted
+++ resolved
@@ -58,10 +58,6 @@
 	Timely                              Provider = "timely"
 	Typeform                            Provider = "typeform"
 	Webflow                             Provider = "webflow"
-<<<<<<< HEAD
-	StackExchange                       Provider = "stackExchange"
-	GoogleMail                          Provider = "googleMail"
-=======
 	WordPress                           Provider = "wordPress"
 	Wrike                               Provider = "wrike"
 	ZendeskChat                         Provider = "zendeskChat"
@@ -70,7 +66,6 @@
 	Zoom                                Provider = "zoom"
 	Zuora                               Provider = "zuora"
 	Aircall                             Provider = "aircall"
->>>>>>> 16a5b2e1
 )
 
 // ================================================================================
@@ -1666,32 +1661,4 @@
 			Write:     false,
 		},
 	},
-
-	// GoogleMail Support Configuration
-	GoogleMail: {
-		AuthType: Oauth2,
-		BaseURL:  "https://gmail.googleapis.com",
-		OauthOpts: OauthOpts{
-			GrantType:                 AuthorizationCode,
-			AuthURL:                   "https://accounts.google.com/o/oauth2/v2/auth",
-			TokenURL:                  "https://oauth2.googleapis.com/token",
-			ExplicitScopesRequired:    true,
-			ExplicitWorkspaceRequired: false,
-			TokenMetadataFields: TokenMetadataFields{
-				ScopesField: "scope",
-			},
-		},
-		Support: Support{
-			BulkWrite: BulkWriteSupport{
-				Insert: false,
-				Update: false,
-				Upsert: false,
-				Delete: false,
-			},
-			Proxy:     false,
-			Read:      false,
-			Subscribe: false,
-			Write:     false,
-		},
-	},
 }