package providers

// ================================================================================
// Provider list
// ================================================================================

const (
	Mock                                Provider = "mock"
	Salesforce                          Provider = "salesforce"
	Hubspot                             Provider = "hubspot"
	LinkedIn                            Provider = "linkedIn"
	Salesloft                           Provider = "salesloft"
	Outreach                            Provider = "outreach"
	Pipedrive                           Provider = "pipedrive"
	Copper                              Provider = "copper"
	ZohoCRM                             Provider = "zohoCRM"
	Klaviyo                             Provider = "klaviyo"
	Sellsy                              Provider = "sellsy"
	Attio                               Provider = "attio"
	Close                               Provider = "close"
	Keap                                Provider = "keap"
	Asana                               Provider = "asana"
	Dropbox                             Provider = "dropbox"
	Notion                              Provider = "notion"
	Gong                                Provider = "gong"
	Zoom                                Provider = "zoom"
	Intercom                            Provider = "intercom"
	Capsule                             Provider = "capsule"
	DocuSign                            Provider = "docuSign"
	DocuSignDeveloper                   Provider = "docuSignDeveloper"
	Calendly                            Provider = "calendly"
	AWeber                              Provider = "aWeber"
	GetResponse                         Provider = "getResponse"
	ConstantContact                     Provider = "constantContact"
	MicrosoftDynamics365CRM             Provider = "microsoftDynamics365CRM"
	MicrosoftDynamics365BusinessCentral Provider = "microsoftDynamics365BusinessCentral"
	Gainsight                           Provider = "gainsight"
	Box                                 Provider = "box"
	ZendeskSupport                      Provider = "zendeskSupport"
	ZendeskChat                         Provider = "zendeskChat"
	WordPress                           Provider = "wordPress"
	Airtable                            Provider = "airtable"
	Slack                               Provider = "slack"
	HelpScoutMailbox                    Provider = "helpScoutMailbox"
	Timely                              Provider = "timely"
	Atlassian                           Provider = "atlassian"
	Webflow                             Provider = "webflow"
<<<<<<< HEAD
	GMail                               Provider = "gmail"
=======
	StackExchange                       Provider = "stackExchange"
>>>>>>> 9191c821
)

// ================================================================================
// Contains critical provider configuration (using types from types.gen.go)
// ================================================================================

var catalog = CatalogType{ // nolint:gochecknoglobals
	Mock: {
		AuthType: None,
		BaseURL:  "https://not-a-real-domain.mock",
		Support: Support{
			BulkWrite: BulkWriteSupport{
				Insert: false,
				Update: false,
				Upsert: false,
				Delete: false,
			},
			Proxy:     true,
			Read:      true,
			Subscribe: false,
			Write:     true,
		},
		ProviderOpts: ProviderOpts{
			"isMock": "true",
		},
	},

	// Salesforce configuration
	Salesforce: {
		AuthType: Oauth2,
		BaseURL:  "https://{{.workspace}}.my.salesforce.com",
		OauthOpts: OauthOpts{
			GrantType:                 AuthorizationCode,
			AuthURL:                   "https://{{.workspace}}.my.salesforce.com/services/oauth2/authorize",
			TokenURL:                  "https://{{.workspace}}.my.salesforce.com/services/oauth2/token",
			ExplicitScopesRequired:    false,
			ExplicitWorkspaceRequired: true,
			TokenMetadataFields: TokenMetadataFields{
				ConsumerRefField:  "id",
				WorkspaceRefField: "instance_url",
				ScopesField:       "scope",
			},
		},
		Support: Support{
			BulkWrite: BulkWriteSupport{
				Insert: false,
				Update: false,
				Upsert: true,
				Delete: true,
			},
			Proxy:     true,
			Read:      true,
			Subscribe: false,
			Write:     true,
		},
		ProviderOpts: ProviderOpts{
			"restApiUrl": "https://{{.workspace}}.my.salesforce.com/services/data/v59.0",
			"domain":     "{{.workspace}}.my.salesforce.com",
		},
	},

	// Hubspot configuration
	Hubspot: {
		AuthType: Oauth2,
		BaseURL:  "https://api.hubapi.com",
		OauthOpts: OauthOpts{
			GrantType:                 AuthorizationCode,
			AuthURL:                   "https://app.hubspot.com/oauth/authorize",
			TokenURL:                  "https://api.hubapi.com/oauth/v1/token",
			ExplicitScopesRequired:    true,
			ExplicitWorkspaceRequired: false,
		},
		Support: Support{
			BulkWrite: BulkWriteSupport{
				Insert: false,
				Update: false,
				Upsert: false,
				Delete: false,
			},
			Proxy:     true,
			Read:      true,
			Subscribe: false,
			Write:     true,
		},
	},

	// LinkedIn configuration
	LinkedIn: {
		AuthType: Oauth2,
		BaseURL:  "https://api.linkedin.com",
		OauthOpts: OauthOpts{
			GrantType:                 AuthorizationCode,
			AuthURL:                   "https://www.linkedin.com/oauth/v2/authorization",
			TokenURL:                  "https://www.linkedin.com/oauth/v2/accessToken",
			ExplicitScopesRequired:    true,
			ExplicitWorkspaceRequired: false,
			TokenMetadataFields: TokenMetadataFields{
				ScopesField: "scope",
			},
		},
		Support: Support{
			BulkWrite: BulkWriteSupport{
				Insert: false,
				Update: false,
				Upsert: false,
				Delete: false,
			},
			Proxy:     false,
			Read:      false,
			Subscribe: false,
			Write:     false,
		},
	},

	// Salesloft configuration
	Salesloft: {
		AuthType: Oauth2,
		BaseURL:  "https://api.salesloft.com",
		OauthOpts: OauthOpts{
			AuthURL:                   "https://accounts.salesloft.com/oauth/authorize",
			TokenURL:                  "https://accounts.salesloft.com/oauth/token",
			ExplicitScopesRequired:    false,
			ExplicitWorkspaceRequired: false,
			TokenMetadataFields: TokenMetadataFields{
				ScopesField: "scope",
			},
		},
		Support: Support{
			BulkWrite: BulkWriteSupport{
				Insert: false,
				Update: false,
				Upsert: false,
				Delete: false,
			},
			Proxy:     false,
			Read:      false,
			Subscribe: false,
			Write:     false,
		},
	},

	// Outreach configuration
	Outreach: {
		AuthType: Oauth2,
		BaseURL:  "https://api.outreach.io",
		OauthOpts: OauthOpts{
			AuthURL:                   "https://api.outreach.io/oauth/authorize",
			TokenURL:                  "https://api.outreach.io/oauth/token",
			ExplicitScopesRequired:    true,
			ExplicitWorkspaceRequired: false,
			TokenMetadataFields: TokenMetadataFields{
				ScopesField: "scope",
			},
		},
		Support: Support{
			BulkWrite: BulkWriteSupport{
				Insert: false,
				Update: false,
				Upsert: false,
				Delete: false,
			},
			Proxy:     false,
			Read:      false,
			Subscribe: false,
			Write:     false,
		},
	},

	// Pipedrive configuration
	Pipedrive: {
		AuthType: Oauth2,
		BaseURL:  "https://api.pipedrive.com",
		OauthOpts: OauthOpts{
			AuthURL:                   "https://oauth.pipedrive.com/oauth/authorize",
			TokenURL:                  "https://oauth.pipedrive.com/oauth/token",
			ExplicitScopesRequired:    true,
			ExplicitWorkspaceRequired: false,
		},
		Support: Support{
			BulkWrite: BulkWriteSupport{
				Insert: false,
				Update: false,
				Upsert: false,
				Delete: false,
			},
			Proxy:     false,
			Read:      false,
			Subscribe: false,
			Write:     false,
		},
	},

	// Capsule configuration
	Capsule: {
		AuthType: Oauth2,
		BaseURL:  "https://api.capsulecrm.com/api",
		OauthOpts: OauthOpts{
			AuthURL:                   "https://api.capsulecrm.com/oauth/authorise",
			TokenURL:                  "https://api.capsulecrm.com/oauth/token",
			ExplicitScopesRequired:    true,
			ExplicitWorkspaceRequired: false,
		},
		Support: Support{
			BulkWrite: BulkWriteSupport{
				Insert: false,
				Update: false,
				Upsert: false,
				Delete: false,
			},
			Proxy:     false,
			Read:      false,
			Subscribe: false,
			Write:     false,
		},
	},

	// Copper configuration
	Copper: {
		AuthType: Oauth2,
		BaseURL:  "https://api.copper.com/developer_api",
		OauthOpts: OauthOpts{
			AuthURL:                   "https://app.copper.com/oauth/authorize",
			TokenURL:                  "https://app.copper.com/oauth/token",
			ExplicitScopesRequired:    true,
			ExplicitWorkspaceRequired: false,
		},
		Support: Support{
			BulkWrite: BulkWriteSupport{
				Insert: false,
				Update: false,
				Upsert: false,
				Delete: false,
			},
			Proxy:     false,
			Read:      false,
			Subscribe: false,
			Write:     false,
		},
	},

	// ZohoCRM configuration
	ZohoCRM: {
		AuthType: Oauth2,
		BaseURL:  "https://www.zohoapis.com",
		OauthOpts: OauthOpts{
			AuthURL:                   "https://accounts.zoho.com/oauth/v2/auth",
			TokenURL:                  "https://accounts.zoho.com/oauth/v2/token",
			ExplicitScopesRequired:    true,
			ExplicitWorkspaceRequired: false,
		},
		Support: Support{
			BulkWrite: BulkWriteSupport{
				Insert: false,
				Update: false,
				Upsert: false,
				Delete: false,
			},
			Proxy:     false,
			Read:      false,
			Subscribe: false,
			Write:     false,
		},
	},

	// Klaviyo configuration
	Klaviyo: {
		AuthType: Oauth2,
		BaseURL:  "https://a.klaviyo.com",
		OauthOpts: OauthOpts{
			GrantType:                 PKCE,
			AuthURL:                   "https://www.klaviyo.com/oauth/authorize",
			TokenURL:                  "https://a.klaviyo.com/oauth/token",
			ExplicitScopesRequired:    true,
			ExplicitWorkspaceRequired: false,
			TokenMetadataFields: TokenMetadataFields{
				ScopesField: "scope",
			},
		},
		Support: Support{
			BulkWrite: BulkWriteSupport{
				Insert: false,
				Update: false,
				Upsert: false,
				Delete: false,
			},
			Proxy:     false,
			Read:      false,
			Subscribe: false,
			Write:     false,
		},
	},

	// Sellsy configuration
	Sellsy: {
		AuthType: Oauth2,
		BaseURL:  "https://api.sellsy.com",
		OauthOpts: OauthOpts{
			GrantType:                 PKCE,
			AuthURL:                   "https://login.sellsy.com/oauth2/authorization",
			TokenURL:                  "https://login.sellsy.com/oauth2/access-tokens",
			ExplicitScopesRequired:    false,
			ExplicitWorkspaceRequired: false,
		},
		Support: Support{
			BulkWrite: BulkWriteSupport{
				Insert: false,
				Update: false,
				Upsert: false,
				Delete: false,
			},
			Proxy:     false,
			Read:      false,
			Subscribe: false,
			Write:     false,
		},
	},

	// Attio configuration
	Attio: {
		AuthType: Oauth2,
		BaseURL:  "https://api.attio.com/api",
		OauthOpts: OauthOpts{
			AuthURL:                   "https://app.attio.com/authorize",
			TokenURL:                  "https://app.attio.com/oauth/token",
			ExplicitScopesRequired:    true,
			ExplicitWorkspaceRequired: false,
		},
		Support: Support{
			BulkWrite: BulkWriteSupport{
				Insert: false,
				Update: false,
				Upsert: false,
				Delete: false,
			},
			Proxy:     false,
			Read:      false,
			Subscribe: false,
			Write:     false,
		},
	},

	// Close configuration
	Close: {
		AuthType: Oauth2,
		BaseURL:  "https://api.close.com/api",
		OauthOpts: OauthOpts{
			AuthURL:                   "https://app.close.com/oauth2/authorize",
			TokenURL:                  "https://api.close.com/oauth2/token",
			ExplicitScopesRequired:    false,
			ExplicitWorkspaceRequired: false,
		},
		Support: Support{
			BulkWrite: BulkWriteSupport{
				Insert: false,
				Update: false,
				Upsert: false,
				Delete: false,
			},
			Proxy:     false,
			Read:      false,
			Subscribe: false,
			Write:     false,
		},
	},

	Keap: {
		AuthType: Oauth2,
		BaseURL:  "https://api.infusionsoft.com",

		OauthOpts: OauthOpts{
			AuthURL:                   "https://accounts.infusionsoft.com/app/oauth/authorize",
			TokenURL:                  "https://api.infusionsoft.com/token",
			ExplicitScopesRequired:    false,
			ExplicitWorkspaceRequired: false,
		},
		Support: Support{
			BulkWrite: BulkWriteSupport{
				Insert: false,
				Update: false,
				Upsert: false,
				Delete: false,
			},
			Proxy:     false,
			Read:      false,
			Subscribe: false,
			Write:     false,
		},
	},

	// Asana configuration
	Asana: {
		AuthType: Oauth2,
		BaseURL:  "https://app.asana.com/api",
		OauthOpts: OauthOpts{
			AuthURL:                   "https://app.asana.com/-/oauth_authorize",
			TokenURL:                  "https://app.asana.com/-/oauth_token",
			ExplicitScopesRequired:    false,
			ExplicitWorkspaceRequired: false,
			TokenMetadataFields: TokenMetadataFields{
				ConsumerRefField: "data.id",
			},
		},
		Support: Support{
			BulkWrite: BulkWriteSupport{
				Insert: false,
				Update: false,
				Upsert: false,
				Delete: false,
			},
			Proxy:     false,
			Read:      false,
			Subscribe: false,
			Write:     false,
		},
	},

	// Dropbox configuration
	Dropbox: {
		AuthType: Oauth2,
		BaseURL:  "https://api.dropboxapi.com",
		OauthOpts: OauthOpts{
			AuthURL:                   "https://www.dropbox.com/oauth2/authorize",
			TokenURL:                  "https://api.dropboxapi.com/oauth2/token",
			ExplicitScopesRequired:    false,
			ExplicitWorkspaceRequired: false,
		},
		Support: Support{
			BulkWrite: BulkWriteSupport{
				Insert: false,
				Update: false,
				Upsert: false,
				Delete: false,
			},
			Proxy:     false,
			Read:      false,
			Subscribe: false,
			Write:     false,
		},
	},

	// Notion configuration
	Notion: {
		AuthType: Oauth2,
		BaseURL:  "https://api.notion.com",
		OauthOpts: OauthOpts{
			AuthURL:                   "https://api.notion.com/v1/oauth/authorize",
			TokenURL:                  "https://api.notion.com/v1/oauth/token",
			ExplicitScopesRequired:    false,
			ExplicitWorkspaceRequired: false,
			TokenMetadataFields: TokenMetadataFields{
				ConsumerRefField:  "owner.user.id",
				WorkspaceRefField: "workspace_id",
			},
		},
		Support: Support{
			BulkWrite: BulkWriteSupport{
				Insert: false,
				Update: false,
				Upsert: false,
				Delete: false,
			},
			Proxy:     true,
			Read:      false,
			Subscribe: false,
			Write:     false,
		},
	},

	// Gong configuration
	Gong: {
		AuthType: Oauth2,
		BaseURL:  "https://{{.workspace}}.api.gong.io",
		OauthOpts: OauthOpts{
			AuthURL:                   "https://app.gong.io/oauth2/authorize",
			TokenURL:                  "https://app.gong.io/oauth2/generate-customer-token",
			ExplicitScopesRequired:    true,
			ExplicitWorkspaceRequired: false,
			TokenMetadataFields: TokenMetadataFields{
				ScopesField:      "scope",
				ConsumerRefField: "client_id",
			},
		},
		Support: Support{
			BulkWrite: BulkWriteSupport{
				Insert: false,
				Update: false,
				Upsert: false,
				Delete: false,
			},
			Proxy:     false,
			Read:      false,
			Subscribe: false,
			Write:     false,
		},
	},

	// Zoom configuration
	Zoom: {
		AuthType: Oauth2,
		BaseURL:  "https://api.zoom.us",
		OauthOpts: OauthOpts{
			AuthURL:                   "https://zoom.us/oauth/authorize",
			TokenURL:                  "https://zoom.us/oauth/token",
			ExplicitScopesRequired:    false,
			ExplicitWorkspaceRequired: false,
		},
		Support: Support{
			BulkWrite: BulkWriteSupport{
				Insert: false,
				Update: false,
				Upsert: false,
				Delete: false,
			},
			Proxy:     false,
			Read:      false,
			Subscribe: false,
			Write:     false,
		},
	},

	// Intercom configuration
	Intercom: {
		AuthType: Oauth2,
		BaseURL:  "https://api.intercom.io",
		OauthOpts: OauthOpts{
			AuthURL:                   "https://app.intercom.com/oauth",
			TokenURL:                  "https://api.intercom.io/auth/eagle/token",
			ExplicitScopesRequired:    false,
			ExplicitWorkspaceRequired: false,
		},
		Support: Support{
			BulkWrite: BulkWriteSupport{
				Insert: false,
				Update: false,
				Upsert: false,
				Delete: false,
			},
			Proxy:     false,
			Read:      false,
			Subscribe: false,
			Write:     false,
		},
	},

	// DocuSign configuration
	DocuSign: {
		AuthType: Oauth2,
		BaseURL:  "https://{{.workspace}}.docusign.net",
		OauthOpts: OauthOpts{
			AuthURL:                   "https://account.docusign.com/oauth/auth",
			TokenURL:                  "https://account.docusign.com/oauth/token",
			ExplicitScopesRequired:    true,
			ExplicitWorkspaceRequired: true,
		},
		Support: Support{
			BulkWrite: BulkWriteSupport{
				Insert: false,
				Update: false,
				Upsert: false,
				Delete: false,
			},
			Proxy:     false,
			Read:      false,
			Subscribe: false,
			Write:     false,
		},
	},

	// DocuSign Developer configuration
	DocuSignDeveloper: {
		AuthType: Oauth2,
		BaseURL:  "https://demo.docusign.net",
		OauthOpts: OauthOpts{
			AuthURL:                   "https://account-d.docusign.com/oauth/auth",
			TokenURL:                  "https://account-d.docusign.com/oauth/token",
			ExplicitScopesRequired:    true,
			ExplicitWorkspaceRequired: false,
		},
		Support: Support{
			BulkWrite: BulkWriteSupport{
				Insert: false,
				Update: false,
				Upsert: false,
				Delete: false,
			},
			Proxy:     false,
			Read:      false,
			Subscribe: false,
			Write:     false,
		},
	},

	// Calendly configuration
	Calendly: {
		AuthType: Oauth2,
		BaseURL:  "https://api.calendly.com",
		OauthOpts: OauthOpts{
			GrantType:                 AuthorizationCode,
			AuthURL:                   "https://auth.calendly.com/oauth/authorize",
			TokenURL:                  "https://auth.calendly.com/oauth/token",
			ExplicitScopesRequired:    false,
			ExplicitWorkspaceRequired: false,
		},
		Support: Support{
			BulkWrite: BulkWriteSupport{
				Insert: false,
				Update: false,
				Upsert: false,
				Delete: false,
			},
			Proxy:     false,
			Read:      false,
			Subscribe: false,
			Write:     false,
		},
	},

	// GetResponse configuration
	GetResponse: {
		AuthType: Oauth2,
		BaseURL:  "https://api.getresponse.com",
		OauthOpts: OauthOpts{
			AuthURL:                   "https://app.getresponse.com/oauth2_authorize.html",
			TokenURL:                  "https://api.getresponse.com/v3/token",
			ExplicitScopesRequired:    false,
			ExplicitWorkspaceRequired: false,
		},
		Support: Support{
			BulkWrite: BulkWriteSupport{
				Insert: false,
				Update: false,
				Upsert: false,
				Delete: false,
			},
			Proxy:     false,
			Read:      false,
			Subscribe: false,
			Write:     false,
		},
	},

	// AWeber configuration
	AWeber: {
		AuthType: Oauth2,
		BaseURL:  "https://api.aweber.com",
		OauthOpts: OauthOpts{
			AuthURL:                   "https://auth.aweber.com/oauth2/authorize",
			TokenURL:                  "https://auth.aweber.com/oauth2/token",
			ExplicitScopesRequired:    true,
			ExplicitWorkspaceRequired: false,
		},
		Support: Support{
			BulkWrite: BulkWriteSupport{
				Insert: false,
				Update: false,
				Upsert: false,
				Delete: false,
			},
			Proxy:     false,
			Read:      false,
			Subscribe: false,
			Write:     false,
		},
	},

	MicrosoftDynamics365CRM: {
		AuthType: Oauth2,
		BaseURL:  "https://{{.workspace}}.api.crm.dynamics.com",
		OauthOpts: OauthOpts{
			GrantType:                 AuthorizationCode,
			AuthURL:                   "https://login.microsoftonline.com/common/oauth2/v2.0/authorize",
			TokenURL:                  "https://login.microsoftonline.com/common/oauth2/v2.0/token",
			ExplicitScopesRequired:    true,
			ExplicitWorkspaceRequired: true,
		},
		Support: Support{
			BulkWrite: BulkWriteSupport{
				Insert: false,
				Update: false,
				Upsert: false,
				Delete: false,
			},
			Proxy:     false,
			Read:      false,
			Subscribe: false,
			Write:     false,
		},
	},

	// ConstantContact configuration
	ConstantContact: {
		AuthType: Oauth2,
		BaseURL:  "https://api.cc.email",
		OauthOpts: OauthOpts{
			AuthURL:                   "https://authz.constantcontact.com/oauth2/default/v1/authorize",
			TokenURL:                  "https://authz.constantcontact.com/oauth2/default/v1/token",
			ExplicitScopesRequired:    true,
			ExplicitWorkspaceRequired: false,
		},
		Support: Support{
			BulkWrite: BulkWriteSupport{
				Insert: false,
				Update: false,
				Upsert: false,
				Delete: false,
			},
			Proxy:     false,
			Read:      false,
			Subscribe: false,
			Write:     false,
		},
	},

	// Microsoft Dynamics 365 Business Central configuration
	MicrosoftDynamics365BusinessCentral: {
		AuthType: Oauth2,
		BaseURL:  "https://api.businesscentral.dynamics.com",
		OauthOpts: OauthOpts{
			AuthURL:                   "https://login.microsoftonline.com/{{.workspace}}/oauth2/v2.0/authorize",
			TokenURL:                  "https://login.microsoftonline.com/{{.workspace}}/oauth2/v2.0/token",
			ExplicitScopesRequired:    true,
			ExplicitWorkspaceRequired: true,
			TokenMetadataFields: TokenMetadataFields{
				ScopesField: "scope",
			},
		},
		Support: Support{
			BulkWrite: BulkWriteSupport{
				Insert: false,
				Update: false,
				Upsert: false,
				Delete: false,
			},
			Proxy:     false,
			Read:      false,
			Subscribe: false,
			Write:     false,
		},
	},

	// Gainsight configuration
	Gainsight: {
		AuthType: Oauth2,
		BaseURL:  "https://{{.workspace}}.gainsightcloud.com",
		OauthOpts: OauthOpts{
			AuthURL:                   "https://{{.workspace}}.gainsightcloud.com/v1/authorize",
			TokenURL:                  "https://{{.workspace}}.gainsightcloud.com/v1/users/oauth/token",
			ExplicitScopesRequired:    false,
			ExplicitWorkspaceRequired: true,
		},
		Support: Support{
			BulkWrite: BulkWriteSupport{
				Insert: false,
				Update: false,
				Upsert: false,
				Delete: false,
			},
			Proxy:     false,
			Read:      false,
			Subscribe: false,
			Write:     false,
		},
	},

	// Box configuration
	Box: {
		AuthType: Oauth2,
		BaseURL:  "https://api.box.com",
		OauthOpts: OauthOpts{
			AuthURL:                   "https://account.box.com/api/oauth2/authorize",
			TokenURL:                  "https://api.box.com/oauth2/token",
			ExplicitScopesRequired:    false,
			ExplicitWorkspaceRequired: false,
		},
		Support: Support{
			BulkWrite: BulkWriteSupport{
				Insert: false,
				Update: false,
				Upsert: false,
				Delete: false,
			},
			Proxy:     false,
			Read:      false,
			Subscribe: false,
			Write:     false,
		},
	},

	// Zendesk Support configuration
	ZendeskSupport: {
		AuthType: Oauth2,
		BaseURL:  "https://{{.workspace}}.zendesk.com",
		OauthOpts: OauthOpts{
			GrantType:                 AuthorizationCode,
			AuthURL:                   "https://{{.workspace}}.zendesk.com/oauth/authorizations/new",
			TokenURL:                  "https://{{.workspace}}.zendesk.com/oauth/tokens",
			ExplicitScopesRequired:    true,
			ExplicitWorkspaceRequired: true,
		},
		Support: Support{
			BulkWrite: BulkWriteSupport{
				Insert: false,
				Update: false,
				Upsert: false,
				Delete: false,
			},
			Proxy:     false,
			Read:      false,
			Subscribe: false,
			Write:     false,
		},
	},

	ZendeskChat: {
		AuthType: Oauth2,
		BaseURL:  "https://www.zopim.com",
		OauthOpts: OauthOpts{
			GrantType:                 AuthorizationCode,
			AuthURL:                   "https://www.zopim.com/oauth2/authorizations/new?subdomain={{.workspace}}",
			TokenURL:                  "https://www.zopim.com/oauth2/token",
			ExplicitScopesRequired:    true,
			ExplicitWorkspaceRequired: true,
		},
		Support: Support{
			BulkWrite: BulkWriteSupport{
				Insert: false,
				Update: false,
				Upsert: false,
				Delete: false,
			},
			Proxy:     false,
			Read:      false,
			Subscribe: false,
			Write:     false,
		},
	},

	// WordPress Support configuration
	WordPress: {
		AuthType: Oauth2,
		BaseURL:  "https://public-api.wordpress.com",
		OauthOpts: OauthOpts{
			AuthURL:                   "https://public-api.wordpress.com/oauth2/authorize",
			TokenURL:                  "https://public-api.wordpress.com/oauth2/token",
			ExplicitScopesRequired:    false,
			ExplicitWorkspaceRequired: false,
		},
		Support: Support{
			BulkWrite: BulkWriteSupport{
				Insert: false,
				Update: false,
				Upsert: false,
				Delete: false,
			},
			Proxy:     false,
			Read:      false,
			Subscribe: false,
			Write:     false,
		},
	},

	// Airtable Support Configuration
	Airtable: {
		AuthType: Oauth2,
		BaseURL:  "https://api.airtable.com",
		OauthOpts: OauthOpts{
			GrantType:                 PKCE,
			AuthURL:                   "https://airtable.com/oauth2/v1/authorize",
			TokenURL:                  "https://airtable.com/oauth2/v1/token",
			ExplicitScopesRequired:    true,
			ExplicitWorkspaceRequired: false,
			TokenMetadataFields: TokenMetadataFields{
				ScopesField: "scope",
			},
		},
		Support: Support{
			BulkWrite: BulkWriteSupport{
				Insert: false,
				Update: false,
				Upsert: false,
				Delete: false,
			},
			Proxy:     false,
			Read:      false,
			Subscribe: false,
			Write:     false,
		},
	},

	// Slack configuration
	Slack: {
		AuthType: Oauth2,
		BaseURL:  "https://slack.com/api",
		OauthOpts: OauthOpts{
			GrantType:                 AuthorizationCode,
			AuthURL:                   "https://slack.com/oauth/v2/authorize",
			TokenURL:                  "https://slack.com/api/oauth.v2.access",
			ExplicitScopesRequired:    true,
			ExplicitWorkspaceRequired: true,
			TokenMetadataFields: TokenMetadataFields{
				ScopesField:       "scope",
				WorkspaceRefField: "workspace_name",
			},
		},
		Support: Support{
			BulkWrite: BulkWriteSupport{
				Insert: false,
				Update: false,
				Upsert: false,
				Delete: false,
			},
			Proxy:     false,
			Read:      false,
			Subscribe: false,
			Write:     false,
		},
	},
	// HelpScoutMailbox Support Configuration
	HelpScoutMailbox: {
		AuthType: Oauth2,
		BaseURL:  "https://api.helpscout.net",
		OauthOpts: OauthOpts{
			GrantType:                 AuthorizationCode,
			AuthURL:                   "https://secure.helpscout.net/authentication/authorizeClientApplication",
			TokenURL:                  "https://api.helpscout.net/v2/oauth2/token",
			ExplicitScopesRequired:    false,
			ExplicitWorkspaceRequired: false,
		},
		Support: Support{
			BulkWrite: BulkWriteSupport{
				Insert: false,
				Update: false,
				Upsert: false,
				Delete: false,
			},
			Proxy:     false,
			Read:      false,
			Subscribe: false,
			Write:     false,
		},
	},

	// Timely Configuration
	Timely: {
		AuthType: Oauth2,
		BaseURL:  "https://api.timelyapp.com",
		OauthOpts: OauthOpts{
			GrantType:                 AuthorizationCode,
			AuthURL:                   "https://api.timelyapp.com/1.1/oauth/authorize",
			TokenURL:                  "https://api.timelyapp.com/1.1/oauth/token",
			ExplicitScopesRequired:    false,
            ExplicitWorkspaceRequired: false,
			TokenMetadataFields: TokenMetadataFields{
				ScopesField: "scope",
			},
		},
		Support: Support{
			BulkWrite: BulkWriteSupport{
				Insert: false,
				Update: false,
				Upsert: false,
				Delete: false,
			},
			Proxy:     false,
			Read:      false,
			Subscribe: false,
			Write:     false,
		},
	},
      
	// Atlassian configuration
	Atlassian: {
		AuthType: Oauth2,
		BaseURL:  "https://api.atlassian.com",
		OauthOpts: OauthOpts{
			GrantType:                 AuthorizationCode,
			AuthURL:                   "https://auth.atlassian.com/authorize",
			TokenURL:                  "https://auth.atlassian.com/oauth/token",
			ExplicitScopesRequired:    true,
			ExplicitWorkspaceRequired: false,
    },
		Support: Support{
			BulkWrite: BulkWriteSupport{
				Insert: false,
				Update: false,
				Upsert: false,
				Delete: false,
			},
			Proxy:     false,
			Read:      false,
			Subscribe: false,
			Write:     false,
		},
	},
  
	// Webflow Support Configuration
	Webflow: {
		AuthType: Oauth2,
		BaseURL:  "https://api.webflow.com",
		OauthOpts: OauthOpts{
			GrantType:                 AuthorizationCode,
			AuthURL:                   "https://webflow.com/oauth/authorize",
			TokenURL:                  "https://api.webflow.com/oauth/access_token",
			ExplicitScopesRequired:    true,
			ExplicitWorkspaceRequired: false,
			TokenMetadataFields: TokenMetadataFields{
				ScopesField: "scope",
			},
		},
		Support: Support{
			BulkWrite: BulkWriteSupport{
				Insert: false,
				Update: false,
				Upsert: false,
				Delete: false,
			},
			Proxy:     false,
			Read:      false,
			Subscribe: false,
			Write:     false,
		},
	},
<<<<<<< HEAD

	// GMail Support Configuration
	GMail: {
		AuthType: Oauth2,
		BaseURL:  "https://gmail.googleapis.com",
		OauthOpts: OauthOpts{
			GrantType:                 AuthorizationCode,
			AuthURL:                   "https://accounts.google.com/o/oauth2/v2/auth",
			TokenURL:                  "https://oauth2.googleapis.com/token",
=======
	// StackExchange configuration
	StackExchange: {
		AuthType: Oauth2,
		BaseURL:  "https://api.stackexchange.com",
		OauthOpts: OauthOpts{
			GrantType:                 AuthorizationCode,
			AuthURL:                   "https://stackoverflow.com/oauth",
			TokenURL:                  "https://stackoverflow.com/oauth/access_token",
>>>>>>> 9191c821
			ExplicitScopesRequired:    true,
			ExplicitWorkspaceRequired: false,
			TokenMetadataFields: TokenMetadataFields{
				ScopesField: "scope",
			},
		},
		Support: Support{
			BulkWrite: BulkWriteSupport{
				Insert: false,
				Update: false,
				Upsert: false,
				Delete: false,
			},
			Proxy:     false,
			Read:      false,
			Subscribe: false,
			Write:     false,
		},
	},
}<|MERGE_RESOLUTION|>--- conflicted
+++ resolved
@@ -45,11 +45,8 @@
 	Timely                              Provider = "timely"
 	Atlassian                           Provider = "atlassian"
 	Webflow                             Provider = "webflow"
-<<<<<<< HEAD
+	StackExchange                       Provider = "stackExchange"
 	GMail                               Provider = "gmail"
-=======
-	StackExchange                       Provider = "stackExchange"
->>>>>>> 9191c821
 )
 
 // ================================================================================
@@ -1001,7 +998,7 @@
 			AuthURL:                   "https://api.timelyapp.com/1.1/oauth/authorize",
 			TokenURL:                  "https://api.timelyapp.com/1.1/oauth/token",
 			ExplicitScopesRequired:    false,
-            ExplicitWorkspaceRequired: false,
+			ExplicitWorkspaceRequired: false,
 			TokenMetadataFields: TokenMetadataFields{
 				ScopesField: "scope",
 			},
@@ -1019,7 +1016,7 @@
 			Write:     false,
 		},
 	},
-      
+
 	// Atlassian configuration
 	Atlassian: {
 		AuthType: Oauth2,
@@ -1030,21 +1027,21 @@
 			TokenURL:                  "https://auth.atlassian.com/oauth/token",
 			ExplicitScopesRequired:    true,
 			ExplicitWorkspaceRequired: false,
-    },
-		Support: Support{
-			BulkWrite: BulkWriteSupport{
-				Insert: false,
-				Update: false,
-				Upsert: false,
-				Delete: false,
-			},
-			Proxy:     false,
-			Read:      false,
-			Subscribe: false,
-			Write:     false,
-		},
-	},
-  
+		},
+		Support: Support{
+			BulkWrite: BulkWriteSupport{
+				Insert: false,
+				Update: false,
+				Upsert: false,
+				Delete: false,
+			},
+			Proxy:     false,
+			Read:      false,
+			Subscribe: false,
+			Write:     false,
+		},
+	},
+
 	// Webflow Support Configuration
 	Webflow: {
 		AuthType: Oauth2,
@@ -1072,7 +1069,33 @@
 			Write:     false,
 		},
 	},
-<<<<<<< HEAD
+	// StackExchange configuration
+	StackExchange: {
+		AuthType: Oauth2,
+		BaseURL:  "https://api.stackexchange.com",
+		OauthOpts: OauthOpts{
+			GrantType:                 AuthorizationCode,
+			AuthURL:                   "https://stackoverflow.com/oauth",
+			TokenURL:                  "https://stackoverflow.com/oauth/access_token",
+			ExplicitScopesRequired:    true,
+			ExplicitWorkspaceRequired: false,
+			TokenMetadataFields: TokenMetadataFields{
+				ScopesField: "scope",
+			},
+		},
+		Support: Support{
+			BulkWrite: BulkWriteSupport{
+				Insert: false,
+				Update: false,
+				Upsert: false,
+				Delete: false,
+			},
+			Proxy:     false,
+			Read:      false,
+			Subscribe: false,
+			Write:     false,
+		},
+	},
 
 	// GMail Support Configuration
 	GMail: {
@@ -1082,16 +1105,6 @@
 			GrantType:                 AuthorizationCode,
 			AuthURL:                   "https://accounts.google.com/o/oauth2/v2/auth",
 			TokenURL:                  "https://oauth2.googleapis.com/token",
-=======
-	// StackExchange configuration
-	StackExchange: {
-		AuthType: Oauth2,
-		BaseURL:  "https://api.stackexchange.com",
-		OauthOpts: OauthOpts{
-			GrantType:                 AuthorizationCode,
-			AuthURL:                   "https://stackoverflow.com/oauth",
-			TokenURL:                  "https://stackoverflow.com/oauth/access_token",
->>>>>>> 9191c821
 			ExplicitScopesRequired:    true,
 			ExplicitWorkspaceRequired: false,
 			TokenMetadataFields: TokenMetadataFields{
