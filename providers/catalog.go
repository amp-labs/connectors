--- conflicted
+++ resolved
@@ -55,16 +55,7 @@
 	Slack                               Provider = "slack"
 	Smartsheet                          Provider = "smartsheet"
 	StackExchange                       Provider = "stackExchange"
-<<<<<<< HEAD
-	Google                              Provider = "google"
-	GoogleContacts                      Provider = "googleContacts"
-	GoogleMail                          Provider = "googleMail"
-	Monday                              Provider = "monday"
-	Figma                               Provider = "figma"
-	Miro                                Provider = "miro"
-=======
 	Timely                              Provider = "timely"
->>>>>>> d708a442
 	Typeform                            Provider = "typeform"
 	Webflow                             Provider = "webflow"
 	WordPress                           Provider = "wordPress"
