package providers

// ================================================================================
// Provider list
// ================================================================================

const (
	Mock                                Provider = "mock"
	Salesforce                          Provider = "salesforce"
	Hubspot                             Provider = "hubspot"
	LinkedIn                            Provider = "linkedIn"
	Salesloft                           Provider = "salesloft"
	Outreach                            Provider = "outreach"
	RingCentral                         Provider = "ringCentral"
	Pipedrive                           Provider = "pipedrive"
	Copper                              Provider = "copper"
	ZohoCRM                             Provider = "zohoCRM"
	Mural                               Provider = "mural"
	Klaviyo                             Provider = "klaviyo"
	Sellsy                              Provider = "sellsy"
	Attio                               Provider = "attio"
	Close                               Provider = "close"
	Keap                                Provider = "keap"
	Asana                               Provider = "asana"
	Dropbox                             Provider = "dropbox"
	Notion                              Provider = "notion"
	Gong                                Provider = "gong"
	Zoom                                Provider = "zoom"
	Intercom                            Provider = "intercom"
	Capsule                             Provider = "capsule"
	Wrike                               Provider = "wrike"
	Docusign                            Provider = "docusign"
	DocusignDeveloper                   Provider = "docusignDeveloper"
	Calendly                            Provider = "calendly"
	AWeber                              Provider = "aWeber"
	GetResponse                         Provider = "getResponse"
	ConstantContact                     Provider = "constantContact"
	MicrosoftDynamics365CRM             Provider = "microsoftDynamics365CRM"
	MicrosoftDynamics365BusinessCentral Provider = "microsoftDynamics365BusinessCentral"
	Gainsight                           Provider = "gainsight"
	Box                                 Provider = "box"
	ZendeskSupport                      Provider = "zendeskSupport"
	ZendeskChat                         Provider = "zendeskChat"
	WordPress                           Provider = "wordPress"
	Airtable                            Provider = "airtable"
	Slack                               Provider = "slack"
	HelpScoutMailbox                    Provider = "helpScoutMailbox"
	Timely                              Provider = "timely"
	Atlassian                           Provider = "atlassian"
	Webflow                             Provider = "webflow"
	Smartsheet                          Provider = "smartsheet"
	StackExchange                       Provider = "stackExchange"
	Google                              Provider = "google"
	GoogleContacts                      Provider = "googleContacts"
	GoogleMail                          Provider = "googleMail"
	Monday                              Provider = "monday"
	Figma                               Provider = "figma"
	Miro                                Provider = "miro"
	Typeform                            Provider = "typeform"
	Zuora                               Provider = "zuora"
	DropboxSign                         Provider = "dropboxSign"
)

// ================================================================================
// Contains critical provider configuration (using types from types.gen.go)
// ================================================================================

var catalog = CatalogType{ // nolint:gochecknoglobals
	// Salesforce configuration
	Salesforce: {
		AuthType: Oauth2,
		BaseURL:  "https://{{.workspace}}.my.salesforce.com",
		OauthOpts: OauthOpts{
			GrantType:                 AuthorizationCode,
			AuthURL:                   "https://{{.workspace}}.my.salesforce.com/services/oauth2/authorize",
			TokenURL:                  "https://{{.workspace}}.my.salesforce.com/services/oauth2/token",
			ExplicitScopesRequired:    false,
			ExplicitWorkspaceRequired: true,
			TokenMetadataFields: TokenMetadataFields{
				ConsumerRefField:  "id",
				WorkspaceRefField: "instance_url",
				ScopesField:       "scope",
			},
		},
		Support: Support{
			BulkWrite: BulkWriteSupport{
				Insert: false,
				Update: false,
				Upsert: true,
				Delete: true,
			},
			Proxy:     true,
			Read:      true,
			Subscribe: false,
			Write:     true,
		},
		ProviderOpts: ProviderOpts{
			"restApiUrl": "https://{{.workspace}}.my.salesforce.com/services/data/v59.0",
			"domain":     "{{.workspace}}.my.salesforce.com",
		},
	},

	// Hubspot configuration
	Hubspot: {
		AuthType: Oauth2,
		BaseURL:  "https://api.hubapi.com",
		OauthOpts: OauthOpts{
			GrantType:                 AuthorizationCode,
			AuthURL:                   "https://app.hubspot.com/oauth/authorize",
			TokenURL:                  "https://api.hubapi.com/oauth/v1/token",
			ExplicitScopesRequired:    true,
			ExplicitWorkspaceRequired: false,
		},
		Support: Support{
			BulkWrite: BulkWriteSupport{
				Insert: false,
				Update: false,
				Upsert: false,
				Delete: false,
			},
			Proxy:     true,
			Read:      true,
			Subscribe: false,
			Write:     true,
		},
	},

	// LinkedIn configuration
	LinkedIn: {
		AuthType: Oauth2,
		BaseURL:  "https://api.linkedin.com",
		OauthOpts: OauthOpts{
			GrantType:                 AuthorizationCode,
			AuthURL:                   "https://www.linkedin.com/oauth/v2/authorization",
			TokenURL:                  "https://www.linkedin.com/oauth/v2/accessToken",
			ExplicitScopesRequired:    true,
			ExplicitWorkspaceRequired: false,
			TokenMetadataFields: TokenMetadataFields{
				ScopesField: "scope",
			},
		},
		Support: Support{
			BulkWrite: BulkWriteSupport{
				Insert: false,
				Update: false,
				Upsert: false,
				Delete: false,
			},
			Proxy:     false,
			Read:      false,
			Subscribe: false,
			Write:     false,
		},
	},

	// Salesloft configuration
	Salesloft: {
		AuthType: Oauth2,
		BaseURL:  "https://api.salesloft.com",
		OauthOpts: OauthOpts{
			AuthURL:                   "https://accounts.salesloft.com/oauth/authorize",
			TokenURL:                  "https://accounts.salesloft.com/oauth/token",
			ExplicitScopesRequired:    false,
			ExplicitWorkspaceRequired: false,
			TokenMetadataFields: TokenMetadataFields{
				ScopesField: "scope",
			},
		},
		Support: Support{
			BulkWrite: BulkWriteSupport{
				Insert: false,
				Update: false,
				Upsert: false,
				Delete: false,
			},
			Proxy:     false,
			Read:      false,
			Subscribe: false,
			Write:     false,
		},
	},

	// Outreach configuration
	Outreach: {
		AuthType: Oauth2,
		BaseURL:  "https://api.outreach.io",
		OauthOpts: OauthOpts{
			AuthURL:                   "https://api.outreach.io/oauth/authorize",
			TokenURL:                  "https://api.outreach.io/oauth/token",
			ExplicitScopesRequired:    true,
			ExplicitWorkspaceRequired: false,
			TokenMetadataFields: TokenMetadataFields{
				ScopesField: "scope",
			},
		},
		Support: Support{
			BulkWrite: BulkWriteSupport{
				Insert: false,
				Update: false,
				Upsert: false,
				Delete: false,
			},
			Proxy:     false,
			Read:      false,
			Subscribe: false,
			Write:     false,
		},
		ProviderOpts: ProviderOpts{
			"restAPIURL": "https://api.outreach.io/api/v2",
		},
	},

	// RingCentral configuration

	RingCentral: {
		AuthType: Oauth2,
		BaseURL:  "https://platform.ringcentral.com",
		OauthOpts: OauthOpts{
			GrantType:                 PKCE,
			AuthURL:                   "https://platform.ringcentral.com/restapi/oauth/authorize",
			TokenURL:                  "https://platform.ringcentral.com/restapi/oauth/token",
			ExplicitScopesRequired:    false,
			ExplicitWorkspaceRequired: false,
			TokenMetadataFields: TokenMetadataFields{
				ScopesField:      "scope",
				ConsumerRefField: "owner_id",
			},
		},
		Support: Support{
			BulkWrite: BulkWriteSupport{
				Insert: false,
				Update: false,
				Upsert: false,
				Delete: false,
			},
			Proxy:     false,
			Read:      false,
			Subscribe: false,
			Write:     false,
		},
	},

	// Pipedrive configuration
	Pipedrive: {
		AuthType: Oauth2,
		BaseURL:  "https://api.pipedrive.com",
		OauthOpts: OauthOpts{
			AuthURL:                   "https://oauth.pipedrive.com/oauth/authorize",
			TokenURL:                  "https://oauth.pipedrive.com/oauth/token",
			ExplicitScopesRequired:    true,
			ExplicitWorkspaceRequired: false,
		},
		Support: Support{
			BulkWrite: BulkWriteSupport{
				Insert: false,
				Update: false,
				Upsert: false,
				Delete: false,
			},
			Proxy:     false,
			Read:      false,
			Subscribe: false,
			Write:     false,
		},
	},

	// Capsule configuration
	Capsule: {
		AuthType: Oauth2,
		BaseURL:  "https://api.capsulecrm.com/api",
		OauthOpts: OauthOpts{
			AuthURL:                   "https://api.capsulecrm.com/oauth/authorise",
			TokenURL:                  "https://api.capsulecrm.com/oauth/token",
			ExplicitScopesRequired:    true,
			ExplicitWorkspaceRequired: false,
		},
		Support: Support{
			BulkWrite: BulkWriteSupport{
				Insert: false,
				Update: false,
				Upsert: false,
				Delete: false,
			},
			Proxy:     false,
			Read:      false,
			Subscribe: false,
			Write:     false,
		},
	},

	// Wrikle configuration
	Wrike: {
		AuthType: Oauth2,
		BaseURL:  "https://www.wrike.com/api",
		OauthOpts: OauthOpts{
			AuthURL:                   "https://www.wrike.com/oauth2/authorize",
			TokenURL:                  "https://www.wrike.com/oauth2/token",
			ExplicitScopesRequired:    true,
			ExplicitWorkspaceRequired: false,
			TokenMetadataFields: TokenMetadataFields{
				ScopesField: "scope",
			},
		},
		Support: Support{
			BulkWrite: BulkWriteSupport{
				Insert: false,
				Update: false,
				Upsert: false,
				Delete: false,
			},
			Proxy:     false,
			Read:      false,
			Subscribe: false,
			Write:     false,
		},
	},

	// Copper configuration
	Copper: {
		AuthType: Oauth2,
		BaseURL:  "https://api.copper.com/developer_api",
		OauthOpts: OauthOpts{
			AuthURL:                   "https://app.copper.com/oauth/authorize",
			TokenURL:                  "https://app.copper.com/oauth/token",
			ExplicitScopesRequired:    true,
			ExplicitWorkspaceRequired: false,
		},
		Support: Support{
			BulkWrite: BulkWriteSupport{
				Insert: false,
				Update: false,
				Upsert: false,
				Delete: false,
			},
			Proxy:     false,
			Read:      false,
			Subscribe: false,
			Write:     false,
		},
	},

	// ZohoCRM configuration
	ZohoCRM: {
		AuthType: Oauth2,
		BaseURL:  "https://www.zohoapis.com",
		OauthOpts: OauthOpts{
			AuthURL:                   "https://accounts.zoho.com/oauth/v2/auth",
			TokenURL:                  "https://accounts.zoho.com/oauth/v2/token",
			ExplicitScopesRequired:    true,
			ExplicitWorkspaceRequired: false,
		},
		Support: Support{
			BulkWrite: BulkWriteSupport{
				Insert: false,
				Update: false,
				Upsert: false,
				Delete: false,
			},
			Proxy:     false,
			Read:      false,
			Subscribe: false,
			Write:     false,
		},
	},

	// Mural configuration
	Mural: {
		AuthType: Oauth2,
		BaseURL:  "https://api.mural.co/api",
		OauthOpts: OauthOpts{
			AuthURL:                   "https://api.mural.co/oauth/authorize",
			TokenURL:                  "https://api.mural.co/oauth/token",
			ExplicitScopesRequired:    true,
			ExplicitWorkspaceRequired: false,
			TokenMetadataFields: TokenMetadataFields{
				ScopesField: "scope",
			},
		},
		Support: Support{
			BulkWrite: BulkWriteSupport{
				Insert: false,
				Update: false,
				Upsert: false,
				Delete: false,
			},
			Proxy:     false,
			Read:      false,
			Subscribe: false,
			Write:     false,
		},
	},

	// Klaviyo configuration
	Klaviyo: {
		AuthType: Oauth2,
		BaseURL:  "https://a.klaviyo.com",
		OauthOpts: OauthOpts{
			GrantType:                 PKCE,
			AuthURL:                   "https://www.klaviyo.com/oauth/authorize",
			TokenURL:                  "https://a.klaviyo.com/oauth/token",
			ExplicitScopesRequired:    true,
			ExplicitWorkspaceRequired: false,
			TokenMetadataFields: TokenMetadataFields{
				ScopesField: "scope",
			},
		},
		Support: Support{
			BulkWrite: BulkWriteSupport{
				Insert: false,
				Update: false,
				Upsert: false,
				Delete: false,
			},
			Proxy:     false,
			Read:      false,
			Subscribe: false,
			Write:     false,
		},
	},

	// Sellsy configuration
	Sellsy: {
		AuthType: Oauth2,
		BaseURL:  "https://api.sellsy.com",
		OauthOpts: OauthOpts{
			GrantType:                 PKCE,
			AuthURL:                   "https://login.sellsy.com/oauth2/authorization",
			TokenURL:                  "https://login.sellsy.com/oauth2/access-tokens",
			ExplicitScopesRequired:    false,
			ExplicitWorkspaceRequired: false,
		},
		Support: Support{
			BulkWrite: BulkWriteSupport{
				Insert: false,
				Update: false,
				Upsert: false,
				Delete: false,
			},
			Proxy:     false,
			Read:      false,
			Subscribe: false,
			Write:     false,
		},
	},

	// Attio configuration
	Attio: {
		AuthType: Oauth2,
		BaseURL:  "https://api.attio.com/api",
		OauthOpts: OauthOpts{
			AuthURL:                   "https://app.attio.com/authorize",
			TokenURL:                  "https://app.attio.com/oauth/token",
			ExplicitScopesRequired:    true,
			ExplicitWorkspaceRequired: false,
		},
		Support: Support{
			BulkWrite: BulkWriteSupport{
				Insert: false,
				Update: false,
				Upsert: false,
				Delete: false,
			},
			Proxy:     false,
			Read:      false,
			Subscribe: false,
			Write:     false,
		},
	},

	// Close configuration
	Close: {
		AuthType: Oauth2,
		BaseURL:  "https://api.close.com/api",
		OauthOpts: OauthOpts{
			AuthURL:                   "https://app.close.com/oauth2/authorize",
			TokenURL:                  "https://api.close.com/oauth2/token",
			ExplicitScopesRequired:    false,
			ExplicitWorkspaceRequired: false,
		},
		Support: Support{
			BulkWrite: BulkWriteSupport{
				Insert: false,
				Update: false,
				Upsert: false,
				Delete: false,
			},
			Proxy:     false,
			Read:      false,
			Subscribe: false,
			Write:     false,
		},
	},

	Keap: {
		AuthType: Oauth2,
		BaseURL:  "https://api.infusionsoft.com",

		OauthOpts: OauthOpts{
			AuthURL:                   "https://accounts.infusionsoft.com/app/oauth/authorize",
			TokenURL:                  "https://api.infusionsoft.com/token",
			ExplicitScopesRequired:    false,
			ExplicitWorkspaceRequired: false,
		},
		Support: Support{
			BulkWrite: BulkWriteSupport{
				Insert: false,
				Update: false,
				Upsert: false,
				Delete: false,
			},
			Proxy:     false,
			Read:      false,
			Subscribe: false,
			Write:     false,
		},
	},

	// Asana configuration
	Asana: {
		AuthType: Oauth2,
		BaseURL:  "https://app.asana.com/api",
		OauthOpts: OauthOpts{
			AuthURL:                   "https://app.asana.com/-/oauth_authorize",
			TokenURL:                  "https://app.asana.com/-/oauth_token",
			ExplicitScopesRequired:    false,
			ExplicitWorkspaceRequired: false,
			TokenMetadataFields: TokenMetadataFields{
				ConsumerRefField: "data.id",
			},
		},
		Support: Support{
			BulkWrite: BulkWriteSupport{
				Insert: false,
				Update: false,
				Upsert: false,
				Delete: false,
			},
			Proxy:     false,
			Read:      false,
			Subscribe: false,
			Write:     false,
		},
	},

	// Dropbox configuration
	Dropbox: {
		AuthType: Oauth2,
		BaseURL:  "https://api.dropboxapi.com",
		OauthOpts: OauthOpts{
			AuthURL:                   "https://www.dropbox.com/oauth2/authorize",
			TokenURL:                  "https://api.dropboxapi.com/oauth2/token",
			ExplicitScopesRequired:    false,
			ExplicitWorkspaceRequired: false,
		},
		Support: Support{
			BulkWrite: BulkWriteSupport{
				Insert: false,
				Update: false,
				Upsert: false,
				Delete: false,
			},
			Proxy:     false,
			Read:      false,
			Subscribe: false,
			Write:     false,
		},
	},

	// Notion configuration
	Notion: {
		AuthType: Oauth2,
		BaseURL:  "https://api.notion.com",
		OauthOpts: OauthOpts{
			AuthURL:                   "https://api.notion.com/v1/oauth/authorize",
			TokenURL:                  "https://api.notion.com/v1/oauth/token",
			ExplicitScopesRequired:    false,
			ExplicitWorkspaceRequired: false,
			TokenMetadataFields: TokenMetadataFields{
				ConsumerRefField:  "owner.user.id",
				WorkspaceRefField: "workspace_id",
			},
		},
		Support: Support{
			BulkWrite: BulkWriteSupport{
				Insert: false,
				Update: false,
				Upsert: false,
				Delete: false,
			},
			Proxy:     true,
			Read:      false,
			Subscribe: false,
			Write:     false,
		},
	},

	// Gong configuration
	Gong: {
		AuthType: Oauth2,
		BaseURL:  "https://api.gong.io",
		OauthOpts: OauthOpts{
			AuthURL:                   "https://app.gong.io/oauth2/authorize",
			TokenURL:                  "https://app.gong.io/oauth2/generate-customer-token",
			ExplicitScopesRequired:    true,
			ExplicitWorkspaceRequired: false,
			TokenMetadataFields: TokenMetadataFields{
				ScopesField:      "scope",
				ConsumerRefField: "client_id",
			},
		},
		Support: Support{
			BulkWrite: BulkWriteSupport{
				Insert: false,
				Update: false,
				Upsert: false,
				Delete: false,
			},
			Proxy:     false,
			Read:      false,
			Subscribe: false,
			Write:     false,
		},
	},

	// Zoom configuration
	Zoom: {
		AuthType: Oauth2,
		BaseURL:  "https://api.zoom.us",
		OauthOpts: OauthOpts{
			AuthURL:                   "https://zoom.us/oauth/authorize",
			TokenURL:                  "https://zoom.us/oauth/token",
			ExplicitScopesRequired:    false,
			ExplicitWorkspaceRequired: false,
		},
		Support: Support{
			BulkWrite: BulkWriteSupport{
				Insert: false,
				Update: false,
				Upsert: false,
				Delete: false,
			},
			Proxy:     false,
			Read:      false,
			Subscribe: false,
			Write:     false,
		},
	},

	// Intercom configuration
	Intercom: {
		AuthType: Oauth2,
		BaseURL:  "https://api.intercom.io",
		OauthOpts: OauthOpts{
			AuthURL:                   "https://app.intercom.com/oauth",
			TokenURL:                  "https://api.intercom.io/auth/eagle/token",
			ExplicitScopesRequired:    false,
			ExplicitWorkspaceRequired: false,
		},
		Support: Support{
			BulkWrite: BulkWriteSupport{
				Insert: false,
				Update: false,
				Upsert: false,
				Delete: false,
			},
			Proxy:     false,
			Read:      false,
			Subscribe: false,
			Write:     false,
		},
	},

<<<<<<< HEAD
	// DocuSign configuration
	DocuSign: {
		AuthType: Oauth2,
		BaseURL:  "https://{{.workspace}}.docusign.net",
		OauthOpts: OauthOpts{
			GrantType:                 AuthorizationCode,
			AuthURL:                   "https://account.docusign.com/oauth/auth",
			TokenURL:                  "https://account.docusign.com/oauth/token",
			ExplicitScopesRequired:    true,
			ExplicitWorkspaceRequired: true,
			TokenMetadataFields: TokenMetadataFields{
				ScopesField: "scope",
			},
		},
		Support: Support{
			BulkWrite: BulkWriteSupport{
				Insert: false,
				Update: false,
				Upsert: false,
				Delete: false,
			},
			Proxy:     false,
			Read:      false,
			Subscribe: false,
			Write:     false,
		},
	},
=======
	// Docusign configuration
	// TODO: we don't have a good way to get the server string yet. Need to make API call to /oauth/userinfo.
	// Leaving this connector commented out until that is unblocked.
	// Docusign: {
	//	AuthType: Oauth2,
	//	BaseURL:  "https://{{.server}}.docusign.net",
	//	OauthOpts: OauthOpts{
	//		AuthURL:                   "https://account.docusign.com/oauth/auth",
	//		TokenURL:                  "https://account.docusign.com/oauth/token",
	//		ExplicitScopesRequired:    true,
	//		ExplicitWorkspaceRequired: false,
	//	},
	//	Support: Support{
	//		BulkWrite: BulkWriteSupport{
	//			Insert: false,
	//			Update: false,
	//			Upsert: false,
	//			Delete: false,
	//		},
	//		Proxy:     false,
	//		Read:      false,
	//		Subscribe: false,
	//		Write:     false,
	//	},
	// },
>>>>>>> cbdff757

	// Docusign Developer configuration
	DocusignDeveloper: {
		AuthType: Oauth2,
		BaseURL:  "https://demo.docusign.net",
		OauthOpts: OauthOpts{
			GrantType:                 AuthorizationCode,
			AuthURL:                   "https://account-d.docusign.com/oauth/auth",
			TokenURL:                  "https://account-d.docusign.com/oauth/token",
			ExplicitScopesRequired:    true,
			ExplicitWorkspaceRequired: false,
			TokenMetadataFields: TokenMetadataFields{
				ScopesField: "scope",
			},
		},
		Support: Support{
			BulkWrite: BulkWriteSupport{
				Insert: false,
				Update: false,
				Upsert: false,
				Delete: false,
			},
			Proxy:     false,
			Read:      false,
			Subscribe: false,
			Write:     false,
		},
	},

	// Calendly configuration
	Calendly: {
		AuthType: Oauth2,
		BaseURL:  "https://api.calendly.com",
		OauthOpts: OauthOpts{
			GrantType:                 AuthorizationCode,
			AuthURL:                   "https://auth.calendly.com/oauth/authorize",
			TokenURL:                  "https://auth.calendly.com/oauth/token",
			ExplicitScopesRequired:    false,
			ExplicitWorkspaceRequired: false,
		},
		Support: Support{
			BulkWrite: BulkWriteSupport{
				Insert: false,
				Update: false,
				Upsert: false,
				Delete: false,
			},
			Proxy:     false,
			Read:      false,
			Subscribe: false,
			Write:     false,
		},
	},

	// GetResponse configuration
	GetResponse: {
		AuthType: Oauth2,
		BaseURL:  "https://api.getresponse.com",
		OauthOpts: OauthOpts{
			AuthURL:                   "https://app.getresponse.com/oauth2_authorize.html",
			TokenURL:                  "https://api.getresponse.com/v3/token",
			ExplicitScopesRequired:    false,
			ExplicitWorkspaceRequired: false,
		},
		Support: Support{
			BulkWrite: BulkWriteSupport{
				Insert: false,
				Update: false,
				Upsert: false,
				Delete: false,
			},
			Proxy:     false,
			Read:      false,
			Subscribe: false,
			Write:     false,
		},
	},

	// AWeber configuration
	AWeber: {
		AuthType: Oauth2,
		BaseURL:  "https://api.aweber.com",
		OauthOpts: OauthOpts{
			AuthURL:                   "https://auth.aweber.com/oauth2/authorize",
			TokenURL:                  "https://auth.aweber.com/oauth2/token",
			ExplicitScopesRequired:    true,
			ExplicitWorkspaceRequired: false,
		},
		Support: Support{
			BulkWrite: BulkWriteSupport{
				Insert: false,
				Update: false,
				Upsert: false,
				Delete: false,
			},
			Proxy:     false,
			Read:      false,
			Subscribe: false,
			Write:     false,
		},
	},

	MicrosoftDynamics365CRM: {
		AuthType: Oauth2,
		BaseURL:  "https://{{.workspace}}.api.crm.dynamics.com",
		OauthOpts: OauthOpts{
			GrantType:                 AuthorizationCode,
			AuthURL:                   "https://login.microsoftonline.com/common/oauth2/v2.0/authorize",
			TokenURL:                  "https://login.microsoftonline.com/common/oauth2/v2.0/token",
			ExplicitScopesRequired:    true,
			ExplicitWorkspaceRequired: true,
		},
		Support: Support{
			BulkWrite: BulkWriteSupport{
				Insert: false,
				Update: false,
				Upsert: false,
				Delete: false,
			},
			Proxy:     false,
			Read:      false,
			Subscribe: false,
			Write:     false,
		},
	},

	// ConstantContact configuration
	ConstantContact: {
		AuthType: Oauth2,
		BaseURL:  "https://api.cc.email",
		OauthOpts: OauthOpts{
			AuthURL:                   "https://authz.constantcontact.com/oauth2/default/v1/authorize",
			TokenURL:                  "https://authz.constantcontact.com/oauth2/default/v1/token",
			ExplicitScopesRequired:    true,
			ExplicitWorkspaceRequired: false,
		},
		Support: Support{
			BulkWrite: BulkWriteSupport{
				Insert: false,
				Update: false,
				Upsert: false,
				Delete: false,
			},
			Proxy:     false,
			Read:      false,
			Subscribe: false,
			Write:     false,
		},
	},

	// Microsoft Dynamics 365 Business Central configuration
	MicrosoftDynamics365BusinessCentral: {
		AuthType: Oauth2,
		BaseURL:  "https://api.businesscentral.dynamics.com",
		OauthOpts: OauthOpts{
			AuthURL:                   "https://login.microsoftonline.com/{{.workspace}}/oauth2/v2.0/authorize",
			TokenURL:                  "https://login.microsoftonline.com/{{.workspace}}/oauth2/v2.0/token",
			ExplicitScopesRequired:    true,
			ExplicitWorkspaceRequired: true,
			TokenMetadataFields: TokenMetadataFields{
				ScopesField: "scope",
			},
		},
		Support: Support{
			BulkWrite: BulkWriteSupport{
				Insert: false,
				Update: false,
				Upsert: false,
				Delete: false,
			},
			Proxy:     false,
			Read:      false,
			Subscribe: false,
			Write:     false,
		},
	},

	// Gainsight configuration
	Gainsight: {
		AuthType: Oauth2,
		BaseURL:  "https://{{.workspace}}.gainsightcloud.com",
		OauthOpts: OauthOpts{
			AuthURL:                   "https://{{.workspace}}.gainsightcloud.com/v1/authorize",
			TokenURL:                  "https://{{.workspace}}.gainsightcloud.com/v1/users/oauth/token",
			ExplicitScopesRequired:    false,
			ExplicitWorkspaceRequired: true,
		},
		Support: Support{
			BulkWrite: BulkWriteSupport{
				Insert: false,
				Update: false,
				Upsert: false,
				Delete: false,
			},
			Proxy:     false,
			Read:      false,
			Subscribe: false,
			Write:     false,
		},
	},

	// Box configuration
	Box: {
		AuthType: Oauth2,
		BaseURL:  "https://api.box.com",
		OauthOpts: OauthOpts{
			AuthURL:                   "https://account.box.com/api/oauth2/authorize",
			TokenURL:                  "https://api.box.com/oauth2/token",
			ExplicitScopesRequired:    false,
			ExplicitWorkspaceRequired: false,
		},
		Support: Support{
			BulkWrite: BulkWriteSupport{
				Insert: false,
				Update: false,
				Upsert: false,
				Delete: false,
			},
			Proxy:     false,
			Read:      false,
			Subscribe: false,
			Write:     false,
		},
	},

	// Zendesk Support configuration
	ZendeskSupport: {
		AuthType: Oauth2,
		BaseURL:  "https://{{.workspace}}.zendesk.com",
		OauthOpts: OauthOpts{
			GrantType:                 AuthorizationCode,
			AuthURL:                   "https://{{.workspace}}.zendesk.com/oauth/authorizations/new",
			TokenURL:                  "https://{{.workspace}}.zendesk.com/oauth/tokens",
			ExplicitScopesRequired:    true,
			ExplicitWorkspaceRequired: true,
		},
		Support: Support{
			BulkWrite: BulkWriteSupport{
				Insert: false,
				Update: false,
				Upsert: false,
				Delete: false,
			},
			Proxy:     false,
			Read:      false,
			Subscribe: false,
			Write:     false,
		},
	},

	ZendeskChat: {
		AuthType: Oauth2,
		BaseURL:  "https://www.zopim.com",
		OauthOpts: OauthOpts{
			GrantType:                 AuthorizationCode,
			AuthURL:                   "https://www.zopim.com/oauth2/authorizations/new?subdomain={{.workspace}}",
			TokenURL:                  "https://www.zopim.com/oauth2/token",
			ExplicitScopesRequired:    true,
			ExplicitWorkspaceRequired: true,
		},
		Support: Support{
			BulkWrite: BulkWriteSupport{
				Insert: false,
				Update: false,
				Upsert: false,
				Delete: false,
			},
			Proxy:     false,
			Read:      false,
			Subscribe: false,
			Write:     false,
		},
	},

	// WordPress Support configuration
	WordPress: {
		AuthType: Oauth2,
		BaseURL:  "https://public-api.wordpress.com",
		OauthOpts: OauthOpts{
			AuthURL:                   "https://public-api.wordpress.com/oauth2/authorize",
			TokenURL:                  "https://public-api.wordpress.com/oauth2/token",
			ExplicitScopesRequired:    false,
			ExplicitWorkspaceRequired: false,
		},
		Support: Support{
			BulkWrite: BulkWriteSupport{
				Insert: false,
				Update: false,
				Upsert: false,
				Delete: false,
			},
			Proxy:     false,
			Read:      false,
			Subscribe: false,
			Write:     false,
		},
	},

	// Airtable Support Configuration
	Airtable: {
		AuthType: Oauth2,
		BaseURL:  "https://api.airtable.com",
		OauthOpts: OauthOpts{
			GrantType:                 PKCE,
			AuthURL:                   "https://airtable.com/oauth2/v1/authorize",
			TokenURL:                  "https://airtable.com/oauth2/v1/token",
			ExplicitScopesRequired:    true,
			ExplicitWorkspaceRequired: false,
			TokenMetadataFields: TokenMetadataFields{
				ScopesField: "scope",
			},
		},
		Support: Support{
			BulkWrite: BulkWriteSupport{
				Insert: false,
				Update: false,
				Upsert: false,
				Delete: false,
			},
			Proxy:     false,
			Read:      false,
			Subscribe: false,
			Write:     false,
		},
	},

	// Slack configuration
	Slack: {
		AuthType: Oauth2,
		BaseURL:  "https://slack.com/api",
		OauthOpts: OauthOpts{
			GrantType:                 AuthorizationCode,
			AuthURL:                   "https://slack.com/oauth/v2/authorize",
			TokenURL:                  "https://slack.com/api/oauth.v2.access",
			ExplicitScopesRequired:    true,
			ExplicitWorkspaceRequired: true,
			TokenMetadataFields: TokenMetadataFields{
				ScopesField:       "scope",
				WorkspaceRefField: "workspace_name",
			},
		},
		Support: Support{
			BulkWrite: BulkWriteSupport{
				Insert: false,
				Update: false,
				Upsert: false,
				Delete: false,
			},
			Proxy:     false,
			Read:      false,
			Subscribe: false,
			Write:     false,
		},
	},
	// HelpScoutMailbox Support Configuration
	HelpScoutMailbox: {
		AuthType: Oauth2,
		BaseURL:  "https://api.helpscout.net",
		OauthOpts: OauthOpts{
			GrantType:                 AuthorizationCode,
			AuthURL:                   "https://secure.helpscout.net/authentication/authorizeClientApplication",
			TokenURL:                  "https://api.helpscout.net/v2/oauth2/token",
			ExplicitScopesRequired:    false,
			ExplicitWorkspaceRequired: false,
		},
		Support: Support{
			BulkWrite: BulkWriteSupport{
				Insert: false,
				Update: false,
				Upsert: false,
				Delete: false,
			},
			Proxy:     false,
			Read:      false,
			Subscribe: false,
			Write:     false,
		},
	},

	// Timely Configuration
	Timely: {
		AuthType: Oauth2,
		BaseURL:  "https://api.timelyapp.com",
		OauthOpts: OauthOpts{
			GrantType:                 AuthorizationCode,
			AuthURL:                   "https://api.timelyapp.com/1.1/oauth/authorize",
			TokenURL:                  "https://api.timelyapp.com/1.1/oauth/token",
			ExplicitScopesRequired:    false,
			ExplicitWorkspaceRequired: false,
			TokenMetadataFields: TokenMetadataFields{
				ScopesField: "scope",
			},
		},
		Support: Support{
			BulkWrite: BulkWriteSupport{
				Insert: false,
				Update: false,
				Upsert: false,
				Delete: false,
			},
			Proxy:     false,
			Read:      false,
			Subscribe: false,
			Write:     false,
		},
	},

	// Atlassian configuration
	Atlassian: {
		AuthType: Oauth2,
		BaseURL:  "https://api.atlassian.com",
		OauthOpts: OauthOpts{
			GrantType:                 AuthorizationCode,
			AuthURL:                   "https://auth.atlassian.com/authorize",
			TokenURL:                  "https://auth.atlassian.com/oauth/token",
			ExplicitScopesRequired:    true,
			ExplicitWorkspaceRequired: false,
		},
		Support: Support{
			BulkWrite: BulkWriteSupport{
				Insert: false,
				Update: false,
				Upsert: false,
				Delete: false,
			},
			Proxy:     false,
			Read:      false,
			Subscribe: false,
			Write:     false,
		},
	},

	// Webflow Support Configuration
	Webflow: {
		AuthType: Oauth2,
		BaseURL:  "https://api.webflow.com",
		OauthOpts: OauthOpts{
			GrantType:                 AuthorizationCode,
			AuthURL:                   "https://webflow.com/oauth/authorize",
			TokenURL:                  "https://api.webflow.com/oauth/access_token",
			ExplicitScopesRequired:    true,
			ExplicitWorkspaceRequired: false,
			TokenMetadataFields: TokenMetadataFields{
				ScopesField: "scope",
			},
		},
		Support: Support{
			BulkWrite: BulkWriteSupport{
				Insert: false,
				Update: false,
				Upsert: false,
				Delete: false,
			},
			Proxy:     true,
			Read:      false,
			Subscribe: false,
			Write:     false,
		},
	},

	// Smartsheet Support Configuration
	Smartsheet: {
		AuthType: Oauth2,
		BaseURL:  "https://api.smartsheet.com",
		OauthOpts: OauthOpts{
			GrantType:                 AuthorizationCode,
			AuthURL:                   "https://app.smartsheet.com/b/authorize",
			TokenURL:                  "https://api.smartsheet.com/2.0/token",
			ExplicitScopesRequired:    true,
			ExplicitWorkspaceRequired: false,
			TokenMetadataFields: TokenMetadataFields{
				ScopesField: "scope",
			},
		},
		Support: Support{
			BulkWrite: BulkWriteSupport{
				Insert: false,
				Update: false,
				Upsert: false,
				Delete: false,
			},
			Proxy:     false,
			Read:      false,
			Subscribe: false,
			Write:     false,
		},
	},

	// StackExchange configuration
	StackExchange: {
		AuthType: Oauth2,
		BaseURL:  "https://api.stackexchange.com",
		OauthOpts: OauthOpts{
			GrantType:                 AuthorizationCode,
			AuthURL:                   "https://stackoverflow.com/oauth",
			TokenURL:                  "https://stackoverflow.com/oauth/access_token/json",
			ExplicitScopesRequired:    true,
			ExplicitWorkspaceRequired: false,
			TokenMetadataFields: TokenMetadataFields{
				ScopesField: "scope",
			},
		},
		Support: Support{
			BulkWrite: BulkWriteSupport{
				Insert: false,
				Update: false,
				Upsert: false,
				Delete: false,
			},
			Proxy:     false,
			Read:      false,
			Subscribe: false,
			Write:     false,
		},
	},

	// Google Support Configuration
	Google: {
		AuthType: Oauth2,
		BaseURL:  "https://www.googleapis.com",
		OauthOpts: OauthOpts{
			GrantType:                 AuthorizationCode,
			AuthURL:                   "https://accounts.google.com/o/oauth2/v2/auth",
			TokenURL:                  "https://oauth2.googleapis.com/token",
			ExplicitScopesRequired:    true,
			ExplicitWorkspaceRequired: false,
			TokenMetadataFields: TokenMetadataFields{
				ScopesField: "scope",
			},
		},
		Support: Support{
			BulkWrite: BulkWriteSupport{
				Insert: false,
				Update: false,
				Upsert: false,
				Delete: false,
			},
			Proxy:     false,
			Read:      false,
			Subscribe: false,
			Write:     false,
		},
	},

	// GoogleContacts Support Configuration
	GoogleContacts: {
		AuthType: Oauth2,
		BaseURL:  "https://people.googleapis.com",
		OauthOpts: OauthOpts{
			GrantType:                 AuthorizationCode,
			AuthURL:                   "https://accounts.google.com/o/oauth2/v2/auth",
			TokenURL:                  "https://oauth2.googleapis.com/token",
			ExplicitScopesRequired:    true,
			ExplicitWorkspaceRequired: false,
			TokenMetadataFields: TokenMetadataFields{
				ScopesField: "scope",
			},
		},
		Support: Support{
			BulkWrite: BulkWriteSupport{
				Insert: false,
				Update: false,
				Upsert: false,
				Delete: false,
			},
			Proxy:     false,
			Read:      false,
			Subscribe: false,
			Write:     false,
		},
	},

	// GoogleMail Support Configuration
	GoogleMail: {
		AuthType: Oauth2,
		BaseURL:  "https://gmail.googleapis.com",
		OauthOpts: OauthOpts{
			GrantType:                 AuthorizationCode,
			AuthURL:                   "https://accounts.google.com/o/oauth2/v2/auth",
			TokenURL:                  "https://oauth2.googleapis.com/token",
			ExplicitScopesRequired:    true,
			ExplicitWorkspaceRequired: false,
			TokenMetadataFields: TokenMetadataFields{
				ScopesField: "scope",
			},
		},
		Support: Support{
			BulkWrite: BulkWriteSupport{
				Insert: false,
				Update: false,
				Upsert: false,
				Delete: false,
			},
			Proxy:     false,
			Read:      false,
			Subscribe: false,
			Write:     false,
		},
	},

	Monday: {
		AuthType: Oauth2,
		BaseURL:  "https://api.monday.com",
		OauthOpts: OauthOpts{
			GrantType:                 AuthorizationCode,
			AuthURL:                   "https://auth.monday.com/oauth2/authorize",
			TokenURL:                  "https://auth.monday.com/oauth2/token",
			ExplicitScopesRequired:    false,
			ExplicitWorkspaceRequired: false,
			TokenMetadataFields: TokenMetadataFields{
				ScopesField: "scope",
			},
		},
		Support: Support{
			BulkWrite: BulkWriteSupport{
				Insert: false,
				Update: false,
				Upsert: false,
				Delete: false,
			},
			Proxy:     false,
			Read:      false,
			Subscribe: false,
			Write:     false,
		},
	},
	// Figma Support Configuration
	Figma: {
		AuthType: Oauth2,
		BaseURL:  "https://api.figma.com",
		OauthOpts: OauthOpts{
			GrantType:                 AuthorizationCode,
			AuthURL:                   "https://www.figma.com/oauth",
			TokenURL:                  "https://www.figma.com/api/oauth/token",
			ExplicitScopesRequired:    true,
			ExplicitWorkspaceRequired: false,
			TokenMetadataFields: TokenMetadataFields{
				ConsumerRefField: "user_id",
			},
		},
		Support: Support{
			BulkWrite: BulkWriteSupport{
				Insert: false,
				Update: false,
				Upsert: false,
				Delete: false,
			},
			Proxy:     false,
			Read:      false,
			Subscribe: false,
			Write:     false,
		},
	},
	// Miro Support Configuration
	Miro: {
		AuthType: Oauth2,
		BaseURL:  "https://api.miro.com",
		OauthOpts: OauthOpts{
			GrantType:                 AuthorizationCode,
			AuthURL:                   "https://miro.com/oauth/authorize",
			TokenURL:                  "https://api.miro.com/v1/oauth/token",
			ExplicitScopesRequired:    false,
			ExplicitWorkspaceRequired: false,
			TokenMetadataFields: TokenMetadataFields{
				ConsumerRefField:  "user_id",
				WorkspaceRefField: "team_id",
				ScopesField:       "scope",
			},
		},
		Support: Support{
			BulkWrite: BulkWriteSupport{
				Insert: false,
				Update: false,
				Upsert: false,
				Delete: false,
			},
			Proxy:     false,
			Read:      false,
			Subscribe: false,
			Write:     false,
		},
	},
	Typeform: {
		AuthType: Oauth2,
		BaseURL:  "https://api.typeform.com",
		OauthOpts: OauthOpts{
			GrantType:                 AuthorizationCode,
			AuthURL:                   "https://api.typeform.com/oauth/authorize",
			TokenURL:                  "https://api.typeform.com/oauth/token",
			ExplicitScopesRequired:    true,
			ExplicitWorkspaceRequired: false,
		},
		Support: Support{
			BulkWrite: BulkWriteSupport{
				Insert: false,
				Update: false,
				Upsert: false,
				Delete: false,
			},
			Proxy:     false,
			Read:      false,
			Subscribe: false,
			Write:     false,
		},
	},

	// Zuora Configuration
	Zuora: {
		AuthType: Oauth2,
		BaseURL:  "https://{{.subdomain}}.zuora.com",
		OauthOpts: OauthOpts{
			GrantType:                 ClientCredentials,
			AuthURL:                   "https://{{.subdomain}}.zuora.com/oauth/auth_mock",
			TokenURL:                  "https://{{.subdomain}}.zuora.com/oauth/token",
			ExplicitScopesRequired:    false,
			ExplicitWorkspaceRequired: false,
		},
		Support: Support{
			BulkWrite: BulkWriteSupport{
				Insert: false,
				Update: false,
				Upsert: false,
				Delete: false,
			},
			Proxy:     false,
			Read:      false,
			Subscribe: false,
			Write:     false,
		},
	},

	// DropboxSign Configuration
	DropboxSign: {
		AuthType: Oauth2,
		BaseURL:  "https://api.hellosign.com",
		OauthOpts: OauthOpts{
			GrantType:                 AuthorizationCode,
			AuthURL:                   "https://app.hellosign.com/oauth/authorize",
			TokenURL:                  "https://app.hellosign.com/oauth/token",
			ExplicitScopesRequired:    true,
			ExplicitWorkspaceRequired: false,
		},
		Support: Support{
			BulkWrite: BulkWriteSupport{
				Insert: false,
				Update: false,
				Upsert: false,
				Delete: false,
			},
			Proxy:     false,
			Read:      false,
			Subscribe: false,
			Write:     false,
		},
	},
}<|MERGE_RESOLUTION|>--- conflicted
+++ resolved
@@ -670,35 +670,6 @@
 		},
 	},
 
-<<<<<<< HEAD
-	// DocuSign configuration
-	DocuSign: {
-		AuthType: Oauth2,
-		BaseURL:  "https://{{.workspace}}.docusign.net",
-		OauthOpts: OauthOpts{
-			GrantType:                 AuthorizationCode,
-			AuthURL:                   "https://account.docusign.com/oauth/auth",
-			TokenURL:                  "https://account.docusign.com/oauth/token",
-			ExplicitScopesRequired:    true,
-			ExplicitWorkspaceRequired: true,
-			TokenMetadataFields: TokenMetadataFields{
-				ScopesField: "scope",
-			},
-		},
-		Support: Support{
-			BulkWrite: BulkWriteSupport{
-				Insert: false,
-				Update: false,
-				Upsert: false,
-				Delete: false,
-			},
-			Proxy:     false,
-			Read:      false,
-			Subscribe: false,
-			Write:     false,
-		},
-	},
-=======
 	// Docusign configuration
 	// TODO: we don't have a good way to get the server string yet. Need to make API call to /oauth/userinfo.
 	// Leaving this connector commented out until that is unblocked.
@@ -724,7 +695,6 @@
 	//		Write:     false,
 	//	},
 	// },
->>>>>>> cbdff757
 
 	// Docusign Developer configuration
 	DocusignDeveloper: {
@@ -1401,7 +1371,7 @@
 				Upsert: false,
 				Delete: false,
 			},
-			Proxy:     false,
+			Proxy:     true,
 			Read:      false,
 			Subscribe: false,
 			Write:     false,
