package providers

// ================================================================================
// Provider list
// ================================================================================

const (
	Airtable                Provider = "airtable"
	AWeber                  Provider = "aWeber"
	Asana                   Provider = "asana"
	Atlassian               Provider = "atlassian"
	Attio                   Provider = "attio"
	Box                     Provider = "box"
	Calendly                Provider = "calendly"
	CampaignMonitor         Provider = "campaignMonitor"
	Capsule                 Provider = "capsule"
	ClickUp                 Provider = "clickup"
	Close                   Provider = "close"
	ConstantContact         Provider = "constantContact"
	Copper                  Provider = "copper"
	Discord                 Provider = "discord"
	Docusign                Provider = "docusign"
	DocusignDeveloper       Provider = "docusignDeveloper"
	Dropbox                 Provider = "dropbox"
	DropboxSign             Provider = "dropboxSign"
	Facebook                Provider = "facebook"
	Figma                   Provider = "figma"
	Gainsight               Provider = "gainsight"
	GetResponse             Provider = "getResponse"
	Gmail                   Provider = "gmail"
	Gong                    Provider = "gong"
	IroncladDemo            Provider = "ironcladDemo"
	IroncladEU              Provider = "ironcladEU"
	Ironclad                Provider = "ironclad"
	Google                  Provider = "google"
	GoogleContacts          Provider = "googleContacts"
	HelpScoutMailbox        Provider = "helpScoutMailbox"
	Hubspot                 Provider = "hubspot"
	Intercom                Provider = "intercom"
	Keap                    Provider = "keap"
	Klaviyo                 Provider = "klaviyo"
	LinkedIn                Provider = "linkedIn"
	DynamicsBusinessCentral Provider = "dynamicsBusinessCentral"
	DynamicsCRM             Provider = "dynamicsCRM"
	Miro                    Provider = "miro"
	Mock                    Provider = "mock"
	Monday                  Provider = "monday"
	Mural                   Provider = "mural"
	Notion                  Provider = "notion"
	Outreach                Provider = "outreach"
	Pinterest               Provider = "pinterest"
	Pipedrive               Provider = "pipedrive"
	RingCentral             Provider = "ringCentral"
	Salesforce              Provider = "salesforce"
	Salesloft               Provider = "salesloft"
	Sellsy                  Provider = "sellsy"
<<<<<<< HEAD
=======
	ServiceNow              Provider = "serviceNow"
>>>>>>> a3d49bce
	Slack                   Provider = "slack"
	Smartsheet              Provider = "smartsheet"
	StackExchange           Provider = "stackExchange"
	TeamleaderCRM           Provider = "teamleaderCRM"
	Timely                  Provider = "timely"
	Typeform                Provider = "typeform"
	Webflow                 Provider = "webflow"
	WordPress               Provider = "wordPress"
	Wrike                   Provider = "wrike"
	ZendeskChat             Provider = "zendeskChat"
	ZendeskSupport          Provider = "zendeskSupport"
	ZohoCRM                 Provider = "zohoCRM"
	Zoom                    Provider = "zoom"
	Zuora                   Provider = "zuora"
	Aircall                 Provider = "aircall"
	Drift                   Provider = "drift"
	Microsoft               Provider = "microsoft"
	Formstack               Provider = "formstack"
	Aha                     Provider = "aha"
	SnapchatAds             Provider = "snapchatAds"
	Instagram               Provider = "instagram"
	Seismic                 Provider = "seismic"
)

// ================================================================================
// Contains critical provider configuration (using types from types.gen.go)
// ================================================================================

var catalog = CatalogType{ // nolint:gochecknoglobals
	// Salesforce configuration
	Salesforce: {
		AuthType: Oauth2,
		BaseURL:  "https://{{.workspace}}.my.salesforce.com",
		OauthOpts: OauthOpts{
			GrantType:                 AuthorizationCode,
			AuthURL:                   "https://{{.workspace}}.my.salesforce.com/services/oauth2/authorize",
			TokenURL:                  "https://{{.workspace}}.my.salesforce.com/services/oauth2/token",
			ExplicitScopesRequired:    false,
			ExplicitWorkspaceRequired: true,
			TokenMetadataFields: TokenMetadataFields{
				ConsumerRefField:  "id",
				WorkspaceRefField: "instance_url",
				ScopesField:       "scope",
			},
		},
		Support: Support{
			BulkWrite: BulkWriteSupport{
				Insert: false,
				Update: false,
				Upsert: true,
				Delete: true,
			},
			Proxy:     true,
			Read:      true,
			Subscribe: false,
			Write:     true,
		},
		ProviderOpts: ProviderOpts{
			"restApiUrl": "https://{{.workspace}}.my.salesforce.com/services/data/v59.0",
			"domain":     "{{.workspace}}.my.salesforce.com",
		},
	},

	// Hubspot configuration
	Hubspot: {
		AuthType: Oauth2,
		BaseURL:  "https://api.hubapi.com",
		OauthOpts: OauthOpts{
			GrantType:                 AuthorizationCode,
			AuthURL:                   "https://app.hubspot.com/oauth/authorize",
			TokenURL:                  "https://api.hubapi.com/oauth/v1/token",
			ExplicitScopesRequired:    true,
			ExplicitWorkspaceRequired: false,
		},
		Support: Support{
			BulkWrite: BulkWriteSupport{
				Insert: false,
				Update: false,
				Upsert: false,
				Delete: false,
			},
			Proxy:     true,
			Read:      true,
			Subscribe: false,
			Write:     true,
		},
	},

	// LinkedIn configuration
	LinkedIn: {
		AuthType: Oauth2,
		BaseURL:  "https://api.linkedin.com",
		OauthOpts: OauthOpts{
			GrantType:                 AuthorizationCode,
			AuthURL:                   "https://www.linkedin.com/oauth/v2/authorization",
			TokenURL:                  "https://www.linkedin.com/oauth/v2/accessToken",
			ExplicitScopesRequired:    true,
			ExplicitWorkspaceRequired: false,
			TokenMetadataFields: TokenMetadataFields{
				ScopesField: "scope",
			},
		},
		Support: Support{
			BulkWrite: BulkWriteSupport{
				Insert: false,
				Update: false,
				Upsert: false,
				Delete: false,
			},
			Proxy:     false,
			Read:      false,
			Subscribe: false,
			Write:     false,
		},
	},

	// Salesloft configuration
	Salesloft: {
		AuthType: Oauth2,
		BaseURL:  "https://api.salesloft.com",
		OauthOpts: OauthOpts{
			AuthURL:                   "https://accounts.salesloft.com/oauth/authorize",
			TokenURL:                  "https://accounts.salesloft.com/oauth/token",
			ExplicitScopesRequired:    false,
			ExplicitWorkspaceRequired: false,
			TokenMetadataFields: TokenMetadataFields{
				ScopesField: "scope",
			},
		},
		Support: Support{
			BulkWrite: BulkWriteSupport{
				Insert: false,
				Update: false,
				Upsert: false,
				Delete: false,
			},
			Proxy:     true,
			Read:      false,
			Subscribe: false,
			Write:     false,
		},
	},

	// Outreach configuration
	Outreach: {
		AuthType: Oauth2,
		BaseURL:  "https://api.outreach.io",
		OauthOpts: OauthOpts{
			AuthURL:                   "https://api.outreach.io/oauth/authorize",
			TokenURL:                  "https://api.outreach.io/oauth/token",
			ExplicitScopesRequired:    true,
			ExplicitWorkspaceRequired: false,
			TokenMetadataFields: TokenMetadataFields{
				ScopesField: "scope",
			},
		},
		Support: Support{
			BulkWrite: BulkWriteSupport{
				Insert: false,
				Update: false,
				Upsert: false,
				Delete: false,
			},
			Proxy:     true,
			Read:      false,
			Subscribe: false,
			Write:     false,
		},
		ProviderOpts: ProviderOpts{
			"restAPIURL": "https://api.outreach.io/api/v2",
		},
	},

	// RingCentral configuration

	RingCentral: {
		AuthType: Oauth2,
		BaseURL:  "https://platform.ringcentral.com",
		OauthOpts: OauthOpts{
			GrantType:                 PKCE,
			AuthURL:                   "https://platform.ringcentral.com/restapi/oauth/authorize",
			TokenURL:                  "https://platform.ringcentral.com/restapi/oauth/token",
			ExplicitScopesRequired:    false,
			ExplicitWorkspaceRequired: false,
			TokenMetadataFields: TokenMetadataFields{
				ScopesField:      "scope",
				ConsumerRefField: "owner_id",
			},
		},
		Support: Support{
			BulkWrite: BulkWriteSupport{
				Insert: false,
				Update: false,
				Upsert: false,
				Delete: false,
			},
			Proxy:     false,
			Read:      false,
			Subscribe: false,
			Write:     false,
		},
	},

	// Pipedrive configuration
	Pipedrive: {
		AuthType: Oauth2,
		BaseURL:  "https://api.pipedrive.com",
		OauthOpts: OauthOpts{
			GrantType:                 AuthorizationCode,
			AuthURL:                   "https://oauth.pipedrive.com/oauth/authorize",
			TokenURL:                  "https://oauth.pipedrive.com/oauth/token",
			ExplicitScopesRequired:    true,
			ExplicitWorkspaceRequired: false,
		},
		Support: Support{
			BulkWrite: BulkWriteSupport{
				Insert: false,
				Update: false,
				Upsert: false,
				Delete: false,
			},
			Proxy:     false,
			Read:      false,
			Subscribe: false,
			Write:     false,
		},
	},

	// Capsule configuration
	Capsule: {
		AuthType: Oauth2,
		BaseURL:  "https://api.capsulecrm.com/api",
		OauthOpts: OauthOpts{
			GrantType:                 AuthorizationCode,
			AuthURL:                   "https://api.capsulecrm.com/oauth/authorise",
			TokenURL:                  "https://api.capsulecrm.com/oauth/token",
			ExplicitScopesRequired:    true,
			ExplicitWorkspaceRequired: false,
		},
		Support: Support{
			BulkWrite: BulkWriteSupport{
				Insert: false,
				Update: false,
				Upsert: false,
				Delete: false,
			},
			Proxy:     false,
			Read:      false,
			Subscribe: false,
			Write:     false,
		},
	},

	// Wrikle configuration
	Wrike: {
		AuthType: Oauth2,
		BaseURL:  "https://www.wrike.com/api",
		OauthOpts: OauthOpts{
			GrantType:                 AuthorizationCode,
			AuthURL:                   "https://www.wrike.com/oauth2/authorize",
			TokenURL:                  "https://www.wrike.com/oauth2/token",
			ExplicitScopesRequired:    true,
			ExplicitWorkspaceRequired: false,
		},
		Support: Support{
			BulkWrite: BulkWriteSupport{
				Insert: false,
				Update: false,
				Upsert: false,
				Delete: false,
			},
			Proxy:     false,
			Read:      false,
			Subscribe: false,
			Write:     false,
		},
	},

	// Copper configuration
	Copper: {
		AuthType: Oauth2,
		BaseURL:  "https://api.copper.com/developer_api",
		OauthOpts: OauthOpts{
			GrantType:                 AuthorizationCode,
			AuthURL:                   "https://app.copper.com/oauth/authorize",
			TokenURL:                  "https://app.copper.com/oauth/token",
			ExplicitScopesRequired:    true,
			ExplicitWorkspaceRequired: false,
		},
		Support: Support{
			BulkWrite: BulkWriteSupport{
				Insert: false,
				Update: false,
				Upsert: false,
				Delete: false,
			},
			Proxy:     true,
			Read:      false,
			Subscribe: false,
			Write:     false,
		},
	},

	// ZohoCRM configuration
	ZohoCRM: {
		DisplayName: "Zoho CRM",
		AuthType:    Oauth2,
		BaseURL:     "https://www.zohoapis.com",
		OauthOpts: OauthOpts{
			GrantType:                 AuthorizationCode,
			AuthURL:                   "https://accounts.zoho.com/oauth/v2/auth",
			TokenURL:                  "https://accounts.zoho.com/oauth/v2/token",
			ExplicitScopesRequired:    true,
			ExplicitWorkspaceRequired: false,
			TokenMetadataFields: TokenMetadataFields{
				WorkspaceRefField: "api_domain",
				ScopesField:       "scope",
			},
		},
		Support: Support{
			BulkWrite: BulkWriteSupport{
				Insert: false,
				Update: false,
				Upsert: false,
				Delete: false,
			},
			Proxy:     true,
			Read:      false,
			Subscribe: false,
			Write:     false,
		},
	},

	// Mural configuration
	Mural: {
		AuthType: Oauth2,
		BaseURL:  "https://api.mural.co/api",
		OauthOpts: OauthOpts{
			GrantType:                 AuthorizationCode,
			AuthURL:                   "https://api.mural.co/oauth/authorize",
			TokenURL:                  "https://api.mural.co/oauth/token",
			ExplicitScopesRequired:    true,
			ExplicitWorkspaceRequired: false,
			TokenMetadataFields: TokenMetadataFields{
				ScopesField: "scope",
			},
		},
		Support: Support{
			BulkWrite: BulkWriteSupport{
				Insert: false,
				Update: false,
				Upsert: false,
				Delete: false,
			},
			Proxy:     false,
			Read:      false,
			Subscribe: false,
			Write:     false,
		},
	},

	// Klaviyo configuration
	Klaviyo: {
		AuthType: Oauth2,
		BaseURL:  "https://a.klaviyo.com",
		OauthOpts: OauthOpts{
			GrantType:                 PKCE,
			AuthURL:                   "https://www.klaviyo.com/oauth/authorize",
			TokenURL:                  "https://a.klaviyo.com/oauth/token",
			ExplicitScopesRequired:    true,
			ExplicitWorkspaceRequired: false,
			TokenMetadataFields: TokenMetadataFields{
				ScopesField: "scope",
			},
		},
		Support: Support{
			BulkWrite: BulkWriteSupport{
				Insert: false,
				Update: false,
				Upsert: false,
				Delete: false,
			},
			Proxy:     false,
			Read:      false,
			Subscribe: false,
			Write:     false,
		},
	},

	// Sellsy configuration
	Sellsy: {
		AuthType: Oauth2,
		BaseURL:  "https://api.sellsy.com",
		OauthOpts: OauthOpts{
			GrantType:                 PKCE,
			AuthURL:                   "https://login.sellsy.com/oauth2/authorization",
			TokenURL:                  "https://login.sellsy.com/oauth2/access-tokens",
			ExplicitScopesRequired:    false,
			ExplicitWorkspaceRequired: false,
		},
		Support: Support{
			BulkWrite: BulkWriteSupport{
				Insert: false,
				Update: false,
				Upsert: false,
				Delete: false,
			},
			Proxy:     false,
			Read:      false,
			Subscribe: false,
			Write:     false,
		},
	},

	// Attio configuration
	Attio: {
		AuthType: Oauth2,
		BaseURL:  "https://api.attio.com",
		OauthOpts: OauthOpts{
			GrantType:                 AuthorizationCode,
			AuthURL:                   "https://app.attio.com/authorize",
			TokenURL:                  "https://app.attio.com/oauth/token",
			ExplicitScopesRequired:    false,
			ExplicitWorkspaceRequired: false,
		},
		Support: Support{
			BulkWrite: BulkWriteSupport{
				Insert: false,
				Update: false,
				Upsert: false,
				Delete: false,
			},
			Proxy:     false,
			Read:      false,
			Subscribe: false,
			Write:     false,
		},
	},

	// Close configuration
	Close: {
		AuthType: Oauth2,
		BaseURL:  "https://api.close.com/api",
		OauthOpts: OauthOpts{
			GrantType:                 AuthorizationCode,
			AuthURL:                   "https://app.close.com/oauth2/authorize",
			TokenURL:                  "https://api.close.com/oauth2/token",
			ExplicitScopesRequired:    false,
			ExplicitWorkspaceRequired: false,
			TokenMetadataFields: TokenMetadataFields{
				ConsumerRefField:  "user_id",
				WorkspaceRefField: "organization_id",
				ScopesField:       "scope",
			},
		},
		Support: Support{
			BulkWrite: BulkWriteSupport{
				Insert: false,
				Update: false,
				Upsert: false,
				Delete: false,
			},
			Proxy:     true,
			Read:      false,
			Subscribe: false,
			Write:     false,
		},
	},

	Keap: {
		AuthType: Oauth2,
		BaseURL:  "https://api.infusionsoft.com",

		OauthOpts: OauthOpts{
			GrantType:                 AuthorizationCode,
			AuthURL:                   "https://accounts.infusionsoft.com/app/oauth/authorize",
			TokenURL:                  "https://api.infusionsoft.com/token",
			ExplicitScopesRequired:    false,
			ExplicitWorkspaceRequired: false,
		},
		Support: Support{
			BulkWrite: BulkWriteSupport{
				Insert: false,
				Update: false,
				Upsert: false,
				Delete: false,
			},
			Proxy:     true,
			Read:      false,
			Subscribe: false,
			Write:     false,
		},
	},

	// Asana configuration
	Asana: {
		AuthType: Oauth2,
		BaseURL:  "https://app.asana.com/api",
		OauthOpts: OauthOpts{
			AuthURL:                   "https://app.asana.com/-/oauth_authorize",
			TokenURL:                  "https://app.asana.com/-/oauth_token",
			ExplicitScopesRequired:    false,
			ExplicitWorkspaceRequired: false,
			TokenMetadataFields: TokenMetadataFields{
				ConsumerRefField: "data.id",
			},
		},
		Support: Support{
			BulkWrite: BulkWriteSupport{
				Insert: false,
				Update: false,
				Upsert: false,
				Delete: false,
			},
			Proxy:     true,
			Read:      false,
			Subscribe: false,
			Write:     false,
		},
	},

	// Dropbox configuration
	Dropbox: {
		AuthType: Oauth2,
		BaseURL:  "https://api.dropboxapi.com",
		OauthOpts: OauthOpts{
			GrantType:                 AuthorizationCode,
			AuthURL:                   "https://www.dropbox.com/oauth2/authorize",
			TokenURL:                  "https://api.dropboxapi.com/oauth2/token",
			ExplicitScopesRequired:    false,
			ExplicitWorkspaceRequired: false,
			TokenMetadataFields: TokenMetadataFields{
				ScopesField:      "scope",
				ConsumerRefField: "account_id",
			},
		},
		Support: Support{
			BulkWrite: BulkWriteSupport{
				Insert: false,
				Update: false,
				Upsert: false,
				Delete: false,
			},
			Proxy:     true,
			Read:      false,
			Subscribe: false,
			Write:     false,
		},
	},

	// Notion configuration
	Notion: {
		AuthType: Oauth2,
		BaseURL:  "https://api.notion.com",
		OauthOpts: OauthOpts{
			AuthURL:                   "https://api.notion.com/v1/oauth/authorize",
			TokenURL:                  "https://api.notion.com/v1/oauth/token",
			ExplicitScopesRequired:    false,
			ExplicitWorkspaceRequired: false,
			TokenMetadataFields: TokenMetadataFields{
				ConsumerRefField:  "owner.user.id",
				WorkspaceRefField: "workspace_id",
			},
		},
		Support: Support{
			BulkWrite: BulkWriteSupport{
				Insert: false,
				Update: false,
				Upsert: false,
				Delete: false,
			},
			Proxy:     true,
			Read:      false,
			Subscribe: false,
			Write:     false,
		},
	},

	// Gong configuration
	Gong: {
		AuthType: Oauth2,
		BaseURL:  "https://api.gong.io",
		OauthOpts: OauthOpts{
			AuthURL:                   "https://app.gong.io/oauth2/authorize",
			TokenURL:                  "https://app.gong.io/oauth2/generate-customer-token",
			ExplicitScopesRequired:    true,
			ExplicitWorkspaceRequired: false,
			TokenMetadataFields: TokenMetadataFields{
				ScopesField: "scope",
			},
		},
		Support: Support{
			BulkWrite: BulkWriteSupport{
				Insert: false,
				Update: false,
				Upsert: false,
				Delete: false,
			},
			Proxy:     true,
			Read:      false,
			Subscribe: false,
			Write:     false,
		},
	},

	// Zoom configuration
	Zoom: {
		AuthType: Oauth2,
		BaseURL:  "https://api.zoom.us",
		OauthOpts: OauthOpts{
			AuthURL:                   "https://zoom.us/oauth/authorize",
			TokenURL:                  "https://zoom.us/oauth/token",
			ExplicitScopesRequired:    false,
			ExplicitWorkspaceRequired: false,
			TokenMetadataFields: TokenMetadataFields{
				ScopesField: "scope",
			},
		},
		Support: Support{
			BulkWrite: BulkWriteSupport{
				Insert: false,
				Update: false,
				Upsert: false,
				Delete: false,
			},
			Proxy:     true,
			Read:      false,
			Subscribe: false,
			Write:     false,
		},
	},

	// Intercom configuration
	Intercom: {
		AuthType: Oauth2,
		BaseURL:  "https://api.intercom.io",
		OauthOpts: OauthOpts{
			AuthURL:                   "https://app.intercom.com/oauth",
			TokenURL:                  "https://api.intercom.io/auth/eagle/token",
			ExplicitScopesRequired:    false,
			ExplicitWorkspaceRequired: false,
		},
		Support: Support{
			BulkWrite: BulkWriteSupport{
				Insert: false,
				Update: false,
				Upsert: false,
				Delete: false,
			},
			Proxy:     true,
			Read:      true,
			Subscribe: false,
			Write:     false,
		},
	},

	// Docusign configuration
	Docusign: {
		AuthType: Oauth2,
		BaseURL:  "https://{{.server}}.docusign.net",
		OauthOpts: OauthOpts{
			AuthURL:                   "https://account.docusign.com/oauth/auth",
			TokenURL:                  "https://account.docusign.com/oauth/token",
			ExplicitScopesRequired:    true,
			ExplicitWorkspaceRequired: false,
		},
		Support: Support{
			BulkWrite: BulkWriteSupport{
				Insert: false,
				Update: false,
				Upsert: false,
				Delete: false,
			},
			Proxy:     true,
			Read:      false,
			Subscribe: false,
			Write:     false,
		},
		PostAuthInfoNeeded: true,
	},

	// Docusign Developer configuration
	DocusignDeveloper: {
		AuthType: Oauth2,
		BaseURL:  "https://demo.docusign.net",
		OauthOpts: OauthOpts{
			GrantType:                 AuthorizationCode,
			AuthURL:                   "https://account-d.docusign.com/oauth/auth",
			TokenURL:                  "https://account-d.docusign.com/oauth/token",
			ExplicitScopesRequired:    true,
			ExplicitWorkspaceRequired: false,
			TokenMetadataFields: TokenMetadataFields{
				ScopesField: "scope",
			},
		},
		Support: Support{
			BulkWrite: BulkWriteSupport{
				Insert: false,
				Update: false,
				Upsert: false,
				Delete: false,
			},
			Proxy:     true,
			Read:      false,
			Subscribe: false,
			Write:     false,
		},
	},

	// Calendly configuration
	Calendly: {
		AuthType: Oauth2,
		BaseURL:  "https://api.calendly.com",
		OauthOpts: OauthOpts{
			GrantType:                 AuthorizationCode,
			AuthURL:                   "https://auth.calendly.com/oauth/authorize",
			TokenURL:                  "https://auth.calendly.com/oauth/token",
			ExplicitScopesRequired:    false,
			ExplicitWorkspaceRequired: false,
		},
		Support: Support{
			BulkWrite: BulkWriteSupport{
				Insert: false,
				Update: false,
				Upsert: false,
				Delete: false,
			},
			Proxy:     true,
			Read:      false,
			Subscribe: false,
			Write:     false,
		},
	},

	// campaignMonitor configuration
	CampaignMonitor: {
		AuthType: Oauth2,
		BaseURL:  "https://api.createsend.com",
		OauthOpts: OauthOpts{
			AuthURL:                   "https://api.createsend.com/oauth",
			TokenURL:                  "https://api.createsend.com/oauth/token",
			ExplicitScopesRequired:    true,
			ExplicitWorkspaceRequired: false,
		},
		Support: Support{
			BulkWrite: BulkWriteSupport{
				Insert: false,
				Update: false,
				Upsert: false,
				Delete: false,
			},
			Proxy:     false,
			Read:      false,
			Subscribe: false,
			Write:     false,
		},
	},

	// GetResponse configuration
	GetResponse: {
		AuthType: Oauth2,
		BaseURL:  "https://api.getresponse.com",
		OauthOpts: OauthOpts{
			AuthURL:                   "https://app.getresponse.com/oauth2_authorize.html",
			TokenURL:                  "https://api.getresponse.com/v3/token",
			ExplicitScopesRequired:    false,
			ExplicitWorkspaceRequired: false,
		},
		Support: Support{
			BulkWrite: BulkWriteSupport{
				Insert: false,
				Update: false,
				Upsert: false,
				Delete: false,
			},
			Proxy:     false,
			Read:      false,
			Subscribe: false,
			Write:     false,
		},
	},

	// AWeber configuration
	AWeber: {
		AuthType: Oauth2,
		BaseURL:  "https://api.aweber.com",
		OauthOpts: OauthOpts{
			AuthURL:                   "https://auth.aweber.com/oauth2/authorize",
			TokenURL:                  "https://auth.aweber.com/oauth2/token",
			ExplicitScopesRequired:    true,
			ExplicitWorkspaceRequired: false,
		},
		Support: Support{
			BulkWrite: BulkWriteSupport{
				Insert: false,
				Update: false,
				Upsert: false,
				Delete: false,
			},
			Proxy:     false,
			Read:      false,
			Subscribe: false,
			Write:     false,
		},
	},

	DynamicsCRM: {
		DisplayName: "Microsoft Dynamics CRM",
		AuthType:    Oauth2,
		BaseURL:     "https://{{.workspace}}.api.crm.dynamics.com",
		OauthOpts: OauthOpts{
			GrantType:                 AuthorizationCode,
			AuthURL:                   "https://login.microsoftonline.com/common/oauth2/v2.0/authorize",
			TokenURL:                  "https://login.microsoftonline.com/common/oauth2/v2.0/token",
			ExplicitScopesRequired:    true,
			ExplicitWorkspaceRequired: false,
		},
		Support: Support{
			BulkWrite: BulkWriteSupport{
				Insert: false,
				Update: false,
				Upsert: false,
				Delete: false,
			},
			Proxy:     false,
			Read:      false,
			Subscribe: false,
			Write:     false,
		},
	},

	// ConstantContact configuration
	ConstantContact: {
		DisplayName: "Constant Contact",
		AuthType:    Oauth2,
		BaseURL:     "https://api.cc.email",
		OauthOpts: OauthOpts{
			GrantType:                 AuthorizationCode,
			AuthURL:                   "https://authz.constantcontact.com/oauth2/default/v1/authorize",
			TokenURL:                  "https://authz.constantcontact.com/oauth2/default/v1/token",
			ExplicitScopesRequired:    true,
			ExplicitWorkspaceRequired: false,
		},
		Support: Support{
			BulkWrite: BulkWriteSupport{
				Insert: false,
				Update: false,
				Upsert: false,
				Delete: false,
			},
			Proxy:     true,
			Read:      false,
			Subscribe: false,
			Write:     false,
		},
	},

	// Microsoft Dynamics 365 Business Central configuration
	DynamicsBusinessCentral: {
		DisplayName: "Microsoft Dynamics Business Central",
		AuthType:    Oauth2,
		BaseURL:     "https://api.businesscentral.dynamics.com",
		OauthOpts: OauthOpts{
			AuthURL:                   "https://login.microsoftonline.com/{{.workspace}}/oauth2/v2.0/authorize",
			TokenURL:                  "https://login.microsoftonline.com/{{.workspace}}/oauth2/v2.0/token",
			ExplicitScopesRequired:    true,
			ExplicitWorkspaceRequired: true,
			TokenMetadataFields: TokenMetadataFields{
				ScopesField: "scope",
			},
		},
		Support: Support{
			BulkWrite: BulkWriteSupport{
				Insert: false,
				Update: false,
				Upsert: false,
				Delete: false,
			},
			Proxy:     true,
			Read:      false,
			Subscribe: false,
			Write:     false,
		},
	},

	// Gainsight configuration
	Gainsight: {
		AuthType: Oauth2,
		BaseURL:  "https://{{.workspace}}.gainsightcloud.com",
		OauthOpts: OauthOpts{
			AuthURL:                   "https://{{.workspace}}.gainsightcloud.com/v1/authorize",
			TokenURL:                  "https://{{.workspace}}.gainsightcloud.com/v1/users/oauth/token",
			ExplicitScopesRequired:    false,
			ExplicitWorkspaceRequired: true,
		},
		Support: Support{
			BulkWrite: BulkWriteSupport{
				Insert: false,
				Update: false,
				Upsert: false,
				Delete: false,
			},
			Proxy:     false,
			Read:      false,
			Subscribe: false,
			Write:     false,
		},
	},

	// Box configuration
	Box: {
		AuthType: Oauth2,
		BaseURL:  "https://api.box.com",
		OauthOpts: OauthOpts{
			GrantType:                 AuthorizationCode,
			AuthURL:                   "https://account.box.com/api/oauth2/authorize",
			TokenURL:                  "https://api.box.com/oauth2/token",
			ExplicitScopesRequired:    false,
			ExplicitWorkspaceRequired: false,
		},
		Support: Support{
			BulkWrite: BulkWriteSupport{
				Insert: false,
				Update: false,
				Upsert: false,
				Delete: false,
			},
			Proxy:     true,
			Read:      false,
			Subscribe: false,
			Write:     false,
		},
	},

	// Zendesk Support configuration
	ZendeskSupport: {
		DisplayName: "Zendesk Support",
		AuthType:    Oauth2,
		BaseURL:     "https://{{.workspace}}.zendesk.com",
		OauthOpts: OauthOpts{
			GrantType:                 AuthorizationCode,
			AuthURL:                   "https://{{.workspace}}.zendesk.com/oauth/authorizations/new",
			TokenURL:                  "https://{{.workspace}}.zendesk.com/oauth/tokens",
			ExplicitScopesRequired:    true,
			ExplicitWorkspaceRequired: true,
		},
		Support: Support{
			BulkWrite: BulkWriteSupport{
				Insert: false,
				Update: false,
				Upsert: false,
				Delete: false,
			},
			Proxy:     true,
			Read:      false,
			Subscribe: false,
			Write:     false,
		},
	},

	ZendeskChat: {
		DisplayName: "Zendesk Chat",
		AuthType:    Oauth2,
		BaseURL:     "https://www.zopim.com",
		OauthOpts: OauthOpts{
			GrantType:                 AuthorizationCode,
			AuthURL:                   "https://www.zopim.com/oauth2/authorizations/new?subdomain={{.workspace}}",
			TokenURL:                  "https://www.zopim.com/oauth2/token",
			ExplicitScopesRequired:    true,
			ExplicitWorkspaceRequired: true,
		},
		Support: Support{
			BulkWrite: BulkWriteSupport{
				Insert: false,
				Update: false,
				Upsert: false,
				Delete: false,
			},
			Proxy:     false,
			Read:      false,
			Subscribe: false,
			Write:     false,
		},
	},

	// WordPress Support configuration
	WordPress: {
		AuthType: Oauth2,
		BaseURL:  "https://public-api.wordpress.com",
		OauthOpts: OauthOpts{
			AuthURL:                   "https://public-api.wordpress.com/oauth2/authorize",
			TokenURL:                  "https://public-api.wordpress.com/oauth2/token",
			ExplicitScopesRequired:    true,
			ExplicitWorkspaceRequired: false,
			TokenMetadataFields: TokenMetadataFields{
				ScopesField: "scope",
			},
		},
		Support: Support{
			BulkWrite: BulkWriteSupport{
				Insert: false,
				Update: false,
				Upsert: false,
				Delete: false,
			},
			Proxy:     true,
			Read:      false,
			Subscribe: false,
			Write:     false,
		},
	},

	// Airtable Support Configuration
	Airtable: {
		AuthType: Oauth2,
		BaseURL:  "https://api.airtable.com",
		OauthOpts: OauthOpts{
			GrantType:                 PKCE,
			AuthURL:                   "https://airtable.com/oauth2/v1/authorize",
			TokenURL:                  "https://airtable.com/oauth2/v1/token",
			ExplicitScopesRequired:    true,
			ExplicitWorkspaceRequired: false,
			TokenMetadataFields: TokenMetadataFields{
				ScopesField: "scope",
			},
		},
		Support: Support{
			BulkWrite: BulkWriteSupport{
				Insert: false,
				Update: false,
				Upsert: false,
				Delete: false,
			},
			Proxy:     false,
			Read:      false,
			Subscribe: false,
			Write:     false,
		},
	},

	// Ironclad Support Configuration
	Ironclad: {
		AuthType: Oauth2,
		BaseURL:  "https://ironcladapp.com",
		OauthOpts: OauthOpts{
			AuthURL:                   "https://ironcladapp.com/oauth/authorize",
			TokenURL:                  "https://ironcladapp.com/oauth/token",
			ExplicitScopesRequired:    true,
			ExplicitWorkspaceRequired: false,
			GrantType:                 AuthorizationCode,
			TokenMetadataFields: TokenMetadataFields{
				ScopesField: "scope",
			},
		},
		Support: Support{
			BulkWrite: BulkWriteSupport{
				Insert: false,
				Update: false,
				Upsert: false,
				Delete: false,
			},
			Proxy:     false,
			Read:      false,
			Subscribe: false,
			Write:     false,
		},
	},

	// Slack configuration
	Slack: {
		AuthType: Oauth2,
		BaseURL:  "https://slack.com/api",
		OauthOpts: OauthOpts{
			GrantType:                 AuthorizationCode,
			AuthURL:                   "https://slack.com/oauth/v2/authorize",
			TokenURL:                  "https://slack.com/api/oauth.v2.access",
			ExplicitScopesRequired:    true,
			ExplicitWorkspaceRequired: false,
			TokenMetadataFields: TokenMetadataFields{
				ScopesField:       "scope",
				WorkspaceRefField: "workspace_name",
			},
		},
		Support: Support{
			BulkWrite: BulkWriteSupport{
				Insert: false,
				Update: false,
				Upsert: false,
				Delete: false,
			},
			Proxy:     true,
			Read:      false,
			Subscribe: false,
			Write:     false,
		},
	},
	// HelpScoutMailbox Support Configuration
	HelpScoutMailbox: {
		DisplayName: "Help Scout Mailbox",
		AuthType:    Oauth2,
		BaseURL:     "https://api.helpscout.net",
		OauthOpts: OauthOpts{
			GrantType:                 AuthorizationCode,
			AuthURL:                   "https://secure.helpscout.net/authentication/authorizeClientApplication",
			TokenURL:                  "https://api.helpscout.net/v2/oauth2/token",
			ExplicitScopesRequired:    false,
			ExplicitWorkspaceRequired: false,
		},
		Support: Support{
			BulkWrite: BulkWriteSupport{
				Insert: false,
				Update: false,
				Upsert: false,
				Delete: false,
			},
			Proxy:     true,
			Read:      false,
			Subscribe: false,
			Write:     false,
		},
	},

	// Timely Configuration
	Timely: {
		AuthType: Oauth2,
		BaseURL:  "https://api.timelyapp.com",
		OauthOpts: OauthOpts{
			GrantType:                 AuthorizationCode,
			AuthURL:                   "https://api.timelyapp.com/1.1/oauth/authorize",
			TokenURL:                  "https://api.timelyapp.com/1.1/oauth/token",
			ExplicitScopesRequired:    false,
			ExplicitWorkspaceRequired: false,
			TokenMetadataFields: TokenMetadataFields{
				ScopesField: "scope",
			},
		},
		Support: Support{
			BulkWrite: BulkWriteSupport{
				Insert: false,
				Update: false,
				Upsert: false,
				Delete: false,
			},
			Proxy:     false,
			Read:      false,
			Subscribe: false,
			Write:     false,
		},
	},

	// Atlassian configuration
	Atlassian: {
		DisplayName: "Atlassian Jira",
		AuthType:    Oauth2,
		BaseURL:     "https://api.atlassian.com",
		OauthOpts: OauthOpts{
			GrantType:                 AuthorizationCode,
			AuthURL:                   "https://auth.atlassian.com/authorize",
			TokenURL:                  "https://auth.atlassian.com/oauth/token",
			ExplicitScopesRequired:    true,
			ExplicitWorkspaceRequired: false,
		},
		Support: Support{
			BulkWrite: BulkWriteSupport{
				Insert: false,
				Update: false,
				Upsert: false,
				Delete: false,
			},
			Proxy:     true,
			Read:      false,
			Subscribe: false,
			Write:     false,
		},
	},

	// Webflow Support Configuration
	Webflow: {
		AuthType: Oauth2,
		BaseURL:  "https://api.webflow.com",
		OauthOpts: OauthOpts{
			GrantType:                 AuthorizationCode,
			AuthURL:                   "https://webflow.com/oauth/authorize",
			TokenURL:                  "https://api.webflow.com/oauth/access_token",
			ExplicitScopesRequired:    true,
			ExplicitWorkspaceRequired: false,
			TokenMetadataFields: TokenMetadataFields{
				ScopesField: "scope",
			},
		},
		Support: Support{
			BulkWrite: BulkWriteSupport{
				Insert: false,
				Update: false,
				Upsert: false,
				Delete: false,
			},
			Proxy:     true,
			Read:      false,
			Subscribe: false,
			Write:     false,
		},
	},

	// Smartsheet Support Configuration
	Smartsheet: {
		AuthType: Oauth2,
		BaseURL:  "https://api.smartsheet.com",
		OauthOpts: OauthOpts{
			GrantType:                 AuthorizationCode,
			AuthURL:                   "https://app.smartsheet.com/b/authorize",
			TokenURL:                  "https://api.smartsheet.com/2.0/token",
			ExplicitScopesRequired:    true,
			ExplicitWorkspaceRequired: false,
		},
		Support: Support{
			BulkWrite: BulkWriteSupport{
				Insert: false,
				Update: false,
				Upsert: false,
				Delete: false,
			},
			Proxy:     true,
			Read:      false,
			Subscribe: false,
			Write:     false,
		},
	},

	// StackExchange configuration
	StackExchange: {
		AuthType: Oauth2,
		BaseURL:  "https://api.stackexchange.com",
		OauthOpts: OauthOpts{
			GrantType:                 AuthorizationCode,
			AuthURL:                   "https://stackoverflow.com/oauth",
			TokenURL:                  "https://stackoverflow.com/oauth/access_token/json",
			ExplicitScopesRequired:    true,
			ExplicitWorkspaceRequired: false,
		},
		Support: Support{
			BulkWrite: BulkWriteSupport{
				Insert: false,
				Update: false,
				Upsert: false,
				Delete: false,
			},
			Proxy:     false,
			Read:      false,
			Subscribe: false,
			Write:     false,
		},
	},

	// Google Support Configuration
	Google: {
		AuthType: Oauth2,
		BaseURL:  "https://www.googleapis.com",
		OauthOpts: OauthOpts{
			GrantType:                 AuthorizationCode,
			AuthURL:                   "https://accounts.google.com/o/oauth2/v2/auth",
			TokenURL:                  "https://oauth2.googleapis.com/token",
			ExplicitScopesRequired:    true,
			ExplicitWorkspaceRequired: false,
			TokenMetadataFields: TokenMetadataFields{
				ScopesField: "scope",
			},
		},
		Support: Support{
			BulkWrite: BulkWriteSupport{
				Insert: false,
				Update: false,
				Upsert: false,
				Delete: false,
			},
			Proxy:     false,
			Read:      false,
			Subscribe: false,
			Write:     false,
		},
	},

	// GoogleContacts Support Configuration
	GoogleContacts: {
		DisplayName: "Google Contacts",
		AuthType:    Oauth2,
		BaseURL:     "https://people.googleapis.com",
		OauthOpts: OauthOpts{
			GrantType:                 AuthorizationCode,
			AuthURL:                   "https://accounts.google.com/o/oauth2/v2/auth",
			TokenURL:                  "https://oauth2.googleapis.com/token",
			ExplicitScopesRequired:    true,
			ExplicitWorkspaceRequired: false,
			TokenMetadataFields: TokenMetadataFields{
				ScopesField: "scope",
			},
		},
		Support: Support{
			BulkWrite: BulkWriteSupport{
				Insert: false,
				Update: false,
				Upsert: false,
				Delete: false,
			},
			Proxy:     true,
			Read:      false,
			Subscribe: false,
			Write:     false,
		},
	},

	// GoogleMail Support Configuration
	Gmail: {
		AuthType: Oauth2,
		BaseURL:  "https://gmail.googleapis.com",
		OauthOpts: OauthOpts{
			GrantType:                 AuthorizationCode,
			AuthURL:                   "https://accounts.google.com/o/oauth2/v2/auth",
			TokenURL:                  "https://oauth2.googleapis.com/token",
			ExplicitScopesRequired:    true,
			ExplicitWorkspaceRequired: false,
			TokenMetadataFields: TokenMetadataFields{
				ScopesField: "scope",
			},
		},
		Support: Support{
			BulkWrite: BulkWriteSupport{
				Insert: false,
				Update: false,
				Upsert: false,
				Delete: false,
			},
			Proxy:     true,
			Read:      false,
			Subscribe: false,
			Write:     false,
		},
	},

	Monday: {
		AuthType: Oauth2,
		BaseURL:  "https://api.monday.com",
		OauthOpts: OauthOpts{
			GrantType:                 AuthorizationCode,
			AuthURL:                   "https://auth.monday.com/oauth2/authorize",
			TokenURL:                  "https://auth.monday.com/oauth2/token",
			ExplicitScopesRequired:    false,
			ExplicitWorkspaceRequired: false,
			TokenMetadataFields: TokenMetadataFields{
				ScopesField: "scope",
			},
		},
		Support: Support{
			BulkWrite: BulkWriteSupport{
				Insert: false,
				Update: false,
				Upsert: false,
				Delete: false,
			},
			Proxy:     false,
			Read:      false,
			Subscribe: false,
			Write:     false,
		},
	},
	// Figma Support Configuration
	Figma: {
		AuthType: Oauth2,
		BaseURL:  "https://api.figma.com",
		OauthOpts: OauthOpts{
			GrantType:                 AuthorizationCode,
			AuthURL:                   "https://www.figma.com/oauth",
			TokenURL:                  "https://www.figma.com/api/oauth/token",
			ExplicitScopesRequired:    true,
			ExplicitWorkspaceRequired: false,
			TokenMetadataFields: TokenMetadataFields{
				ConsumerRefField: "user_id",
			},
		},
		Support: Support{
			BulkWrite: BulkWriteSupport{
				Insert: false,
				Update: false,
				Upsert: false,
				Delete: false,
			},
			Proxy:     true,
			Read:      false,
			Subscribe: false,
			Write:     false,
		},
	},
	// Miro Support Configuration
	Miro: {
		AuthType: Oauth2,
		BaseURL:  "https://api.miro.com",
		OauthOpts: OauthOpts{
			GrantType:                 AuthorizationCode,
			AuthURL:                   "https://miro.com/oauth/authorize",
			TokenURL:                  "https://api.miro.com/v1/oauth/token",
			ExplicitScopesRequired:    false,
			ExplicitWorkspaceRequired: false,
			TokenMetadataFields: TokenMetadataFields{
				ConsumerRefField:  "user_id",
				WorkspaceRefField: "team_id",
				ScopesField:       "scope",
			},
		},
		Support: Support{
			BulkWrite: BulkWriteSupport{
				Insert: false,
				Update: false,
				Upsert: false,
				Delete: false,
			},
			Proxy:     true,
			Read:      false,
			Subscribe: false,
			Write:     false,
		},
	},
	Typeform: {
		AuthType: Oauth2,
		BaseURL:  "https://api.typeform.com",
		OauthOpts: OauthOpts{
			GrantType:                 AuthorizationCode,
			AuthURL:                   "https://api.typeform.com/oauth/authorize",
			TokenURL:                  "https://api.typeform.com/oauth/token",
			ExplicitScopesRequired:    true,
			ExplicitWorkspaceRequired: false,
		},
		Support: Support{
			BulkWrite: BulkWriteSupport{
				Insert: false,
				Update: false,
				Upsert: false,
				Delete: false,
			},
			Proxy:     false,
			Read:      false,
			Subscribe: false,
			Write:     false,
		},
	},

	// Zuora Configuration
	Zuora: {
		AuthType: Oauth2,
		BaseURL:  "https://{{.workspace}}.zuora.com",
		OauthOpts: OauthOpts{
			GrantType:                 ClientCredentials,
			AuthURL:                   "https://{{.workspace}}.zuora.com/oauth/auth_mock",
			TokenURL:                  "https://{{.workspace}}.zuora.com/oauth/token",
			ExplicitScopesRequired:    false,
			ExplicitWorkspaceRequired: true,
		},
		Support: Support{
			BulkWrite: BulkWriteSupport{
				Insert: false,
				Update: false,
				Upsert: false,
				Delete: false,
			},
			Proxy:     false,
			Read:      false,
			Subscribe: false,
			Write:     false,
		},
	},

	// DropboxSign Configuration
	DropboxSign: {
		DisplayName: "Dropbox Sign",
		AuthType:    Oauth2,
		BaseURL:     "https://api.hellosign.com",
		OauthOpts: OauthOpts{
			GrantType:                 AuthorizationCode,
			AuthURL:                   "https://app.hellosign.com/oauth/authorize",
			TokenURL:                  "https://app.hellosign.com/oauth/token",
			ExplicitScopesRequired:    false,
			ExplicitWorkspaceRequired: false,
		},
		Support: Support{
			BulkWrite: BulkWriteSupport{
				Insert: false,
				Update: false,
				Upsert: false,
				Delete: false,
			},
			Proxy:     true,
			Read:      false,
			Subscribe: false,
			Write:     false,
		},
	},

	// Facebook Ads Manager Configuration
	Facebook: {
		AuthType: Oauth2,
		BaseURL:  "https://graph.facebook.com",
		OauthOpts: OauthOpts{
			GrantType:                 AuthorizationCode,
			AuthURL:                   "https://www.facebook.com/v19.0/dialog/oauth",
			TokenURL:                  "https://graph.facebook.com/v19.0/oauth/access_token",
			ExplicitScopesRequired:    true,
			ExplicitWorkspaceRequired: false,
		},
		Support: Support{
			BulkWrite: BulkWriteSupport{
				Insert: false,
				Update: false,
				Upsert: false,
				Delete: false,
			},
			Proxy:     false,
			Read:      false,
			Subscribe: false,
			Write:     false,
		},
	},

	// ClickUp Support Configuration
	ClickUp: {
		AuthType: Oauth2,
		BaseURL:  "https://api.clickup.com",
		OauthOpts: OauthOpts{
			GrantType:                 AuthorizationCode,
			AuthURL:                   "https://app.clickup.com/api",
			TokenURL:                  "https://api.clickup.com/api/v2/oauth/token",
			ExplicitScopesRequired:    false,
			ExplicitWorkspaceRequired: false,
		},
		Support: Support{
			BulkWrite: BulkWriteSupport{
				Insert: false,
				Update: false,
				Upsert: false,
				Delete: false,
			},
			Proxy:     true,
			Read:      false,
			Subscribe: false,
			Write:     false,
		},
	},

	// Discord Support Configuration
	Discord: {
		AuthType: Oauth2,
		BaseURL:  "https://discord.com",
		OauthOpts: OauthOpts{
			GrantType:                 AuthorizationCode,
			AuthURL:                   "https://discord.com/oauth2/authorize",
			TokenURL:                  "https://discord.com/api/oauth2/token",
			ExplicitScopesRequired:    true,
			ExplicitWorkspaceRequired: false,
			TokenMetadataFields: TokenMetadataFields{
				ScopesField: "scope",
			},
		},
		Support: Support{
			BulkWrite: BulkWriteSupport{
				Insert: false,
				Update: false,
				Upsert: false,
				Delete: false,
			},
			Proxy:     false,
			Read:      false,
			Subscribe: false,
			Write:     false,
		},
	},

	// Drift Configuration
	Drift: {
		AuthType: Oauth2,
		BaseURL:  "https://driftapi.com",
		OauthOpts: OauthOpts{
			GrantType:                 AuthorizationCode,
			AuthURL:                   "https://dev.drift.com/authorize",
			TokenURL:                  "https://driftapi.com/oauth2/token",
			ExplicitScopesRequired:    false,
			ExplicitWorkspaceRequired: false,
			TokenMetadataFields: TokenMetadataFields{
				WorkspaceRefField: "orgId",
			},
		},
		Support: Support{
			BulkWrite: BulkWriteSupport{
				Insert: false,
				Update: false,
				Upsert: false,
				Delete: false,
			},
			Proxy:     false,
			Read:      false,
			Subscribe: false,
			Write:     false,
		},
	},

	IroncladDemo: {
		AuthType: Oauth2,
		BaseURL:  "https://demo.ironcladapp.com",
		OauthOpts: OauthOpts{
			AuthURL:                   "https://demo.ironcladapp.com/oauth/authorize",
			TokenURL:                  "https://demo.ironcladapp.com/oauth/token",
			ExplicitScopesRequired:    true,
			ExplicitWorkspaceRequired: false,
			GrantType:                 AuthorizationCode,
			TokenMetadataFields: TokenMetadataFields{
				ScopesField: "scope",
			},
		},
		Support: Support{
			BulkWrite: BulkWriteSupport{
				Insert: false,
				Update: false,
				Upsert: false,
				Delete: false,
			},
			Proxy:     false,
			Read:      false,
			Subscribe: false,
			Write:     false,
		},
	},

	IroncladEU: {
		DisplayName: "Ironclad Europe",
		AuthType:    Oauth2,
		BaseURL:     "https://eu1.ironcladapp.com",
		OauthOpts: OauthOpts{
			AuthURL:                   "https://eu1.ironcladapp.com/oauth/authorize",
			TokenURL:                  "https://eu1.ironcladapp.com/oauth/token",
			ExplicitScopesRequired:    true,
			ExplicitWorkspaceRequired: false,
			GrantType:                 AuthorizationCode,
			TokenMetadataFields: TokenMetadataFields{
				ScopesField: "scope",
			},
		},
		Support: Support{
			BulkWrite: BulkWriteSupport{
				Insert: false,
				Update: false,
				Upsert: false,
				Delete: false,
			},
			Proxy:     false,
			Read:      false,
			Subscribe: false,
			Write:     false,
		},
	},

	// Aircall Configuration
	Aircall: {
		AuthType: Oauth2,
		BaseURL:  "https://api.aircall.io",
		OauthOpts: OauthOpts{
			GrantType:                 AuthorizationCode,
			AuthURL:                   "https://dashboard.aircall.io/oauth/authorize",
			TokenURL:                  "https://api.aircall.io/v1/oauth/token",
			ExplicitScopesRequired:    true,
			ExplicitWorkspaceRequired: false,
		},
		Support: Support{
			BulkWrite: BulkWriteSupport{
				Insert: false,
				Update: false,
				Upsert: false,
				Delete: false,
			},
			Proxy:     true,
			Read:      false,
			Subscribe: false,
			Write:     false,
		},
	},

	// Microsoft configuration
	Microsoft: {
		AuthType: Oauth2,
		BaseURL:  "https://graph.microsoft.com",
		OauthOpts: OauthOpts{
			GrantType:                 AuthorizationCode,
			AuthURL:                   "https://login.microsoftonline.com/common/oauth2/v2.0/authorize",
			TokenURL:                  "https://login.microsoftonline.com/common/oauth2/v2.0/token",
			ExplicitScopesRequired:    true,
			ExplicitWorkspaceRequired: false,
		},
		Support: Support{
			BulkWrite: BulkWriteSupport{
				Insert: false,
				Update: false,
				Upsert: false,
				Delete: false,
			},
			Proxy:     true,
			Read:      false,
			Subscribe: false,
			Write:     false,
		},
	},

	// Formstack configuration
	Formstack: {
		AuthType: Oauth2,
		BaseURL:  "https://www.formstack.com/api",
		OauthOpts: OauthOpts{
			GrantType:                 AuthorizationCode,
			AuthURL:                   "https://www.formstack.com/api/v2/oauth2/authorize",
			TokenURL:                  "https://www.formstack.com/api/v2/oauth2/token",
			ExplicitScopesRequired:    false,
			ExplicitWorkspaceRequired: false,
			TokenMetadataFields: TokenMetadataFields{
				ConsumerRefField: "user_id",
			},
		},
		Support: Support{
			BulkWrite: BulkWriteSupport{
				Insert: false,
				Update: false,
				Upsert: false,
				Delete: false,
			},
			Proxy:     false,
			Read:      false,
			Subscribe: false,
			Write:     false,
		},
	},

	// Pinterest configuration
	Pinterest: {
		AuthType: Oauth2,
		BaseURL:  "https://api.pinterest.com",
		OauthOpts: OauthOpts{
			GrantType:                 AuthorizationCode,
			AuthURL:                   "https://www.pinterest.com/oauth",
			TokenURL:                  "https://api.pinterest.com/v5/oauth/token",
			ExplicitScopesRequired:    true,
			ExplicitWorkspaceRequired: false,
			TokenMetadataFields: TokenMetadataFields{
				ScopesField: "scope",
			},
		},
		Support: Support{
			BulkWrite: BulkWriteSupport{
				Insert: false,
				Update: false,
				Upsert: false,
				Delete: false,
			},
			Proxy:     true,
			Read:      false,
			Subscribe: false,
			Write:     false,
		},
	},

	Aha: {
		AuthType: Oauth2,
		BaseURL:  "https://{{.workspace}}.aha.io/api",
		OauthOpts: OauthOpts{
			GrantType:                 AuthorizationCode,
			AuthURL:                   "https://{{.workspace}}.aha.io/oauth/authorize",
			TokenURL:                  "https://{{.workspace}}.aha.io/oauth/token",
			ExplicitScopesRequired:    false,
			ExplicitWorkspaceRequired: true,
		},
		Support: Support{
			BulkWrite: BulkWriteSupport{
				Insert: false,
				Update: false,
				Upsert: false,
				Delete: false,
			},
			Proxy:     true,
			Read:      false,
			Subscribe: false,
			Write:     false,
		},
	},

	// Snapchat Ads configuration file
	SnapchatAds: {
		AuthType: Oauth2,
		BaseURL:  "https://adsapi.snapchat.com",
		OauthOpts: OauthOpts{
			AuthURL:                   "https://accounts.snapchat.com/login/oauth2/authorize",
			TokenURL:                  "https://accounts.snapchat.com/login/oauth2/access_token",
			ExplicitScopesRequired:    true,
			ExplicitWorkspaceRequired: false,
			GrantType:                 AuthorizationCode,
		},
		Support: Support{
			BulkWrite: BulkWriteSupport{
				Insert: false,
				Update: false,
				Upsert: false,
				Delete: false,
			},
			Proxy:     false,
			Read:      false,
			Subscribe: false,
			Write:     false,
		},
	},

	// Instagram Configuration
	// TODO: Supports only short-lived tokens
	Instagram: {
		AuthType: Oauth2,
		BaseURL:  "https://graph.instagram.com",
		OauthOpts: OauthOpts{
			GrantType:                 AuthorizationCode,
			AuthURL:                   "https://api.instagram.com/oauth/authorize",
			TokenURL:                  "https://api.instagram.com/oauth/access_token",
			ExplicitScopesRequired:    true,
			ExplicitWorkspaceRequired: false,
			TokenMetadataFields: TokenMetadataFields{
				ScopesField: "user_id",
			},
		},
		Support: Support{
			BulkWrite: BulkWriteSupport{
				Insert: false,
				Update: false,
				Upsert: false,
				Delete: false,
			},
			Proxy:     false,
			Read:      false,
			Subscribe: false,
			Write:     false,
		},
	},

	// TeamleaderCRM Configuration
	TeamleaderCRM: {
		AuthType: Oauth2,
		BaseURL:  "https://api.focus.teamleader.eu",
		OauthOpts: OauthOpts{
			GrantType:                 AuthorizationCode,
			AuthURL:                   "https://focus.teamleader.eu/oauth2/authorize",
			TokenURL:                  "https://focus.teamleader.eu/oauth2/access_token",
			ExplicitScopesRequired:    false,
			ExplicitWorkspaceRequired: false,
		},
		Support: Support{
			BulkWrite: BulkWriteSupport{
				Insert: false,
				Update: false,
				Upsert: false,
				Delete: false,
			},
			Proxy:     false,
			Read:      false,
			Subscribe: false,
			Write:     false,
		},
	},

	Seismic: {
		AuthType: Oauth2,
		BaseURL:  "https://api.seismic.com",
		OauthOpts: OauthOpts{
			GrantType:                 AuthorizationCode,
			AuthURL:                   "https://auth.seismic.com/tenants/{{.workspace}}/connect/authorize",
			TokenURL:                  "https://auth.seismic.com/tenants/{{.workspace}}/connect/token",
			ExplicitScopesRequired:    false,
			ExplicitWorkspaceRequired: true,
		},
		Support: Support{
			BulkWrite: BulkWriteSupport{
				Insert: false,
				Update: false,
				Upsert: false,
				Delete: false,
			},
			Proxy:     false,
			Read:      false,
			Subscribe: false,
			Write:     false,
		},
	},

	// ServiceNow configuration
	ServiceNow: {
		AuthType: Oauth2,
		BaseURL:  "https://{{.workspace}}.service-now.com",
		OauthOpts: OauthOpts{
			AuthURL:                   "https://{{.workspace}}.service-now.com/oauth_auth.do",
			TokenURL:                  "https://{{.workspace}}.service-now.com/oauth_token.do",
			ExplicitScopesRequired:    false,
			ExplicitWorkspaceRequired: true,
			GrantType:                 AuthorizationCode,
			TokenMetadataFields: TokenMetadataFields{
				ScopesField: "scope",
			},
		},
		Support: Support{
			BulkWrite: BulkWriteSupport{
				Insert: false,
				Update: false,
				Upsert: false,
				Delete: false,
			},
			Proxy:     false,
			Read:      false,
			Subscribe: false,
			Write:     false,
		},
	},
}<|MERGE_RESOLUTION|>--- conflicted
+++ resolved
@@ -54,10 +54,7 @@
 	Salesforce              Provider = "salesforce"
 	Salesloft               Provider = "salesloft"
 	Sellsy                  Provider = "sellsy"
-<<<<<<< HEAD
-=======
 	ServiceNow              Provider = "serviceNow"
->>>>>>> a3d49bce
 	Slack                   Provider = "slack"
 	Smartsheet              Provider = "smartsheet"
 	StackExchange           Provider = "stackExchange"
