package providers

// ================================================================================
// Provider list
// ================================================================================

const (
<<<<<<< HEAD
	Salesforce                          Provider = "salesforce"
	Hubspot                             Provider = "hubspot"
	LinkedIn                            Provider = "linkedIn"
	Salesloft                           Provider = "salesloft"
	Outreach                            Provider = "outreach"
	Pipedrive                           Provider = "pipedrive"
	Copper                              Provider = "copper"
	ZohoCRM                             Provider = "zohoCRM"
	Sellsy                              Provider = "sellsy"
	Attio                               Provider = "attio"
	Close                               Provider = "close"
	Keap                                Provider = "keap"
	Asana                               Provider = "asana"
	Dropbox                             Provider = "dropbox"
	Notion                              Provider = "notion"
	Gong                                Provider = "gong"
	Zoom                                Provider = "zoom"
	Intercom                            Provider = "intercom"
	DocuSign                            Provider = "docuSign"
	DocuSignDeveloper                   Provider = "docuSignDeveloper"
	Calendly                            Provider = "calendly"
	AWeber                              Provider = "aWeber"
	GetResponse                         Provider = "getResponse"
	MicrosoftDynamics365BusinessCentral Provider = "microsoftDynamics365BusinessCentral"
=======
	Salesforce        Provider = "salesforce"
	Hubspot           Provider = "hubspot"
	LinkedIn          Provider = "linkedIn"
	Salesloft         Provider = "salesloft"
	Outreach          Provider = "outreach"
	Pipedrive         Provider = "pipedrive"
	Copper            Provider = "copper"
	ZohoCRM           Provider = "zohoCRM"
	Sellsy            Provider = "sellsy"
	Attio             Provider = "attio"
	Close             Provider = "close"
	Keap              Provider = "keap"
	Asana             Provider = "asana"
	Dropbox           Provider = "dropbox"
	Notion            Provider = "notion"
	Gong              Provider = "gong"
	Zoom              Provider = "zoom"
	Intercom          Provider = "intercom"
	DocuSign          Provider = "docuSign"
	DocuSignDeveloper Provider = "docuSignDeveloper"
	Calendly          Provider = "calendly"
	AWeber            Provider = "aWeber"
	GetResponse       Provider = "getResponse"
	ConstantContact   Provider = "constantContact"
>>>>>>> 791971a0
)

// ================================================================================
// Contains critical provider configuration (using types from types.gen.go)
// ================================================================================

var catalog = CatalogType{ // nolint:gochecknoglobals
	// Salesforce configuration
	Salesforce: {
		AuthType: Oauth2,
		BaseURL:  "https://{{.workspace}}.my.salesforce.com",
		OauthOpts: OauthOpts{
			AuthURL:                   "https://{{.workspace}}.my.salesforce.com/services/oauth2/authorize",
			TokenURL:                  "https://{{.workspace}}.my.salesforce.com/services/oauth2/token",
			ExplicitScopesRequired:    false,
			ExplicitWorkspaceRequired: true,
			TokenMetadataFields: TokenMetadataFields{
				ConsumerRefField:  "id",
				WorkspaceRefField: "instance_url",
				ScopesField:       "scope",
			},
		},
		Support: Support{
			BulkWrite: true,
			Proxy:     true,
			Read:      true,
			Subscribe: false,
			Write:     true,
		},
		ProviderOpts: ProviderOpts{
			"restApiUrl": "https://{{.workspace}}.my.salesforce.com/services/data/v59.0",
			"domain":     "{{.workspace}}.my.salesforce.com",
		},
	},

	// Hubspot configuration
	Hubspot: {
		AuthType: Oauth2,
		BaseURL:  "https://api.hubapi.com",
		OauthOpts: OauthOpts{
			AuthURL:                   "https://app.hubspot.com/oauth/authorize",
			TokenURL:                  "https://api.hubapi.com/oauth/v1/token",
			ExplicitScopesRequired:    true,
			ExplicitWorkspaceRequired: false,
		},
		Support: Support{
			BulkWrite: false,
			Proxy:     true,
			Read:      true,
			Subscribe: false,
			Write:     true,
		},
	},

	// LinkedIn configuration
	LinkedIn: {
		AuthType: Oauth2,
		BaseURL:  "https://api.linkedin.com",
		OauthOpts: OauthOpts{
			AuthURL:                   "https://www.linkedin.com/oauth/v2/authorization",
			TokenURL:                  "https://www.linkedin.com/oauth/v2/accessToken",
			ExplicitScopesRequired:    true,
			ExplicitWorkspaceRequired: false,
			TokenMetadataFields: TokenMetadataFields{
				ScopesField: "scope",
			},
		},
		Support: Support{
			BulkWrite: false,
			Proxy:     false,
			Read:      false,
			Subscribe: false,
			Write:     false,
		},
	},

	// Salesloft configuration
	Salesloft: {
		AuthType: Oauth2,
		BaseURL:  "https://api.salesloft.com",
		OauthOpts: OauthOpts{
			AuthURL:                   "https://accounts.salesloft.com/oauth/authorize",
			TokenURL:                  "https://accounts.salesloft.com/oauth/token",
			ExplicitScopesRequired:    false,
			ExplicitWorkspaceRequired: false,
		},
		Support: Support{
			BulkWrite: false,
			Proxy:     false,
			Read:      false,
			Subscribe: false,
			Write:     false,
		},
	},

	// Outreach configuration
	Outreach: {
		AuthType: Oauth2,
		BaseURL:  "https://api.outreach.io",
		OauthOpts: OauthOpts{
			AuthURL:                   "https://api.outreach.io/oauth/authorize",
			TokenURL:                  "https://api.outreach.io/oauth/token",
			ExplicitScopesRequired:    true,
			ExplicitWorkspaceRequired: false,
		},
		Support: Support{
			BulkWrite: false,
			Proxy:     false,
			Read:      false,
			Subscribe: false,
			Write:     false,
		},
	},

	// Pipedrive configuration
	Pipedrive: {
		AuthType: Oauth2,
		BaseURL:  "https://api.pipedrive.com",
		OauthOpts: OauthOpts{
			AuthURL:                   "https://oauth.pipedrive.com/oauth/authorize",
			TokenURL:                  "https://oauth.pipedrive.com/oauth/token",
			ExplicitScopesRequired:    true,
			ExplicitWorkspaceRequired: false,
		},
		Support: Support{
			BulkWrite: false,
			Proxy:     false,
			Read:      false,
			Subscribe: false,
			Write:     false,
		},
	},

	// Copper configuration
	Copper: {
		AuthType: Oauth2,
		BaseURL:  "https://api.copper.com/developer_api",
		OauthOpts: OauthOpts{
			AuthURL:                   "https://app.copper.com/oauth/authorize",
			TokenURL:                  "https://app.copper.com/oauth/token",
			ExplicitScopesRequired:    true,
			ExplicitWorkspaceRequired: false,
		},
		Support: Support{
			BulkWrite: false,
			Proxy:     false,
			Read:      false,
			Subscribe: false,
			Write:     false,
		},
	},

	// ZohoCRM configuration
	ZohoCRM: {
		AuthType: Oauth2,
		BaseURL:  "https://www.zohoapis.com",
		OauthOpts: OauthOpts{
			AuthURL:                   "https://accounts.zoho.com/oauth/v2/auth",
			TokenURL:                  "https://accounts.zoho.com/oauth/v2/token",
			ExplicitScopesRequired:    true,
			ExplicitWorkspaceRequired: false,
		},
		Support: Support{
			BulkWrite: false,
			Proxy:     false,
			Read:      false,
			Subscribe: false,
			Write:     false,
		},
	},

	// Sellsy configuration
	Sellsy: {
		AuthType: Oauth2,
		BaseURL:  "https://api.sellsy.com",
		OauthOpts: OauthOpts{
			AuthURL:                   "https://login.sellsy.com/oauth2/authorization",
			TokenURL:                  "https://login.sellsy.com/oauth2/access-tokens",
			ExplicitScopesRequired:    false,
			ExplicitWorkspaceRequired: false,
		},
		Support: Support{
			BulkWrite: false,
			Proxy:     false,
			Read:      false,
			Subscribe: false,
			Write:     false,
		},
	},

	// Attio configuration
	Attio: {
		AuthType: Oauth2,
		BaseURL:  "https://api.attio.com/api",
		OauthOpts: OauthOpts{
			AuthURL:                   "https://app.attio.com/authorize",
			TokenURL:                  "https://app.attio.com/oauth/token",
			ExplicitScopesRequired:    true,
			ExplicitWorkspaceRequired: false,
		},
		Support: Support{
			BulkWrite: false,
			Proxy:     false,
			Read:      false,
			Subscribe: false,
			Write:     false,
		},
	},

	// Close configuration
	Close: {
		AuthType: Oauth2,
		BaseURL:  "https://api.close.com/api",
		OauthOpts: OauthOpts{
			AuthURL:                   "https://app.close.com/oauth2/authorize",
			TokenURL:                  "https://api.close.com/oauth2/token",
			ExplicitScopesRequired:    false,
			ExplicitWorkspaceRequired: false,
		},
		Support: Support{
			BulkWrite: false,
			Proxy:     false,
			Read:      false,
			Subscribe: false,
			Write:     false,
		},
	},

	Keap: {
		AuthType: Oauth2,
		BaseURL:  "https://api.infusionsoft.com",

		OauthOpts: OauthOpts{
			AuthURL:                   "https://accounts.infusionsoft.com/app/oauth/authorize",
			TokenURL:                  "https://api.infusionsoft.com/token",
			ExplicitScopesRequired:    false,
			ExplicitWorkspaceRequired: false,
		},
		Support: Support{
			BulkWrite: false,
			Proxy:     false,
			Read:      false,
			Subscribe: false,
			Write:     false,
		},
	},

	// Asana configuration
	Asana: {
		AuthType: Oauth2,
		BaseURL:  "https://app.asana.com/api",
		OauthOpts: OauthOpts{
			AuthURL:                   "https://app.asana.com/-/oauth_authorize",
			TokenURL:                  "https://app.asana.com/-/oauth_token",
			ExplicitScopesRequired:    false,
			ExplicitWorkspaceRequired: false,
		},
		Support: Support{
			BulkWrite: false,
			Proxy:     false,
			Read:      false,
			Subscribe: false,
			Write:     false,
		},
	},

	// Dropbox configuration
	Dropbox: {
		AuthType: Oauth2,
		BaseURL:  "https://api.dropboxapi.com/2/",
		OauthOpts: OauthOpts{
			AuthURL:                   "https://www.dropbox.com/oauth2/authorize",
			TokenURL:                  "https://api.dropboxapi.com/oauth2/token",
			ExplicitScopesRequired:    false,
			ExplicitWorkspaceRequired: false,
		},
		Support: Support{
			BulkWrite: false,
			Proxy:     false,
			Read:      false,
			Subscribe: false,
			Write:     false,
		},
	},

	// Notion configuration
	Notion: {
		AuthType: Oauth2,
		BaseURL:  "https://api.notion.com",
		OauthOpts: OauthOpts{
			AuthURL:                   "https://api.notion.com/v1/oauth/authorize",
			TokenURL:                  "https://api.notion.com/v1/oauth/token",
			ExplicitScopesRequired:    false,
			ExplicitWorkspaceRequired: false,
			TokenMetadataFields: TokenMetadataFields{
				ConsumerRefField:  "owner.user.id",
				WorkspaceRefField: "workspace_id",
			},
		},
		Support: Support{
			BulkWrite: false,
			Proxy:     true,
			Read:      false,
			Subscribe: false,
			Write:     false,
		},
	},

	// Gong configuration
	Gong: {
		AuthType: Oauth2,
		BaseURL:  "https://{{.workspace}}.api.gong.io",
		OauthOpts: OauthOpts{
			AuthURL:                   "https://app.gong.io/oauth2/authorize",
			TokenURL:                  "https://app.gong.io/oauth2/generate-customer-token",
			ExplicitScopesRequired:    true,
			ExplicitWorkspaceRequired: false,
		},
		Support: Support{
			BulkWrite: false,
			Proxy:     false,
			Read:      false,
			Subscribe: false,
			Write:     false,
		},
	},

	// Zoom configuration
	Zoom: {
		AuthType: Oauth2,
		BaseURL:  "https://api.zoom.us",
		OauthOpts: OauthOpts{
			AuthURL:                   "https://zoom.us/oauth/authorize",
			TokenURL:                  "https://zoom.us/oauth/token",
			ExplicitScopesRequired:    false,
			ExplicitWorkspaceRequired: false,
		},
		Support: Support{
			BulkWrite: false,
			Proxy:     false,
			Read:      false,
			Subscribe: false,
			Write:     false,
		},
	},

	// Intercom configuration
	Intercom: {
		AuthType: Oauth2,
		BaseURL:  "https://api.intercom.io",
		OauthOpts: OauthOpts{
			AuthURL:                   "https://app.intercom.com/oauth",
			TokenURL:                  "https://api.intercom.io/auth/eagle/token",
			ExplicitScopesRequired:    false,
			ExplicitWorkspaceRequired: false,
		},
		Support: Support{
			BulkWrite: false,
			Proxy:     false,
			Read:      false,
			Subscribe: false,
			Write:     false,
		},
	},

	// DocuSign configuration
	DocuSign: {
		AuthType: Oauth2,
		BaseURL:  "https://{{.workspace}}.docusign.net",
		OauthOpts: OauthOpts{
			AuthURL:                   "https://account.docusign.com/oauth/auth",
			TokenURL:                  "https://account.docusign.com/oauth/token",
			ExplicitScopesRequired:    true,
			ExplicitWorkspaceRequired: true,
		},
		Support: Support{
			BulkWrite: false,
			Proxy:     false,
			Read:      false,
			Subscribe: false,
			Write:     false,
		},
	},

	// DocuSign Developer configuration
	DocuSignDeveloper: {
		AuthType: Oauth2,
		BaseURL:  "https://demo.docusign.net",
		OauthOpts: OauthOpts{
			AuthURL:                   "https://account-d.docusign.com/oauth/auth",
			TokenURL:                  "https://account-d.docusign.com/oauth/token",
			ExplicitScopesRequired:    true,
			ExplicitWorkspaceRequired: false,
		},
		Support: Support{
			BulkWrite: false,
			Proxy:     false,
			Read:      false,
			Subscribe: false,
			Write:     false,
		},
	},

	// Calendly configuration
	Calendly: {
		AuthType: Oauth2,
		BaseURL:  "https://api.calendly.com",
		OauthOpts: OauthOpts{
			AuthURL:                   "https://auth.calendly.com/oauth/authorize",
			TokenURL:                  "https://auth.calendly.com/oauth/token",
			ExplicitScopesRequired:    false,
			ExplicitWorkspaceRequired: false,
		},
		Support: Support{
			BulkWrite: false,
			Proxy:     false,
			Read:      false,
			Subscribe: false,
			Write:     false,
		},
	},

	// GetResponse configuration
	GetResponse: {
		AuthType: Oauth2,
		BaseURL:  "https://api.getresponse.com",
		OauthOpts: OauthOpts{
			AuthURL:                   "https://app.getresponse.com/oauth2_authorize.html",
			TokenURL:                  "https://api.getresponse.com/v3/token",
			ExplicitScopesRequired:    false,
			ExplicitWorkspaceRequired: false,
		},
		Support: Support{
			BulkWrite: false,
			Proxy:     false,
			Read:      false,
			Subscribe: false,
			Write:     false,
		},
	},

	// AWeber configuration
	AWeber: {
		AuthType: Oauth2,
		BaseURL:  "https://api.aweber.com",
		OauthOpts: OauthOpts{
			AuthURL:                   "https://auth.aweber.com/oauth2/authorize",
			TokenURL:                  "https://auth.aweber.com/oauth2/token",
			ExplicitScopesRequired:    true,
			ExplicitWorkspaceRequired: false,
		},
		Support: Support{
			BulkWrite: false,
			Proxy:     false,
			Read:      false,
			Subscribe: false,
			Write:     false,
		},
	},

<<<<<<< HEAD
	// Microsoft Dynamics 365 Business Central configuration
	MicrosoftDynamics365BusinessCentral: {
		AuthType: Oauth2,
		BaseURL:  "https://api.businesscentral.dynamics.com",
		OauthOpts: OauthOpts{
			AuthURL:                   "https://login.microsoftonline.com/{{.workspace}}/oauth2/v2.0/authorize",
			TokenURL:                  "https://login.microsoftonline.com/{{.workspace}}/oauth2/v2.0/token",
			ExplicitScopesRequired:    true,
			ExplicitWorkspaceRequired: true,
			TokenMetadataFields: TokenMetadataFields{
				ScopesField: "scope",
			},
=======
	// ConstantContact configuration
	ConstantContact: {
		AuthType: Oauth2,
		BaseURL:  "https://api.cc.email",
		OauthOpts: OauthOpts{
			AuthURL:                   "https://authz.constantcontact.com/oauth2/default/v1/authorize",
			TokenURL:                  "https://authz.constantcontact.com/oauth2/default/v1/token",
			ExplicitScopesRequired:    true,
			ExplicitWorkspaceRequired: false,
>>>>>>> 791971a0
		},
		Support: Support{
			BulkWrite: false,
			Proxy:     false,
			Read:      false,
			Subscribe: false,
			Write:     false,
		},
	},
}<|MERGE_RESOLUTION|>--- conflicted
+++ resolved
@@ -5,7 +5,6 @@
 // ================================================================================
 
 const (
-<<<<<<< HEAD
 	Salesforce                          Provider = "salesforce"
 	Hubspot                             Provider = "hubspot"
 	LinkedIn                            Provider = "linkedIn"
@@ -29,33 +28,8 @@
 	Calendly                            Provider = "calendly"
 	AWeber                              Provider = "aWeber"
 	GetResponse                         Provider = "getResponse"
+	ConstantContact                     Provider = "constantContact"
 	MicrosoftDynamics365BusinessCentral Provider = "microsoftDynamics365BusinessCentral"
-=======
-	Salesforce        Provider = "salesforce"
-	Hubspot           Provider = "hubspot"
-	LinkedIn          Provider = "linkedIn"
-	Salesloft         Provider = "salesloft"
-	Outreach          Provider = "outreach"
-	Pipedrive         Provider = "pipedrive"
-	Copper            Provider = "copper"
-	ZohoCRM           Provider = "zohoCRM"
-	Sellsy            Provider = "sellsy"
-	Attio             Provider = "attio"
-	Close             Provider = "close"
-	Keap              Provider = "keap"
-	Asana             Provider = "asana"
-	Dropbox           Provider = "dropbox"
-	Notion            Provider = "notion"
-	Gong              Provider = "gong"
-	Zoom              Provider = "zoom"
-	Intercom          Provider = "intercom"
-	DocuSign          Provider = "docuSign"
-	DocuSignDeveloper Provider = "docuSignDeveloper"
-	Calendly          Provider = "calendly"
-	AWeber            Provider = "aWeber"
-	GetResponse       Provider = "getResponse"
-	ConstantContact   Provider = "constantContact"
->>>>>>> 791971a0
 )
 
 // ================================================================================
@@ -516,7 +490,25 @@
 		},
 	},
 
-<<<<<<< HEAD
+	// ConstantContact configuration
+	ConstantContact: {
+		AuthType: Oauth2,
+		BaseURL:  "https://api.cc.email",
+		OauthOpts: OauthOpts{
+			AuthURL:                   "https://authz.constantcontact.com/oauth2/default/v1/authorize",
+			TokenURL:                  "https://authz.constantcontact.com/oauth2/default/v1/token",
+			ExplicitScopesRequired:    true,
+			ExplicitWorkspaceRequired: false,
+		},
+		Support: Support{
+			BulkWrite: false,
+			Proxy:     false,
+			Read:      false,
+			Subscribe: false,
+			Write:     false,
+		},
+	},
+
 	// Microsoft Dynamics 365 Business Central configuration
 	MicrosoftDynamics365BusinessCentral: {
 		AuthType: Oauth2,
@@ -529,17 +521,6 @@
 			TokenMetadataFields: TokenMetadataFields{
 				ScopesField: "scope",
 			},
-=======
-	// ConstantContact configuration
-	ConstantContact: {
-		AuthType: Oauth2,
-		BaseURL:  "https://api.cc.email",
-		OauthOpts: OauthOpts{
-			AuthURL:                   "https://authz.constantcontact.com/oauth2/default/v1/authorize",
-			TokenURL:                  "https://authz.constantcontact.com/oauth2/default/v1/token",
-			ExplicitScopesRequired:    true,
-			ExplicitWorkspaceRequired: false,
->>>>>>> 791971a0
 		},
 		Support: Support{
 			BulkWrite: false,
