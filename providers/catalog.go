package providers

// ================================================================================
// Provider list
// ================================================================================

const (
	Airtable                Provider = "airtable"
	AWeber                  Provider = "aWeber"
	Asana                   Provider = "asana"
	Atlassian               Provider = "atlassian"
	Attio                   Provider = "attio"
	Box                     Provider = "box"
	Calendly                Provider = "calendly"
	CampaignMonitor         Provider = "campaignMonitor"
	Capsule                 Provider = "capsule"
	ClickUp                 Provider = "clickup"
	Close                   Provider = "close"
	ConstantContact         Provider = "constantContact"
	Copper                  Provider = "copper"
	Discord                 Provider = "discord"
	Docusign                Provider = "docusign"
	DocusignDeveloper       Provider = "docusignDeveloper"
	Dropbox                 Provider = "dropbox"
	DropboxSign             Provider = "dropboxSign"
	Facebook                Provider = "facebook"
	Figma                   Provider = "figma"
	Gainsight               Provider = "gainsight"
	GetResponse             Provider = "getResponse"
	Gmail                   Provider = "gmail"
	Gong                    Provider = "gong"
	IroncladDemo            Provider = "ironcladDemo"
	IroncladEU              Provider = "ironcladEU"
	Ironclad                Provider = "ironclad"
	Google                  Provider = "google"
	GoogleContacts          Provider = "googleContacts"
	HelpScoutMailbox        Provider = "helpScoutMailbox"
	Hubspot                 Provider = "hubspot"
	Intercom                Provider = "intercom"
	Keap                    Provider = "keap"
	Klaviyo                 Provider = "klaviyo"
	LinkedIn                Provider = "linkedIn"
	DynamicsBusinessCentral Provider = "dynamicsBusinessCentral"
	DynamicsCRM             Provider = "dynamicsCRM"
	Miro                    Provider = "miro"
	Mock                    Provider = "mock"
	Monday                  Provider = "monday"
	Mural                   Provider = "mural"
	Notion                  Provider = "notion"
	Outreach                Provider = "outreach"
	Pinterest               Provider = "pinterest"
	Pipedrive               Provider = "pipedrive"
	RingCentral             Provider = "ringCentral"
	Salesforce              Provider = "salesforce"
	Salesloft               Provider = "salesloft"
	Sellsy                  Provider = "sellsy"
<<<<<<< HEAD
=======
	ServiceNow              Provider = "serviceNow"
>>>>>>> fd088b73
	Slack                   Provider = "slack"
	Smartsheet              Provider = "smartsheet"
	StackExchange           Provider = "stackExchange"
	TeamleaderCRM           Provider = "teamleaderCRM"
<<<<<<< HEAD
	Teamwork                Provider = "teamwork"
=======
>>>>>>> fd088b73
	Timely                  Provider = "timely"
	Typeform                Provider = "typeform"
	Webflow                 Provider = "webflow"
	WordPress               Provider = "wordPress"
	Wrike                   Provider = "wrike"
	ZendeskChat             Provider = "zendeskChat"
	ZendeskSupport          Provider = "zendeskSupport"
	ZohoCRM                 Provider = "zohoCRM"
	Zoom                    Provider = "zoom"
	Zuora                   Provider = "zuora"
	Aircall                 Provider = "aircall"
	Drift                   Provider = "drift"
	Microsoft               Provider = "microsoft"
	Formstack               Provider = "formstack"
	Aha                     Provider = "aha"
	SnapchatAds             Provider = "snapchatAds"
	Instagram               Provider = "instagram"
	Seismic                 Provider = "seismic"
)

// ================================================================================
// Contains critical provider configuration (using types from types.gen.go)
// ================================================================================

var catalog = CatalogType{ // nolint:gochecknoglobals
	// Salesforce configuration
	Salesforce: {
		AuthType: Oauth2,
		BaseURL:  "https://{{.workspace}}.my.salesforce.com",
		OauthOpts: &OauthOpts{
			GrantType:                 AuthorizationCode,
			AuthURL:                   "https://{{.workspace}}.my.salesforce.com/services/oauth2/authorize",
			TokenURL:                  "https://{{.workspace}}.my.salesforce.com/services/oauth2/token",
			ExplicitScopesRequired:    false,
			ExplicitWorkspaceRequired: true,
			TokenMetadataFields: TokenMetadataFields{
				ConsumerRefField:  "id",
				WorkspaceRefField: "instance_url",
				ScopesField:       "scope",
			},
		},
		Support: Support{
			BulkWrite: BulkWriteSupport{
				Insert: false,
				Update: false,
				Upsert: true,
				Delete: true,
			},
			Proxy:     true,
			Read:      true,
			Subscribe: false,
			Write:     true,
		},
		ProviderOpts: ProviderOpts{
			"restApiUrl": "https://{{.workspace}}.my.salesforce.com/services/data/v59.0",
			"domain":     "{{.workspace}}.my.salesforce.com",
		},
	},

	// Hubspot configuration
	Hubspot: {
		AuthType: Oauth2,
		BaseURL:  "https://api.hubapi.com",
		OauthOpts: &OauthOpts{
			GrantType:                 AuthorizationCode,
			AuthURL:                   "https://app.hubspot.com/oauth/authorize",
			TokenURL:                  "https://api.hubapi.com/oauth/v1/token",
			ExplicitScopesRequired:    true,
			ExplicitWorkspaceRequired: false,
		},
		Support: Support{
			BulkWrite: BulkWriteSupport{
				Insert: false,
				Update: false,
				Upsert: false,
				Delete: false,
			},
			Proxy:     true,
			Read:      true,
			Subscribe: false,
			Write:     true,
		},
	},

	// LinkedIn configuration
	LinkedIn: {
		AuthType: Oauth2,
		BaseURL:  "https://api.linkedin.com",
		OauthOpts: &OauthOpts{
			GrantType:                 AuthorizationCode,
			AuthURL:                   "https://www.linkedin.com/oauth/v2/authorization",
			TokenURL:                  "https://www.linkedin.com/oauth/v2/accessToken",
			ExplicitScopesRequired:    true,
			ExplicitWorkspaceRequired: false,
			TokenMetadataFields: TokenMetadataFields{
				ScopesField: "scope",
			},
		},
		Support: Support{
			BulkWrite: BulkWriteSupport{
				Insert: false,
				Update: false,
				Upsert: false,
				Delete: false,
			},
			Proxy:     false,
			Read:      false,
			Subscribe: false,
			Write:     false,
		},
	},

	// Salesloft configuration
	Salesloft: {
		AuthType: Oauth2,
		BaseURL:  "https://api.salesloft.com",
		OauthOpts: &OauthOpts{
			AuthURL:                   "https://accounts.salesloft.com/oauth/authorize",
			TokenURL:                  "https://accounts.salesloft.com/oauth/token",
			ExplicitScopesRequired:    false,
			ExplicitWorkspaceRequired: false,
			TokenMetadataFields: TokenMetadataFields{
				ScopesField: "scope",
			},
		},
		Support: Support{
			BulkWrite: BulkWriteSupport{
				Insert: false,
				Update: false,
				Upsert: false,
				Delete: false,
			},
			Proxy:     true,
			Read:      false,
			Subscribe: false,
			Write:     false,
		},
	},

	// Outreach configuration
	Outreach: {
		AuthType: Oauth2,
		BaseURL:  "https://api.outreach.io",
		OauthOpts: &OauthOpts{
			AuthURL:                   "https://api.outreach.io/oauth/authorize",
			TokenURL:                  "https://api.outreach.io/oauth/token",
			ExplicitScopesRequired:    true,
			ExplicitWorkspaceRequired: false,
			TokenMetadataFields: TokenMetadataFields{
				ScopesField: "scope",
			},
		},
		Support: Support{
			BulkWrite: BulkWriteSupport{
				Insert: false,
				Update: false,
				Upsert: false,
				Delete: false,
			},
			Proxy:     true,
			Read:      false,
			Subscribe: false,
			Write:     false,
		},
		ProviderOpts: ProviderOpts{
			"restAPIURL": "https://api.outreach.io/api/v2",
		},
	},

	// RingCentral configuration

	RingCentral: {
		AuthType: Oauth2,
		BaseURL:  "https://platform.ringcentral.com",
		OauthOpts: &OauthOpts{
			GrantType:                 PKCE,
			AuthURL:                   "https://platform.ringcentral.com/restapi/oauth/authorize",
			TokenURL:                  "https://platform.ringcentral.com/restapi/oauth/token",
			ExplicitScopesRequired:    false,
			ExplicitWorkspaceRequired: false,
			TokenMetadataFields: TokenMetadataFields{
				ScopesField:      "scope",
				ConsumerRefField: "owner_id",
			},
		},
		Support: Support{
			BulkWrite: BulkWriteSupport{
				Insert: false,
				Update: false,
				Upsert: false,
				Delete: false,
			},
			Proxy:     false,
			Read:      false,
			Subscribe: false,
			Write:     false,
		},
	},

	// Pipedrive configuration
	Pipedrive: {
		AuthType: Oauth2,
		BaseURL:  "https://api.pipedrive.com",
		OauthOpts: &OauthOpts{
			GrantType:                 AuthorizationCode,
			AuthURL:                   "https://oauth.pipedrive.com/oauth/authorize",
			TokenURL:                  "https://oauth.pipedrive.com/oauth/token",
			ExplicitScopesRequired:    true,
			ExplicitWorkspaceRequired: false,
		},
		Support: Support{
			BulkWrite: BulkWriteSupport{
				Insert: false,
				Update: false,
				Upsert: false,
				Delete: false,
			},
			Proxy:     false,
			Read:      false,
			Subscribe: false,
			Write:     false,
		},
	},

	// Capsule configuration
	Capsule: {
		AuthType: Oauth2,
		BaseURL:  "https://api.capsulecrm.com/api",
		OauthOpts: &OauthOpts{
			GrantType:                 AuthorizationCode,
			AuthURL:                   "https://api.capsulecrm.com/oauth/authorise",
			TokenURL:                  "https://api.capsulecrm.com/oauth/token",
			ExplicitScopesRequired:    true,
			ExplicitWorkspaceRequired: false,
		},
		Support: Support{
			BulkWrite: BulkWriteSupport{
				Insert: false,
				Update: false,
				Upsert: false,
				Delete: false,
			},
			Proxy:     false,
			Read:      false,
			Subscribe: false,
			Write:     false,
		},
	},

	// Wrikle configuration
	Wrike: {
		AuthType: Oauth2,
		BaseURL:  "https://www.wrike.com/api",
		OauthOpts: &OauthOpts{
			GrantType:                 AuthorizationCode,
			AuthURL:                   "https://www.wrike.com/oauth2/authorize",
			TokenURL:                  "https://www.wrike.com/oauth2/token",
			ExplicitScopesRequired:    true,
			ExplicitWorkspaceRequired: false,
		},
		Support: Support{
			BulkWrite: BulkWriteSupport{
				Insert: false,
				Update: false,
				Upsert: false,
				Delete: false,
			},
			Proxy:     false,
			Read:      false,
			Subscribe: false,
			Write:     false,
		},
	},

	// Copper configuration
	Copper: {
		AuthType: Oauth2,
		BaseURL:  "https://api.copper.com/developer_api",
		OauthOpts: &OauthOpts{
			GrantType:                 AuthorizationCode,
			AuthURL:                   "https://app.copper.com/oauth/authorize",
			TokenURL:                  "https://app.copper.com/oauth/token",
			ExplicitScopesRequired:    true,
			ExplicitWorkspaceRequired: false,
		},
		Support: Support{
			BulkWrite: BulkWriteSupport{
				Insert: false,
				Update: false,
				Upsert: false,
				Delete: false,
			},
			Proxy:     true,
			Read:      false,
			Subscribe: false,
			Write:     false,
		},
	},

	// ZohoCRM configuration
	ZohoCRM: {
		DisplayName: "Zoho CRM",
		AuthType:    Oauth2,
		BaseURL:     "https://www.zohoapis.com",
		OauthOpts: &OauthOpts{
			GrantType:                 AuthorizationCode,
			AuthURL:                   "https://accounts.zoho.com/oauth/v2/auth",
			TokenURL:                  "https://accounts.zoho.com/oauth/v2/token",
			ExplicitScopesRequired:    true,
			ExplicitWorkspaceRequired: false,
			TokenMetadataFields: TokenMetadataFields{
				WorkspaceRefField: "api_domain",
				ScopesField:       "scope",
			},
		},
		Support: Support{
			BulkWrite: BulkWriteSupport{
				Insert: false,
				Update: false,
				Upsert: false,
				Delete: false,
			},
			Proxy:     true,
			Read:      false,
			Subscribe: false,
			Write:     false,
		},
	},

	// Mural configuration
	Mural: {
		AuthType: Oauth2,
		BaseURL:  "https://api.mural.co/api",
		OauthOpts: &OauthOpts{
			GrantType:                 AuthorizationCode,
			AuthURL:                   "https://api.mural.co/oauth/authorize",
			TokenURL:                  "https://api.mural.co/oauth/token",
			ExplicitScopesRequired:    true,
			ExplicitWorkspaceRequired: false,
			TokenMetadataFields: TokenMetadataFields{
				ScopesField: "scope",
			},
		},
		Support: Support{
			BulkWrite: BulkWriteSupport{
				Insert: false,
				Update: false,
				Upsert: false,
				Delete: false,
			},
			Proxy:     false,
			Read:      false,
			Subscribe: false,
			Write:     false,
		},
	},

	// Klaviyo configuration
	Klaviyo: {
		AuthType: Oauth2,
		BaseURL:  "https://a.klaviyo.com",
		OauthOpts: &OauthOpts{
			GrantType:                 PKCE,
			AuthURL:                   "https://www.klaviyo.com/oauth/authorize",
			TokenURL:                  "https://a.klaviyo.com/oauth/token",
			ExplicitScopesRequired:    true,
			ExplicitWorkspaceRequired: false,
			TokenMetadataFields: TokenMetadataFields{
				ScopesField: "scope",
			},
		},
		Support: Support{
			BulkWrite: BulkWriteSupport{
				Insert: false,
				Update: false,
				Upsert: false,
				Delete: false,
			},
			Proxy:     false,
			Read:      false,
			Subscribe: false,
			Write:     false,
		},
	},

	// Sellsy configuration
	Sellsy: {
		AuthType: Oauth2,
		BaseURL:  "https://api.sellsy.com",
		OauthOpts: &OauthOpts{
			GrantType:                 PKCE,
			AuthURL:                   "https://login.sellsy.com/oauth2/authorization",
			TokenURL:                  "https://login.sellsy.com/oauth2/access-tokens",
			ExplicitScopesRequired:    false,
			ExplicitWorkspaceRequired: false,
		},
		Support: Support{
			BulkWrite: BulkWriteSupport{
				Insert: false,
				Update: false,
				Upsert: false,
				Delete: false,
			},
			Proxy:     false,
			Read:      false,
			Subscribe: false,
			Write:     false,
		},
	},

	// Attio configuration
	Attio: {
		AuthType: Oauth2,
		BaseURL:  "https://api.attio.com",
		OauthOpts: &OauthOpts{
			GrantType:                 AuthorizationCode,
			AuthURL:                   "https://app.attio.com/authorize",
			TokenURL:                  "https://app.attio.com/oauth/token",
			ExplicitScopesRequired:    false,
			ExplicitWorkspaceRequired: false,
		},
		Support: Support{
			BulkWrite: BulkWriteSupport{
				Insert: false,
				Update: false,
				Upsert: false,
				Delete: false,
			},
			Proxy:     true,
			Read:      false,
			Subscribe: false,
			Write:     false,
		},
	},

	// Close configuration
	Close: {
		AuthType: Oauth2,
		BaseURL:  "https://api.close.com/api",
		OauthOpts: &OauthOpts{
			GrantType:                 AuthorizationCode,
			AuthURL:                   "https://app.close.com/oauth2/authorize",
			TokenURL:                  "https://api.close.com/oauth2/token",
			ExplicitScopesRequired:    false,
			ExplicitWorkspaceRequired: false,
			TokenMetadataFields: TokenMetadataFields{
				ConsumerRefField:  "user_id",
				WorkspaceRefField: "organization_id",
				ScopesField:       "scope",
			},
		},
		Support: Support{
			BulkWrite: BulkWriteSupport{
				Insert: false,
				Update: false,
				Upsert: false,
				Delete: false,
			},
			Proxy:     true,
			Read:      false,
			Subscribe: false,
			Write:     false,
		},
	},

	Keap: {
		AuthType: Oauth2,
		BaseURL:  "https://api.infusionsoft.com",

		OauthOpts: &OauthOpts{
			GrantType:                 AuthorizationCode,
			AuthURL:                   "https://accounts.infusionsoft.com/app/oauth/authorize",
			TokenURL:                  "https://api.infusionsoft.com/token",
			ExplicitScopesRequired:    false,
			ExplicitWorkspaceRequired: false,
		},
		Support: Support{
			BulkWrite: BulkWriteSupport{
				Insert: false,
				Update: false,
				Upsert: false,
				Delete: false,
			},
			Proxy:     true,
			Read:      false,
			Subscribe: false,
			Write:     false,
		},
	},

	// Asana configuration
	Asana: {
		AuthType: Oauth2,
		BaseURL:  "https://app.asana.com/api",
		OauthOpts: &OauthOpts{
			AuthURL:                   "https://app.asana.com/-/oauth_authorize",
			TokenURL:                  "https://app.asana.com/-/oauth_token",
			ExplicitScopesRequired:    false,
			ExplicitWorkspaceRequired: false,
			TokenMetadataFields: TokenMetadataFields{
				ConsumerRefField: "data.id",
			},
		},
		Support: Support{
			BulkWrite: BulkWriteSupport{
				Insert: false,
				Update: false,
				Upsert: false,
				Delete: false,
			},
			Proxy:     true,
			Read:      false,
			Subscribe: false,
			Write:     false,
		},
	},

	// Dropbox configuration
	Dropbox: {
		AuthType: Oauth2,
		BaseURL:  "https://api.dropboxapi.com",
		OauthOpts: &OauthOpts{
			GrantType:                 AuthorizationCode,
			AuthURL:                   "https://www.dropbox.com/oauth2/authorize",
			TokenURL:                  "https://api.dropboxapi.com/oauth2/token",
			ExplicitScopesRequired:    false,
			ExplicitWorkspaceRequired: false,
			TokenMetadataFields: TokenMetadataFields{
				ScopesField:      "scope",
				ConsumerRefField: "account_id",
			},
		},
		Support: Support{
			BulkWrite: BulkWriteSupport{
				Insert: false,
				Update: false,
				Upsert: false,
				Delete: false,
			},
			Proxy:     true,
			Read:      false,
			Subscribe: false,
			Write:     false,
		},
	},

	// Notion configuration
	Notion: {
		AuthType: Oauth2,
		BaseURL:  "https://api.notion.com",
		OauthOpts: &OauthOpts{
			AuthURL:                   "https://api.notion.com/v1/oauth/authorize",
			TokenURL:                  "https://api.notion.com/v1/oauth/token",
			ExplicitScopesRequired:    false,
			ExplicitWorkspaceRequired: false,
			TokenMetadataFields: TokenMetadataFields{
				ConsumerRefField:  "owner.user.id",
				WorkspaceRefField: "workspace_id",
			},
		},
		Support: Support{
			BulkWrite: BulkWriteSupport{
				Insert: false,
				Update: false,
				Upsert: false,
				Delete: false,
			},
			Proxy:     true,
			Read:      false,
			Subscribe: false,
			Write:     false,
		},
	},

	// Gong configuration
	Gong: {
		AuthType: Oauth2,
		BaseURL:  "https://api.gong.io",
		OauthOpts: &OauthOpts{
			AuthURL:                   "https://app.gong.io/oauth2/authorize",
			TokenURL:                  "https://app.gong.io/oauth2/generate-customer-token",
			ExplicitScopesRequired:    true,
			ExplicitWorkspaceRequired: false,
			TokenMetadataFields: TokenMetadataFields{
				ScopesField: "scope",
			},
		},
		Support: Support{
			BulkWrite: BulkWriteSupport{
				Insert: false,
				Update: false,
				Upsert: false,
				Delete: false,
			},
			Proxy:     true,
			Read:      false,
			Subscribe: false,
			Write:     false,
		},
	},

	// Zoom configuration
	Zoom: {
		AuthType: Oauth2,
		BaseURL:  "https://api.zoom.us",
		OauthOpts: &OauthOpts{
			AuthURL:                   "https://zoom.us/oauth/authorize",
			TokenURL:                  "https://zoom.us/oauth/token",
			ExplicitScopesRequired:    false,
			ExplicitWorkspaceRequired: false,
			TokenMetadataFields: TokenMetadataFields{
				ScopesField: "scope",
			},
		},
		Support: Support{
			BulkWrite: BulkWriteSupport{
				Insert: false,
				Update: false,
				Upsert: false,
				Delete: false,
			},
			Proxy:     true,
			Read:      false,
			Subscribe: false,
			Write:     false,
		},
	},

	// Intercom configuration
	Intercom: {
		AuthType: Oauth2,
		BaseURL:  "https://api.intercom.io",
		OauthOpts: &OauthOpts{
			AuthURL:                   "https://app.intercom.com/oauth",
			TokenURL:                  "https://api.intercom.io/auth/eagle/token",
			ExplicitScopesRequired:    false,
			ExplicitWorkspaceRequired: false,
		},
		Support: Support{
			BulkWrite: BulkWriteSupport{
				Insert: false,
				Update: false,
				Upsert: false,
				Delete: false,
			},
			Proxy:     true,
			Read:      true,
			Subscribe: false,
			Write:     false,
		},
	},

	// Docusign configuration
	Docusign: {
		AuthType: Oauth2,
		BaseURL:  "https://{{.server}}.docusign.net",
		OauthOpts: &OauthOpts{
			AuthURL:                   "https://account.docusign.com/oauth/auth",
			TokenURL:                  "https://account.docusign.com/oauth/token",
			ExplicitScopesRequired:    true,
			ExplicitWorkspaceRequired: false,
		},
		Support: Support{
			BulkWrite: BulkWriteSupport{
				Insert: false,
				Update: false,
				Upsert: false,
				Delete: false,
			},
			Proxy:     true,
			Read:      false,
			Subscribe: false,
			Write:     false,
		},
		PostAuthInfoNeeded: true,
	},

	// Docusign Developer configuration
	DocusignDeveloper: {
		AuthType: Oauth2,
		BaseURL:  "https://demo.docusign.net",
		OauthOpts: &OauthOpts{
			GrantType:                 AuthorizationCode,
			AuthURL:                   "https://account-d.docusign.com/oauth/auth",
			TokenURL:                  "https://account-d.docusign.com/oauth/token",
			ExplicitScopesRequired:    true,
			ExplicitWorkspaceRequired: false,
			TokenMetadataFields: TokenMetadataFields{
				ScopesField: "scope",
			},
		},
		Support: Support{
			BulkWrite: BulkWriteSupport{
				Insert: false,
				Update: false,
				Upsert: false,
				Delete: false,
			},
			Proxy:     true,
			Read:      false,
			Subscribe: false,
			Write:     false,
		},
	},

	// Calendly configuration
	Calendly: {
		AuthType: Oauth2,
		BaseURL:  "https://api.calendly.com",
		OauthOpts: &OauthOpts{
			GrantType:                 AuthorizationCode,
			AuthURL:                   "https://auth.calendly.com/oauth/authorize",
			TokenURL:                  "https://auth.calendly.com/oauth/token",
			ExplicitScopesRequired:    false,
			ExplicitWorkspaceRequired: false,
		},
		Support: Support{
			BulkWrite: BulkWriteSupport{
				Insert: false,
				Update: false,
				Upsert: false,
				Delete: false,
			},
			Proxy:     true,
			Read:      false,
			Subscribe: false,
			Write:     false,
		},
	},

	// campaignMonitor configuration
	CampaignMonitor: {
		AuthType: Oauth2,
		BaseURL:  "https://api.createsend.com",
		OauthOpts: &OauthOpts{
			AuthURL:                   "https://api.createsend.com/oauth",
			TokenURL:                  "https://api.createsend.com/oauth/token",
			ExplicitScopesRequired:    true,
			ExplicitWorkspaceRequired: false,
		},
		Support: Support{
			BulkWrite: BulkWriteSupport{
				Insert: false,
				Update: false,
				Upsert: false,
				Delete: false,
			},
			Proxy:     false,
			Read:      false,
			Subscribe: false,
			Write:     false,
		},
	},

	// GetResponse configuration
	GetResponse: {
		AuthType: Oauth2,
		BaseURL:  "https://api.getresponse.com",
		OauthOpts: &OauthOpts{
			AuthURL:                   "https://app.getresponse.com/oauth2_authorize.html",
			TokenURL:                  "https://api.getresponse.com/v3/token",
			ExplicitScopesRequired:    false,
			ExplicitWorkspaceRequired: false,
		},
		Support: Support{
			BulkWrite: BulkWriteSupport{
				Insert: false,
				Update: false,
				Upsert: false,
				Delete: false,
			},
			Proxy:     false,
			Read:      false,
			Subscribe: false,
			Write:     false,
		},
	},

	// AWeber configuration
	AWeber: {
		AuthType: Oauth2,
		BaseURL:  "https://api.aweber.com",
		OauthOpts: &OauthOpts{
			AuthURL:                   "https://auth.aweber.com/oauth2/authorize",
			TokenURL:                  "https://auth.aweber.com/oauth2/token",
			ExplicitScopesRequired:    true,
			ExplicitWorkspaceRequired: false,
		},
		Support: Support{
			BulkWrite: BulkWriteSupport{
				Insert: false,
				Update: false,
				Upsert: false,
				Delete: false,
			},
			Proxy:     false,
			Read:      false,
			Subscribe: false,
			Write:     false,
		},
	},

	DynamicsCRM: {
		DisplayName: "Microsoft Dynamics CRM",
		AuthType:    Oauth2,
		BaseURL:     "https://{{.workspace}}.api.crm.dynamics.com",
		OauthOpts: &OauthOpts{
			GrantType:                 AuthorizationCode,
			AuthURL:                   "https://login.microsoftonline.com/common/oauth2/v2.0/authorize",
			TokenURL:                  "https://login.microsoftonline.com/common/oauth2/v2.0/token",
			ExplicitScopesRequired:    true,
			ExplicitWorkspaceRequired: false,
		},
		Support: Support{
			BulkWrite: BulkWriteSupport{
				Insert: false,
				Update: false,
				Upsert: false,
				Delete: false,
			},
			Proxy:     false,
			Read:      false,
			Subscribe: false,
			Write:     false,
		},
	},

	// ConstantContact configuration
	ConstantContact: {
		DisplayName: "Constant Contact",
		AuthType:    Oauth2,
		BaseURL:     "https://api.cc.email",
		OauthOpts: &OauthOpts{
			GrantType:                 AuthorizationCode,
			AuthURL:                   "https://authz.constantcontact.com/oauth2/default/v1/authorize",
			TokenURL:                  "https://authz.constantcontact.com/oauth2/default/v1/token",
			ExplicitScopesRequired:    true,
			ExplicitWorkspaceRequired: false,
		},
		Support: Support{
			BulkWrite: BulkWriteSupport{
				Insert: false,
				Update: false,
				Upsert: false,
				Delete: false,
			},
			Proxy:     true,
			Read:      false,
			Subscribe: false,
			Write:     false,
		},
	},

	// Microsoft Dynamics 365 Business Central configuration
	DynamicsBusinessCentral: {
		DisplayName: "Microsoft Dynamics Business Central",
		AuthType:    Oauth2,
		BaseURL:     "https://api.businesscentral.dynamics.com",
		OauthOpts: &OauthOpts{
			AuthURL:                   "https://login.microsoftonline.com/{{.workspace}}/oauth2/v2.0/authorize",
			TokenURL:                  "https://login.microsoftonline.com/{{.workspace}}/oauth2/v2.0/token",
			ExplicitScopesRequired:    true,
			ExplicitWorkspaceRequired: true,
			TokenMetadataFields: TokenMetadataFields{
				ScopesField: "scope",
			},
		},
		Support: Support{
			BulkWrite: BulkWriteSupport{
				Insert: false,
				Update: false,
				Upsert: false,
				Delete: false,
			},
			Proxy:     true,
			Read:      false,
			Subscribe: false,
			Write:     false,
		},
	},

	// Gainsight configuration
	Gainsight: {
		AuthType: Oauth2,
		BaseURL:  "https://{{.workspace}}.gainsightcloud.com",
		OauthOpts: &OauthOpts{
			AuthURL:                   "https://{{.workspace}}.gainsightcloud.com/v1/authorize",
			TokenURL:                  "https://{{.workspace}}.gainsightcloud.com/v1/users/oauth/token",
			ExplicitScopesRequired:    false,
			ExplicitWorkspaceRequired: true,
		},
		Support: Support{
			BulkWrite: BulkWriteSupport{
				Insert: false,
				Update: false,
				Upsert: false,
				Delete: false,
			},
			Proxy:     false,
			Read:      false,
			Subscribe: false,
			Write:     false,
		},
	},

	// Box configuration
	Box: {
		AuthType: Oauth2,
		BaseURL:  "https://api.box.com",
		OauthOpts: &OauthOpts{
			GrantType:                 AuthorizationCode,
			AuthURL:                   "https://account.box.com/api/oauth2/authorize",
			TokenURL:                  "https://api.box.com/oauth2/token",
			ExplicitScopesRequired:    false,
			ExplicitWorkspaceRequired: false,
		},
		Support: Support{
			BulkWrite: BulkWriteSupport{
				Insert: false,
				Update: false,
				Upsert: false,
				Delete: false,
			},
			Proxy:     true,
			Read:      false,
			Subscribe: false,
			Write:     false,
		},
	},

	// Zendesk Support configuration
	ZendeskSupport: {
		DisplayName: "Zendesk Support",
		AuthType:    Oauth2,
		BaseURL:     "https://{{.workspace}}.zendesk.com",
		OauthOpts: &OauthOpts{
			GrantType:                 AuthorizationCode,
			AuthURL:                   "https://{{.workspace}}.zendesk.com/oauth/authorizations/new",
			TokenURL:                  "https://{{.workspace}}.zendesk.com/oauth/tokens",
			ExplicitScopesRequired:    true,
			ExplicitWorkspaceRequired: true,
		},
		Support: Support{
			BulkWrite: BulkWriteSupport{
				Insert: false,
				Update: false,
				Upsert: false,
				Delete: false,
			},
			Proxy:     true,
			Read:      false,
			Subscribe: false,
			Write:     false,
		},
	},

	ZendeskChat: {
		DisplayName: "Zendesk Chat",
		AuthType:    Oauth2,
		BaseURL:     "https://www.zopim.com",
		OauthOpts: &OauthOpts{
			GrantType:                 AuthorizationCode,
			AuthURL:                   "https://www.zopim.com/oauth2/authorizations/new?subdomain={{.workspace}}",
			TokenURL:                  "https://www.zopim.com/oauth2/token",
			ExplicitScopesRequired:    true,
			ExplicitWorkspaceRequired: true,
		},
		Support: Support{
			BulkWrite: BulkWriteSupport{
				Insert: false,
				Update: false,
				Upsert: false,
				Delete: false,
			},
			Proxy:     false,
			Read:      false,
			Subscribe: false,
			Write:     false,
		},
	},

	// WordPress Support configuration
	WordPress: {
		AuthType: Oauth2,
		BaseURL:  "https://public-api.wordpress.com",
		OauthOpts: &OauthOpts{
			AuthURL:                   "https://public-api.wordpress.com/oauth2/authorize",
			TokenURL:                  "https://public-api.wordpress.com/oauth2/token",
			ExplicitScopesRequired:    true,
			ExplicitWorkspaceRequired: false,
			TokenMetadataFields: TokenMetadataFields{
				ScopesField: "scope",
			},
		},
		Support: Support{
			BulkWrite: BulkWriteSupport{
				Insert: false,
				Update: false,
				Upsert: false,
				Delete: false,
			},
			Proxy:     true,
			Read:      false,
			Subscribe: false,
			Write:     false,
		},
	},

	// Airtable Support Configuration
	Airtable: {
		AuthType: Oauth2,
		BaseURL:  "https://api.airtable.com",
		OauthOpts: &OauthOpts{
			GrantType:                 PKCE,
			AuthURL:                   "https://airtable.com/oauth2/v1/authorize",
			TokenURL:                  "https://airtable.com/oauth2/v1/token",
			ExplicitScopesRequired:    true,
			ExplicitWorkspaceRequired: false,
			TokenMetadataFields: TokenMetadataFields{
				ScopesField: "scope",
			},
		},
		Support: Support{
			BulkWrite: BulkWriteSupport{
				Insert: false,
				Update: false,
				Upsert: false,
				Delete: false,
			},
			Proxy:     false,
			Read:      false,
			Subscribe: false,
			Write:     false,
		},
	},

	// Ironclad Support Configuration
	Ironclad: {
		AuthType: Oauth2,
		BaseURL:  "https://ironcladapp.com",
		OauthOpts: &OauthOpts{
			AuthURL:                   "https://ironcladapp.com/oauth/authorize",
			TokenURL:                  "https://ironcladapp.com/oauth/token",
			ExplicitScopesRequired:    true,
			ExplicitWorkspaceRequired: false,
			GrantType:                 AuthorizationCode,
			TokenMetadataFields: TokenMetadataFields{
				ScopesField: "scope",
			},
		},
		Support: Support{
			BulkWrite: BulkWriteSupport{
				Insert: false,
				Update: false,
				Upsert: false,
				Delete: false,
			},
			Proxy:     false,
			Read:      false,
			Subscribe: false,
			Write:     false,
		},
	},

	// Slack configuration
	Slack: {
		AuthType: Oauth2,
		BaseURL:  "https://slack.com/api",
		OauthOpts: &OauthOpts{
			GrantType:                 AuthorizationCode,
			AuthURL:                   "https://slack.com/oauth/v2/authorize",
			TokenURL:                  "https://slack.com/api/oauth.v2.access",
			ExplicitScopesRequired:    true,
			ExplicitWorkspaceRequired: false,
			TokenMetadataFields: TokenMetadataFields{
				ScopesField:       "scope",
				WorkspaceRefField: "workspace_name",
			},
		},
		Support: Support{
			BulkWrite: BulkWriteSupport{
				Insert: false,
				Update: false,
				Upsert: false,
				Delete: false,
			},
			Proxy:     true,
			Read:      false,
			Subscribe: false,
			Write:     false,
		},
	},
	// HelpScoutMailbox Support Configuration
	HelpScoutMailbox: {
		DisplayName: "Help Scout Mailbox",
		AuthType:    Oauth2,
		BaseURL:     "https://api.helpscout.net",
		OauthOpts: &OauthOpts{
			GrantType:                 AuthorizationCode,
			AuthURL:                   "https://secure.helpscout.net/authentication/authorizeClientApplication",
			TokenURL:                  "https://api.helpscout.net/v2/oauth2/token",
			ExplicitScopesRequired:    false,
			ExplicitWorkspaceRequired: false,
		},
		Support: Support{
			BulkWrite: BulkWriteSupport{
				Insert: false,
				Update: false,
				Upsert: false,
				Delete: false,
			},
			Proxy:     true,
			Read:      false,
			Subscribe: false,
			Write:     false,
		},
	},

	// Timely Configuration
	Timely: {
		AuthType: Oauth2,
		BaseURL:  "https://api.timelyapp.com",
		OauthOpts: &OauthOpts{
			GrantType:                 AuthorizationCode,
			AuthURL:                   "https://api.timelyapp.com/1.1/oauth/authorize",
			TokenURL:                  "https://api.timelyapp.com/1.1/oauth/token",
			ExplicitScopesRequired:    false,
			ExplicitWorkspaceRequired: false,
			TokenMetadataFields: TokenMetadataFields{
				ScopesField: "scope",
			},
		},
		Support: Support{
			BulkWrite: BulkWriteSupport{
				Insert: false,
				Update: false,
				Upsert: false,
				Delete: false,
			},
			Proxy:     false,
			Read:      false,
			Subscribe: false,
			Write:     false,
		},
	},

	// Atlassian configuration
	Atlassian: {
		DisplayName: "Atlassian Jira",
		AuthType:    Oauth2,
		BaseURL:     "https://api.atlassian.com",
		OauthOpts: &OauthOpts{
			GrantType:                 AuthorizationCode,
			AuthURL:                   "https://auth.atlassian.com/authorize",
			TokenURL:                  "https://auth.atlassian.com/oauth/token",
			ExplicitScopesRequired:    true,
			ExplicitWorkspaceRequired: false,
		},
		Support: Support{
			BulkWrite: BulkWriteSupport{
				Insert: false,
				Update: false,
				Upsert: false,
				Delete: false,
			},
			Proxy:     true,
			Read:      false,
			Subscribe: false,
			Write:     false,
		},
	},

	// Webflow Support Configuration
	Webflow: {
		AuthType: Oauth2,
		BaseURL:  "https://api.webflow.com",
		OauthOpts: &OauthOpts{
			GrantType:                 AuthorizationCode,
			AuthURL:                   "https://webflow.com/oauth/authorize",
			TokenURL:                  "https://api.webflow.com/oauth/access_token",
			ExplicitScopesRequired:    true,
			ExplicitWorkspaceRequired: false,
			TokenMetadataFields: TokenMetadataFields{
				ScopesField: "scope",
			},
		},
		Support: Support{
			BulkWrite: BulkWriteSupport{
				Insert: false,
				Update: false,
				Upsert: false,
				Delete: false,
			},
			Proxy:     true,
			Read:      false,
			Subscribe: false,
			Write:     false,
		},
	},

	// Smartsheet Support Configuration
	Smartsheet: {
		AuthType: Oauth2,
		BaseURL:  "https://api.smartsheet.com",
		OauthOpts: &OauthOpts{
			GrantType:                 AuthorizationCode,
			AuthURL:                   "https://app.smartsheet.com/b/authorize",
			TokenURL:                  "https://api.smartsheet.com/2.0/token",
			ExplicitScopesRequired:    true,
			ExplicitWorkspaceRequired: false,
		},
		Support: Support{
			BulkWrite: BulkWriteSupport{
				Insert: false,
				Update: false,
				Upsert: false,
				Delete: false,
			},
			Proxy:     true,
			Read:      false,
			Subscribe: false,
			Write:     false,
		},
	},

	// StackExchange configuration
	StackExchange: {
		AuthType: Oauth2,
		BaseURL:  "https://api.stackexchange.com",
		OauthOpts: &OauthOpts{
			GrantType:                 AuthorizationCode,
			AuthURL:                   "https://stackoverflow.com/oauth",
			TokenURL:                  "https://stackoverflow.com/oauth/access_token/json",
			ExplicitScopesRequired:    true,
			ExplicitWorkspaceRequired: false,
		},
		Support: Support{
			BulkWrite: BulkWriteSupport{
				Insert: false,
				Update: false,
				Upsert: false,
				Delete: false,
			},
			Proxy:     false,
			Read:      false,
			Subscribe: false,
			Write:     false,
		},
	},

	// Google Support Configuration
	Google: {
		AuthType: Oauth2,
		BaseURL:  "https://www.googleapis.com",
		OauthOpts: &OauthOpts{
			GrantType:                 AuthorizationCode,
			AuthURL:                   "https://accounts.google.com/o/oauth2/v2/auth",
			TokenURL:                  "https://oauth2.googleapis.com/token",
			ExplicitScopesRequired:    true,
			ExplicitWorkspaceRequired: false,
			TokenMetadataFields: TokenMetadataFields{
				ScopesField: "scope",
			},
		},
		Support: Support{
			BulkWrite: BulkWriteSupport{
				Insert: false,
				Update: false,
				Upsert: false,
				Delete: false,
			},
			Proxy:     false,
			Read:      false,
			Subscribe: false,
			Write:     false,
		},
	},

	// GoogleContacts Support Configuration
	GoogleContacts: {
		DisplayName: "Google Contacts",
		AuthType:    Oauth2,
		BaseURL:     "https://people.googleapis.com",
		OauthOpts: &OauthOpts{
			GrantType:                 AuthorizationCode,
			AuthURL:                   "https://accounts.google.com/o/oauth2/v2/auth",
			TokenURL:                  "https://oauth2.googleapis.com/token",
			ExplicitScopesRequired:    true,
			ExplicitWorkspaceRequired: false,
			TokenMetadataFields: TokenMetadataFields{
				ScopesField: "scope",
			},
		},
		Support: Support{
			BulkWrite: BulkWriteSupport{
				Insert: false,
				Update: false,
				Upsert: false,
				Delete: false,
			},
			Proxy:     true,
			Read:      false,
			Subscribe: false,
			Write:     false,
		},
	},

	// GoogleMail Support Configuration
	Gmail: {
		AuthType: Oauth2,
		BaseURL:  "https://gmail.googleapis.com",
		OauthOpts: &OauthOpts{
			GrantType:                 AuthorizationCode,
			AuthURL:                   "https://accounts.google.com/o/oauth2/v2/auth",
			TokenURL:                  "https://oauth2.googleapis.com/token",
			ExplicitScopesRequired:    true,
			ExplicitWorkspaceRequired: false,
			TokenMetadataFields: TokenMetadataFields{
				ScopesField: "scope",
			},
		},
		Support: Support{
			BulkWrite: BulkWriteSupport{
				Insert: false,
				Update: false,
				Upsert: false,
				Delete: false,
			},
			Proxy:     true,
			Read:      false,
			Subscribe: false,
			Write:     false,
		},
	},

	Monday: {
		AuthType: Oauth2,
		BaseURL:  "https://api.monday.com",
		OauthOpts: &OauthOpts{
			GrantType:                 AuthorizationCode,
			AuthURL:                   "https://auth.monday.com/oauth2/authorize",
			TokenURL:                  "https://auth.monday.com/oauth2/token",
			ExplicitScopesRequired:    false,
			ExplicitWorkspaceRequired: false,
			TokenMetadataFields: TokenMetadataFields{
				ScopesField: "scope",
			},
		},
		Support: Support{
			BulkWrite: BulkWriteSupport{
				Insert: false,
				Update: false,
				Upsert: false,
				Delete: false,
			},
			Proxy:     false,
			Read:      false,
			Subscribe: false,
			Write:     false,
		},
	},
	// Figma Support Configuration
	Figma: {
		AuthType: Oauth2,
		BaseURL:  "https://api.figma.com",
		OauthOpts: &OauthOpts{
			GrantType:                 AuthorizationCode,
			AuthURL:                   "https://www.figma.com/oauth",
			TokenURL:                  "https://www.figma.com/api/oauth/token",
			ExplicitScopesRequired:    true,
			ExplicitWorkspaceRequired: false,
			TokenMetadataFields: TokenMetadataFields{
				ConsumerRefField: "user_id",
			},
		},
		Support: Support{
			BulkWrite: BulkWriteSupport{
				Insert: false,
				Update: false,
				Upsert: false,
				Delete: false,
			},
			Proxy:     true,
			Read:      false,
			Subscribe: false,
			Write:     false,
		},
	},
	// Miro Support Configuration
	Miro: {
		AuthType: Oauth2,
		BaseURL:  "https://api.miro.com",
		OauthOpts: &OauthOpts{
			GrantType:                 AuthorizationCode,
			AuthURL:                   "https://miro.com/oauth/authorize",
			TokenURL:                  "https://api.miro.com/v1/oauth/token",
			ExplicitScopesRequired:    false,
			ExplicitWorkspaceRequired: false,
			TokenMetadataFields: TokenMetadataFields{
				ConsumerRefField:  "user_id",
				WorkspaceRefField: "team_id",
				ScopesField:       "scope",
			},
		},
		Support: Support{
			BulkWrite: BulkWriteSupport{
				Insert: false,
				Update: false,
				Upsert: false,
				Delete: false,
			},
			Proxy:     true,
			Read:      false,
			Subscribe: false,
			Write:     false,
		},
	},
	Typeform: {
		AuthType: Oauth2,
		BaseURL:  "https://api.typeform.com",
		OauthOpts: &OauthOpts{
			GrantType:                 AuthorizationCode,
			AuthURL:                   "https://api.typeform.com/oauth/authorize",
			TokenURL:                  "https://api.typeform.com/oauth/token",
			ExplicitScopesRequired:    true,
			ExplicitWorkspaceRequired: false,
		},
		Support: Support{
			BulkWrite: BulkWriteSupport{
				Insert: false,
				Update: false,
				Upsert: false,
				Delete: false,
			},
			Proxy:     false,
			Read:      false,
			Subscribe: false,
			Write:     false,
		},
	},

	// Zuora Configuration
	Zuora: {
		AuthType: Oauth2,
		BaseURL:  "https://{{.workspace}}.zuora.com",
		OauthOpts: &OauthOpts{
			GrantType:                 ClientCredentials,
			AuthURL:                   "https://{{.workspace}}.zuora.com/oauth/auth_mock",
			TokenURL:                  "https://{{.workspace}}.zuora.com/oauth/token",
			ExplicitScopesRequired:    false,
			ExplicitWorkspaceRequired: true,
		},
		Support: Support{
			BulkWrite: BulkWriteSupport{
				Insert: false,
				Update: false,
				Upsert: false,
				Delete: false,
			},
			Proxy:     false,
			Read:      false,
			Subscribe: false,
			Write:     false,
		},
	},

	// DropboxSign Configuration
	DropboxSign: {
		DisplayName: "Dropbox Sign",
		AuthType:    Oauth2,
		BaseURL:     "https://api.hellosign.com",
		OauthOpts: &OauthOpts{
			GrantType:                 AuthorizationCode,
			AuthURL:                   "https://app.hellosign.com/oauth/authorize",
			TokenURL:                  "https://app.hellosign.com/oauth/token",
			ExplicitScopesRequired:    false,
			ExplicitWorkspaceRequired: false,
		},
		Support: Support{
			BulkWrite: BulkWriteSupport{
				Insert: false,
				Update: false,
				Upsert: false,
				Delete: false,
			},
			Proxy:     true,
			Read:      false,
			Subscribe: false,
			Write:     false,
		},
	},

	// Facebook Ads Manager Configuration
	Facebook: {
		AuthType: Oauth2,
		BaseURL:  "https://graph.facebook.com",
		OauthOpts: &OauthOpts{
			GrantType:                 AuthorizationCode,
			AuthURL:                   "https://www.facebook.com/v19.0/dialog/oauth",
			TokenURL:                  "https://graph.facebook.com/v19.0/oauth/access_token",
			ExplicitScopesRequired:    true,
			ExplicitWorkspaceRequired: false,
		},
		Support: Support{
			BulkWrite: BulkWriteSupport{
				Insert: false,
				Update: false,
				Upsert: false,
				Delete: false,
			},
			Proxy:     false,
			Read:      false,
			Subscribe: false,
			Write:     false,
		},
	},

	// ClickUp Support Configuration
	ClickUp: {
		AuthType: Oauth2,
		BaseURL:  "https://api.clickup.com",
		OauthOpts: &OauthOpts{
			GrantType:                 AuthorizationCode,
			AuthURL:                   "https://app.clickup.com/api",
			TokenURL:                  "https://api.clickup.com/api/v2/oauth/token",
			ExplicitScopesRequired:    false,
			ExplicitWorkspaceRequired: false,
		},
		Support: Support{
			BulkWrite: BulkWriteSupport{
				Insert: false,
				Update: false,
				Upsert: false,
				Delete: false,
			},
			Proxy:     true,
			Read:      false,
			Subscribe: false,
			Write:     false,
		},
	},

	// Discord Support Configuration
	Discord: {
		AuthType: Oauth2,
		BaseURL:  "https://discord.com",
		OauthOpts: &OauthOpts{
			GrantType:                 AuthorizationCode,
			AuthURL:                   "https://discord.com/oauth2/authorize",
			TokenURL:                  "https://discord.com/api/oauth2/token",
			ExplicitScopesRequired:    true,
			ExplicitWorkspaceRequired: false,
			TokenMetadataFields: TokenMetadataFields{
				ScopesField: "scope",
			},
		},
		Support: Support{
			BulkWrite: BulkWriteSupport{
				Insert: false,
				Update: false,
				Upsert: false,
				Delete: false,
			},
			Proxy:     false,
			Read:      false,
			Subscribe: false,
			Write:     false,
		},
	},

	// Drift Configuration
	Drift: {
		AuthType: Oauth2,
		BaseURL:  "https://driftapi.com",
		OauthOpts: &OauthOpts{
			GrantType:                 AuthorizationCode,
			AuthURL:                   "https://dev.drift.com/authorize",
			TokenURL:                  "https://driftapi.com/oauth2/token",
			ExplicitScopesRequired:    false,
			ExplicitWorkspaceRequired: false,
			TokenMetadataFields: TokenMetadataFields{
				WorkspaceRefField: "orgId",
			},
		},
		Support: Support{
			BulkWrite: BulkWriteSupport{
				Insert: false,
				Update: false,
				Upsert: false,
				Delete: false,
			},
			Proxy:     false,
			Read:      false,
			Subscribe: false,
			Write:     false,
		},
	},

	IroncladDemo: {
		AuthType: Oauth2,
		BaseURL:  "https://demo.ironcladapp.com",
		OauthOpts: &OauthOpts{
			AuthURL:                   "https://demo.ironcladapp.com/oauth/authorize",
			TokenURL:                  "https://demo.ironcladapp.com/oauth/token",
			ExplicitScopesRequired:    true,
			ExplicitWorkspaceRequired: false,
			GrantType:                 AuthorizationCode,
			TokenMetadataFields: TokenMetadataFields{
				ScopesField: "scope",
			},
		},
		Support: Support{
			BulkWrite: BulkWriteSupport{
				Insert: false,
				Update: false,
				Upsert: false,
				Delete: false,
			},
			Proxy:     false,
			Read:      false,
			Subscribe: false,
			Write:     false,
		},
	},

	IroncladEU: {
		DisplayName: "Ironclad Europe",
		AuthType:    Oauth2,
		BaseURL:     "https://eu1.ironcladapp.com",
		OauthOpts: &OauthOpts{
			AuthURL:                   "https://eu1.ironcladapp.com/oauth/authorize",
			TokenURL:                  "https://eu1.ironcladapp.com/oauth/token",
			ExplicitScopesRequired:    true,
			ExplicitWorkspaceRequired: false,
			GrantType:                 AuthorizationCode,
			TokenMetadataFields: TokenMetadataFields{
				ScopesField: "scope",
			},
		},
		Support: Support{
			BulkWrite: BulkWriteSupport{
				Insert: false,
				Update: false,
				Upsert: false,
				Delete: false,
			},
			Proxy:     false,
			Read:      false,
			Subscribe: false,
			Write:     false,
		},
	},

	// Aircall Configuration
	Aircall: {
		AuthType: Oauth2,
		BaseURL:  "https://api.aircall.io",
		OauthOpts: &OauthOpts{
			GrantType:                 AuthorizationCode,
			AuthURL:                   "https://dashboard.aircall.io/oauth/authorize",
			TokenURL:                  "https://api.aircall.io/v1/oauth/token",
			ExplicitScopesRequired:    true,
			ExplicitWorkspaceRequired: false,
		},
		Support: Support{
			BulkWrite: BulkWriteSupport{
				Insert: false,
				Update: false,
				Upsert: false,
				Delete: false,
			},
			Proxy:     true,
			Read:      false,
			Subscribe: false,
			Write:     false,
		},
	},

	// Microsoft configuration
	Microsoft: {
		AuthType: Oauth2,
		BaseURL:  "https://graph.microsoft.com",
		OauthOpts: &OauthOpts{
			GrantType:                 AuthorizationCode,
			AuthURL:                   "https://login.microsoftonline.com/common/oauth2/v2.0/authorize",
			TokenURL:                  "https://login.microsoftonline.com/common/oauth2/v2.0/token",
			ExplicitScopesRequired:    true,
			ExplicitWorkspaceRequired: false,
		},
		Support: Support{
			BulkWrite: BulkWriteSupport{
				Insert: false,
				Update: false,
				Upsert: false,
				Delete: false,
			},
			Proxy:     true,
			Read:      false,
			Subscribe: false,
			Write:     false,
		},
	},

	// Formstack configuration
	Formstack: {
		AuthType: Oauth2,
		BaseURL:  "https://www.formstack.com/api",
		OauthOpts: &OauthOpts{
			GrantType:                 AuthorizationCode,
			AuthURL:                   "https://www.formstack.com/api/v2/oauth2/authorize",
			TokenURL:                  "https://www.formstack.com/api/v2/oauth2/token",
			ExplicitScopesRequired:    false,
			ExplicitWorkspaceRequired: false,
			TokenMetadataFields: TokenMetadataFields{
				ConsumerRefField: "user_id",
			},
		},
		Support: Support{
			BulkWrite: BulkWriteSupport{
				Insert: false,
				Update: false,
				Upsert: false,
				Delete: false,
			},
			Proxy:     false,
			Read:      false,
			Subscribe: false,
			Write:     false,
		},
	},

	// Pinterest configuration
	Pinterest: {
		AuthType: Oauth2,
		BaseURL:  "https://api.pinterest.com",
		OauthOpts: &OauthOpts{
			GrantType:                 AuthorizationCode,
			AuthURL:                   "https://www.pinterest.com/oauth",
			TokenURL:                  "https://api.pinterest.com/v5/oauth/token",
			ExplicitScopesRequired:    true,
			ExplicitWorkspaceRequired: false,
			TokenMetadataFields: TokenMetadataFields{
				ScopesField: "scope",
			},
		},
		Support: Support{
			BulkWrite: BulkWriteSupport{
				Insert: false,
				Update: false,
				Upsert: false,
				Delete: false,
			},
			Proxy:     true,
			Read:      false,
			Subscribe: false,
			Write:     false,
		},
	},

	Aha: {
		AuthType: Oauth2,
		BaseURL:  "https://{{.workspace}}.aha.io/api",
		OauthOpts: &OauthOpts{
			GrantType:                 AuthorizationCode,
			AuthURL:                   "https://{{.workspace}}.aha.io/oauth/authorize",
			TokenURL:                  "https://{{.workspace}}.aha.io/oauth/token",
			ExplicitScopesRequired:    false,
			ExplicitWorkspaceRequired: true,
		},
		Support: Support{
			BulkWrite: BulkWriteSupport{
				Insert: false,
				Update: false,
				Upsert: false,
				Delete: false,
			},
			Proxy:     true,
			Read:      false,
			Subscribe: false,
			Write:     false,
		},
	},

	// Snapchat Ads configuration file
	SnapchatAds: {
		AuthType: Oauth2,
		BaseURL:  "https://adsapi.snapchat.com",
		OauthOpts: &OauthOpts{
			AuthURL:                   "https://accounts.snapchat.com/login/oauth2/authorize",
			TokenURL:                  "https://accounts.snapchat.com/login/oauth2/access_token",
			ExplicitScopesRequired:    true,
			ExplicitWorkspaceRequired: false,
			GrantType:                 AuthorizationCode,
		},
		Support: Support{
			BulkWrite: BulkWriteSupport{
				Insert: false,
				Update: false,
				Upsert: false,
				Delete: false,
			},
			Proxy:     false,
			Read:      false,
			Subscribe: false,
			Write:     false,
		},
	},

	// Instagram Configuration
	// TODO: Supports only short-lived tokens
	Instagram: {
		AuthType: Oauth2,
		BaseURL:  "https://graph.instagram.com",
		OauthOpts: &OauthOpts{
			GrantType:                 AuthorizationCode,
			AuthURL:                   "https://api.instagram.com/oauth/authorize",
			TokenURL:                  "https://api.instagram.com/oauth/access_token",
			ExplicitScopesRequired:    true,
			ExplicitWorkspaceRequired: false,
			TokenMetadataFields: TokenMetadataFields{
				ScopesField: "user_id",
			},
		},
		Support: Support{
			BulkWrite: BulkWriteSupport{
				Insert: false,
				Update: false,
				Upsert: false,
				Delete: false,
			},
			Proxy:     false,
			Read:      false,
			Subscribe: false,
			Write:     false,
		},
	},

	// TeamleaderCRM Configuration
	TeamleaderCRM: {
		AuthType: Oauth2,
		BaseURL:  "https://api.focus.teamleader.eu",
		OauthOpts: &OauthOpts{
			GrantType:                 AuthorizationCode,
			AuthURL:                   "https://focus.teamleader.eu/oauth2/authorize",
			TokenURL:                  "https://focus.teamleader.eu/oauth2/access_token",
			ExplicitScopesRequired:    false,
			ExplicitWorkspaceRequired: false,
		},
		Support: Support{
			BulkWrite: BulkWriteSupport{
				Insert: false,
				Update: false,
				Upsert: false,
				Delete: false,
			},
			Proxy:     false,
			Read:      false,
			Subscribe: false,
			Write:     false,
		},
	},

	Seismic: {
		AuthType: Oauth2,
		BaseURL:  "https://api.seismic.com",
		OauthOpts: &OauthOpts{
			GrantType:                 AuthorizationCode,
			AuthURL:                   "https://auth.seismic.com/tenants/{{.workspace}}/connect/authorize",
			TokenURL:                  "https://auth.seismic.com/tenants/{{.workspace}}/connect/token",
			ExplicitScopesRequired:    false,
			ExplicitWorkspaceRequired: true,
		},
		Support: Support{
			BulkWrite: BulkWriteSupport{
				Insert: false,
				Update: false,
				Upsert: false,
				Delete: false,
			},
			Proxy:     false,
			Read:      false,
			Subscribe: false,
			Write:     false,
		},
	},

<<<<<<< HEAD
	// Teamwork configuration
	Teamwork: {
		AuthType: Oauth2,
		BaseURL:  "https://{{.workspace}}.teamwork.com",
		OauthOpts: OauthOpts{
			GrantType:                 AuthorizationCode,
			AuthURL:                   "https://www.teamwork.com/launchpad/login",
			TokenURL:                  "https://www.teamwork.com/launchpad/v1/token.json",
			ExplicitScopesRequired:    false,
			ExplicitWorkspaceRequired: true,
=======
	// ServiceNow configuration
	ServiceNow: {
		AuthType: Oauth2,
		BaseURL:  "https://{{.workspace}}.service-now.com",
		OauthOpts: &OauthOpts{
			AuthURL:                   "https://{{.workspace}}.service-now.com/oauth_auth.do",
			TokenURL:                  "https://{{.workspace}}.service-now.com/oauth_token.do",
			ExplicitScopesRequired:    false,
			ExplicitWorkspaceRequired: true,
			GrantType:                 AuthorizationCode,
			TokenMetadataFields: TokenMetadataFields{
				ScopesField: "scope",
			},
>>>>>>> fd088b73
		},
		Support: Support{
			BulkWrite: BulkWriteSupport{
				Insert: false,
				Update: false,
				Upsert: false,
				Delete: false,
			},
			Proxy:     false,
			Read:      false,
			Subscribe: false,
			Write:     false,
		},
	},
}<|MERGE_RESOLUTION|>--- conflicted
+++ resolved
@@ -54,18 +54,12 @@
 	Salesforce              Provider = "salesforce"
 	Salesloft               Provider = "salesloft"
 	Sellsy                  Provider = "sellsy"
-<<<<<<< HEAD
-=======
 	ServiceNow              Provider = "serviceNow"
->>>>>>> fd088b73
 	Slack                   Provider = "slack"
 	Smartsheet              Provider = "smartsheet"
 	StackExchange           Provider = "stackExchange"
 	TeamleaderCRM           Provider = "teamleaderCRM"
-<<<<<<< HEAD
 	Teamwork                Provider = "teamwork"
-=======
->>>>>>> fd088b73
 	Timely                  Provider = "timely"
 	Typeform                Provider = "typeform"
 	Webflow                 Provider = "webflow"
@@ -1952,32 +1946,44 @@
 		},
 	},
 
-<<<<<<< HEAD
+	// ServiceNow configuration
+	ServiceNow: {
+		AuthType: Oauth2,
+		BaseURL:  "https://{{.workspace}}.service-now.com",
+		OauthOpts: &OauthOpts{
+			AuthURL:                   "https://{{.workspace}}.service-now.com/oauth_auth.do",
+			TokenURL:                  "https://{{.workspace}}.service-now.com/oauth_token.do",
+			ExplicitScopesRequired:    false,
+			ExplicitWorkspaceRequired: true,
+			GrantType:                 AuthorizationCode,
+			TokenMetadataFields: TokenMetadataFields{
+				ScopesField: "scope",
+			},
+		},
+		Support: Support{
+			BulkWrite: BulkWriteSupport{
+				Insert: false,
+				Update: false,
+				Upsert: false,
+				Delete: false,
+			},
+			Proxy:     false,
+			Read:      false,
+			Subscribe: false,
+			Write:     false,
+		},
+	},
+
 	// Teamwork configuration
 	Teamwork: {
 		AuthType: Oauth2,
 		BaseURL:  "https://{{.workspace}}.teamwork.com",
-		OauthOpts: OauthOpts{
+		OauthOpts: &OauthOpts{
 			GrantType:                 AuthorizationCode,
 			AuthURL:                   "https://www.teamwork.com/launchpad/login",
 			TokenURL:                  "https://www.teamwork.com/launchpad/v1/token.json",
 			ExplicitScopesRequired:    false,
 			ExplicitWorkspaceRequired: true,
-=======
-	// ServiceNow configuration
-	ServiceNow: {
-		AuthType: Oauth2,
-		BaseURL:  "https://{{.workspace}}.service-now.com",
-		OauthOpts: &OauthOpts{
-			AuthURL:                   "https://{{.workspace}}.service-now.com/oauth_auth.do",
-			TokenURL:                  "https://{{.workspace}}.service-now.com/oauth_token.do",
-			ExplicitScopesRequired:    false,
-			ExplicitWorkspaceRequired: true,
-			GrantType:                 AuthorizationCode,
-			TokenMetadataFields: TokenMetadataFields{
-				ScopesField: "scope",
-			},
->>>>>>> fd088b73
 		},
 		Support: Support{
 			BulkWrite: BulkWriteSupport{
