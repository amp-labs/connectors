--- conflicted
+++ resolved
@@ -5,32 +5,6 @@
 // ================================================================================
 
 const (
-<<<<<<< HEAD
-	Salesforce                Provider = "salesforce"
-	Hubspot                   Provider = "hubspot"
-	LinkedIn                  Provider = "linkedIn"
-	Salesloft                 Provider = "salesloft"
-	Outreach                  Provider = "outreach"
-	Pipedrive                 Provider = "pipedrive"
-	Copper                    Provider = "copper"
-	ZohoCRM                   Provider = "zohoCRM"
-	Sellsy                    Provider = "sellsy"
-	Attio                     Provider = "attio"
-	Close                     Provider = "close"
-	Keap                      Provider = "keap"
-	Asana                     Provider = "asana"
-	Dropbox                   Provider = "dropbox"
-	Notion                    Provider = "notion"
-	Gong                      Provider = "gong"
-	Zoom                      Provider = "zoom"
-	Intercom                  Provider = "intercom"
-	DocuSign                  Provider = "docuSign"
-	DocuSignDeveloper         Provider = "docuSignDeveloper"
-	Calendly                  Provider = "calendly"
-	AWeber                    Provider = "aWeber"
-	GetResponse               Provider = "getResponse"
-	MicrosoftDynamics365Sales Provider = "microsoftDynamics365Sales"
-=======
 	Salesforce        Provider = "salesforce"
 	Hubspot           Provider = "hubspot"
 	LinkedIn          Provider = "linkedIn"
@@ -55,7 +29,7 @@
 	AWeber            Provider = "aWeber"
 	GetResponse       Provider = "getResponse"
 	ConstantContact   Provider = "constantContact"
->>>>>>> 791971a0
+  MicrosoftDynamics365Sales Provider = "microsoftDynamics365Sales"
 )
 
 // ================================================================================
@@ -516,7 +490,6 @@
 		},
 	},
 
-<<<<<<< HEAD
 	// MS Sales configuration
 	MicrosoftDynamics365Sales: {
 		AuthType: Oauth2,
@@ -526,7 +499,16 @@
 			TokenURL:                  "https://login.microsoftonline.com/common/oauth2/v2.0/token",
 			ExplicitScopesRequired:    true,
 			ExplicitWorkspaceRequired: true,
-=======
+    },
+		Support: Support{
+			BulkWrite: false,
+			Proxy:     false,
+			Read:      false,
+			Subscribe: false,
+			Write:     false,
+		},
+	},
+
 	// ConstantContact configuration
 	ConstantContact: {
 		AuthType: Oauth2,
@@ -536,7 +518,6 @@
 			TokenURL:                  "https://authz.constantcontact.com/oauth2/default/v1/token",
 			ExplicitScopesRequired:    true,
 			ExplicitWorkspaceRequired: false,
->>>>>>> 791971a0
 		},
 		Support: Support{
 			BulkWrite: false,
