# InstantlyAI connector


## Supported Objects 
Below is an exhaustive list of objects & methods supported on the objects

InstantlyAI API version: v2
<<<<<<< HEAD
---------------------------------------------------------------------------
| Object                    | Resource                  | Method          |
| Accounts                  | accounts                  | read and write  |
| Campaigns                 | campaigns                 | read and write  |
| Emails                    | emails                    | read and write  |
| Lead-lists                | lead-lists                | read and write  |
| Inbox-placement-tests     | inbox-placement-tests     | read and write  |
| Inbox-placement-analytics | inbox-placement-analytics | read            |
| Inbox-placement-reports   | inbox-placement-reports   | read            |
| Api-keys                  | api-keys                  | read and write  |
| Background-jobs           | background-jobs           | read            |
| Custom-tags               | custom-tags               | read and write  |
| Block-lists-entries       | block-lists-entries       | read and write  |
| Lead-labels               | lead-labels               | read and write  |
| Workspace-group-members   | workspace-group-members   | read and write  |
| Workspace-members         | workspace-members         | read and write  |
| Subsequences              | subsequences              | read and write  |
| Email verification        | email-verification        | write           | 
---------------------------------------------------------------------------
=======
------------------------------------------------------------------
| Object                    | Resource                   | Method |
| Accounts                  | accounts                   | read   |
| Campaigns                 | campaigns                  | read   |
| Emails                    | emails                     | read   |
| Lead-lists                | lead-lists                 | read   |
| Inbox-placement-tests     | inbox-placement-tests      | read   |
| Inbox-placement-analytics | inbox-placement-analytics  | read   |
| Inbox-placement-reports   | inbox-placement-reports    | read   |
| Api-keys                  | api-keys                   | read   |
| Background-jobs           | background-jobs            | read   |
| Custom-tags               | custom-tags                | read   |
| Block-lists-entries       | block-lists-entries        | read   |
| Lead-labels               | lead-labels                | read   |
| Workspace-group-members   | workspace-group-members    | read   |
| Workspace-members         | workspace-members          | read   |
| Subsequences              | subsequences               | read   |
| Lead                      | leads/list                 | read   |
| Campaigns analytics       | campaigns/analytics        | read   |
| Campaigns analytics daily | campaigns/analytics/daily  | read   |
| Campaigns analytics steps | campaigns/analytics/steps  | read   |
| Email service provider    | inbox-placement-tests/email| read   |
                              -service-provider-options  
------------------------------------------------------------------

The "Lead" object supports the POST API method instead of GET, while the Campaigns Analytics, Daily, Steps, and Email Service Provider objects return a direct response, meaning the response data is not nested within an object like "items" or "data." The remaining objects' responses are nested within an "items" object.
>>>>>>> c35a5577
<|MERGE_RESOLUTION|>--- conflicted
+++ resolved
@@ -5,51 +5,30 @@
 Below is an exhaustive list of objects & methods supported on the objects
 
 InstantlyAI API version: v2
-<<<<<<< HEAD
+----------------------------------------------------------------------------
+| Object                    | Resource                   | Method          |
+| Accounts                  | accounts                   | read and write  |
+| Campaigns                 | campaigns                  | read and write  |
+| Emails                    | emails                     | read and write  |
+| Lead-lists                | lead-lists                 | read and write  |
+| Inbox-placement-tests     | inbox-placement-tests      | read and write  |
+| Inbox-placement-analytics | inbox-placement-analytics  | read            |
+| Inbox-placement-reports   | inbox-placement-reports    | read            |
+| Api-keys                  | api-keys                   | read and write  |
+| Background-jobs           | background-jobs            | read            |
+| Custom-tags               | custom-tags                | read and write  |
+| Block-lists-entries       | block-lists-entries        | read and write  |
+| Lead-labels               | lead-labels                | read and write  |
+| Workspace-group-members   | workspace-group-members    | read and write  |
+| Workspace-members         | workspace-members          | read and write  |
+| Subsequences              | subsequences               | read and write  |
+| Lead                      | leads/list                 | read            |
+| Campaigns analytics       | campaigns/analytics        | read            |
+| Campaigns analytics daily | campaigns/analytics/daily  | read            | 
+| Campaigns analytics steps | campaigns/analytics/steps  | read            |
+| Email service provider    | inbox-placement-tests/email| read            |
+                              -service-provider-options  
+| Email verification        | email-verification         | write           | 
 ---------------------------------------------------------------------------
-| Object                    | Resource                  | Method          |
-| Accounts                  | accounts                  | read and write  |
-| Campaigns                 | campaigns                 | read and write  |
-| Emails                    | emails                    | read and write  |
-| Lead-lists                | lead-lists                | read and write  |
-| Inbox-placement-tests     | inbox-placement-tests     | read and write  |
-| Inbox-placement-analytics | inbox-placement-analytics | read            |
-| Inbox-placement-reports   | inbox-placement-reports   | read            |
-| Api-keys                  | api-keys                  | read and write  |
-| Background-jobs           | background-jobs           | read            |
-| Custom-tags               | custom-tags               | read and write  |
-| Block-lists-entries       | block-lists-entries       | read and write  |
-| Lead-labels               | lead-labels               | read and write  |
-| Workspace-group-members   | workspace-group-members   | read and write  |
-| Workspace-members         | workspace-members         | read and write  |
-| Subsequences              | subsequences              | read and write  |
-| Email verification        | email-verification        | write           | 
----------------------------------------------------------------------------
-=======
-------------------------------------------------------------------
-| Object                    | Resource                   | Method |
-| Accounts                  | accounts                   | read   |
-| Campaigns                 | campaigns                  | read   |
-| Emails                    | emails                     | read   |
-| Lead-lists                | lead-lists                 | read   |
-| Inbox-placement-tests     | inbox-placement-tests      | read   |
-| Inbox-placement-analytics | inbox-placement-analytics  | read   |
-| Inbox-placement-reports   | inbox-placement-reports    | read   |
-| Api-keys                  | api-keys                   | read   |
-| Background-jobs           | background-jobs            | read   |
-| Custom-tags               | custom-tags                | read   |
-| Block-lists-entries       | block-lists-entries        | read   |
-| Lead-labels               | lead-labels                | read   |
-| Workspace-group-members   | workspace-group-members    | read   |
-| Workspace-members         | workspace-members          | read   |
-| Subsequences              | subsequences               | read   |
-| Lead                      | leads/list                 | read   |
-| Campaigns analytics       | campaigns/analytics        | read   |
-| Campaigns analytics daily | campaigns/analytics/daily  | read   |
-| Campaigns analytics steps | campaigns/analytics/steps  | read   |
-| Email service provider    | inbox-placement-tests/email| read   |
-                              -service-provider-options  
-------------------------------------------------------------------
 
-The "Lead" object supports the POST API method instead of GET, while the Campaigns Analytics, Daily, Steps, and Email Service Provider objects return a direct response, meaning the response data is not nested within an object like "items" or "data." The remaining objects' responses are nested within an "items" object.
->>>>>>> c35a5577
+The "Lead" object supports the POST API method instead of GET, while the Campaigns Analytics, Daily, Steps, and Email Service Provider objects return a direct response, meaning the response data is not nested within an object like "items" or "data." The remaining objects' responses are nested within an "items" object.