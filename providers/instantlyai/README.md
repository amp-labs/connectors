# InstantlyAI connector


## Supported Objects 
Below is an exhaustive list of objects & methods supported on the objects

InstantlyAI API version: v2
<<<<<<< HEAD
------------------------------------------------------------------------------
| Object                     | Resource                    | Method          |
| Accounts                   | accounts                    | read and write  |
| Campaigns                  | campaigns                   | read and write  |
| Emails                     | emails                      | read and write  |
| Lead-lists                 | lead-lists                  | read and write  |
| Inbox-placement-tests      | inbox-placement-tests       | read and write  |
| Inbox-placement-analytics  | inbox-placement-analytics   | read            |
| Inbox-placement-reports    | inbox-placement-reports     | read            |
| Api-keys                   | api-keys                    | read and write  |
| Background-jobs            | background-jobs             | read            |
| Custom-tags                | custom-tags                 | read and write  |
| Block-lists-entries        | block-lists-entries         | read and write  |
| Lead-labels                | lead-labels                 | read and write  |
| Workspace-group-members    | workspace-group-members     | read and write  |
| Workspace-members          | workspace-members           | read and write  |
| Subsequences               | subsequences                | read and write  |
| Lead                       | leads/list                  | read            |
| Campaigns analytics        | campaigns/analytics         | read            |
| Campaigns analytics daily  | campaigns/analytics/daily   | read            | 
| Campaigns analytics steps  | campaigns/analytics/steps   | read            |
| Email service provider     | inbox-placement-tests/email | read            |
                              -service-provider-options  
| Email verification         | email-verification          | write           |
| Leads merge                | leads/merge                 | write           |
| Update interest status     | leads/update-interest-status| write           | 
| Leads subsequence remove   | leads/subsequence/remove    | write           |
| Leads move                 | leads/move                  | write           |
| Leads export               | leads/export                | write           |
| Leads subsequence move     | leads/subsequence/move      | write           |
| Custom-tags toggle-resource| custom-tags/toggle-resource | write           |
| Workspaces current         | workspaces/current          | write           |
------------------------------------------------------------------------------
=======
------------------------------------------------------------------
| Object                    | Resource                   | Method |
| Accounts                  | accounts                   | read   |
| Campaigns                 | campaigns                  | read   |
| Emails                    | emails                     | read   |
| Lead-lists                | lead-lists                 | read   |
| Inbox-placement-tests     | inbox-placement-tests      | read   |
| Background-jobs           | background-jobs            | read   |
| Custom-tags               | custom-tags                | read   |
| Block-lists-entries       | block-lists-entries        | read   |
| Lead-labels               | lead-labels                | read   |
| Workspace-group-members   | workspace-group-members    | read   |
| Workspace-members         | workspace-members          | read   |
| Lead                      | leads/list                 | read   |
| Campaigns analytics       | campaigns/analytics        | read   |
| Campaigns analytics daily | campaigns/analytics/daily  | read   |
| Campaigns analytics steps | campaigns/analytics/steps  | read   |
| Email service provider    | inbox-placement-tests/email| read   |
                              -service-provider-options  
| Audit logs                | audit-logs                 | read   |                              
------------------------------------------------------------------
>>>>>>> ad4c9d06

Note:
 - The "Lead" object uses the POST API method to retrieve metadata, unlike the GET method typically used for such read actions.
 - Among the supported objects, Campaigns Analytics, Daily, Steps, and Email Service Provider return their response data directly at the root level of the JSON, without nesting.
 - In contrast, the other objects return their response data nested within an "items" field.<|MERGE_RESOLUTION|>--- conflicted
+++ resolved
@@ -5,7 +5,6 @@
 Below is an exhaustive list of objects & methods supported on the objects
 
 InstantlyAI API version: v2
-<<<<<<< HEAD
 ------------------------------------------------------------------------------
 | Object                     | Resource                    | Method          |
 | Accounts                   | accounts                    | read and write  |
@@ -13,22 +12,19 @@
 | Emails                     | emails                      | read and write  |
 | Lead-lists                 | lead-lists                  | read and write  |
 | Inbox-placement-tests      | inbox-placement-tests       | read and write  |
-| Inbox-placement-analytics  | inbox-placement-analytics   | read            |
-| Inbox-placement-reports    | inbox-placement-reports     | read            |
-| Api-keys                   | api-keys                    | read and write  |
 | Background-jobs            | background-jobs             | read            |
 | Custom-tags                | custom-tags                 | read and write  |
 | Block-lists-entries        | block-lists-entries         | read and write  |
 | Lead-labels                | lead-labels                 | read and write  |
 | Workspace-group-members    | workspace-group-members     | read and write  |
 | Workspace-members          | workspace-members           | read and write  |
-| Subsequences               | subsequences                | read and write  |
 | Lead                       | leads/list                  | read            |
 | Campaigns analytics        | campaigns/analytics         | read            |
 | Campaigns analytics daily  | campaigns/analytics/daily   | read            | 
 | Campaigns analytics steps  | campaigns/analytics/steps   | read            |
 | Email service provider     | inbox-placement-tests/email | read            |
                               -service-provider-options  
+| Audit logs                 | audit-logs                  | read            |                   
 | Email verification         | email-verification          | write           |
 | Leads merge                | leads/merge                 | write           |
 | Update interest status     | leads/update-interest-status| write           | 
@@ -39,29 +35,6 @@
 | Custom-tags toggle-resource| custom-tags/toggle-resource | write           |
 | Workspaces current         | workspaces/current          | write           |
 ------------------------------------------------------------------------------
-=======
-------------------------------------------------------------------
-| Object                    | Resource                   | Method |
-| Accounts                  | accounts                   | read   |
-| Campaigns                 | campaigns                  | read   |
-| Emails                    | emails                     | read   |
-| Lead-lists                | lead-lists                 | read   |
-| Inbox-placement-tests     | inbox-placement-tests      | read   |
-| Background-jobs           | background-jobs            | read   |
-| Custom-tags               | custom-tags                | read   |
-| Block-lists-entries       | block-lists-entries        | read   |
-| Lead-labels               | lead-labels                | read   |
-| Workspace-group-members   | workspace-group-members    | read   |
-| Workspace-members         | workspace-members          | read   |
-| Lead                      | leads/list                 | read   |
-| Campaigns analytics       | campaigns/analytics        | read   |
-| Campaigns analytics daily | campaigns/analytics/daily  | read   |
-| Campaigns analytics steps | campaigns/analytics/steps  | read   |
-| Email service provider    | inbox-placement-tests/email| read   |
-                              -service-provider-options  
-| Audit logs                | audit-logs                 | read   |                              
-------------------------------------------------------------------
->>>>>>> ad4c9d06
 
 Note:
  - The "Lead" object uses the POST API method to retrieve metadata, unlike the GET method typically used for such read actions.
