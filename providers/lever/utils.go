package lever

import (
	"net/url"

	"github.com/amp-labs/connectors/common"
	"github.com/amp-labs/connectors/common/urlbuilder"
	"github.com/amp-labs/connectors/internal/datautils"
	"github.com/amp-labs/connectors/internal/jsonquery"
	"github.com/spyzhov/ajson"
)

const (
	apiVersion      = "v1"
	DefaultPageSize = 100
)

var (
	EndpointWithCreatedAtRange = datautils.NewSet( //nolint:gochecknoglobals
		"audit_events",
		"requisitions",
	)

	EndpointWithUpdatedAtRange = datautils.NewSet( //nolint:gochecknoglobals
		"postings",
		"opportunities",
	)

<<<<<<< HEAD
	EndpointWithPutMethodNoRecordId = datautils.NewSet( //nolint:gochecknoglobals
		"stage",
		"archived",
	)
)

=======
	EndpointWithUploadedAtRange = datautils.NewSet( //nolint:gochecknoglobals
		"resumes",
		"files",
	)

	EndpointWithOpportunityID = datautils.NewSet( //nolint:gochecknoglobals
		"feedback",
		"files",
		"interviews",
		"notes",
		"offers",
		"panels",
		"forms",
		"referrals",
		"resumes",
		"addLinks",
		"removeLinks",
		"addTags",
		"removeTags",
		"addSources",
		"removeSources",
		"stage",
		"archived",
		"apply",
	)

	// Below endpoints having PUT method but no recordID.
	EndpointWithPutMethodNoRecordId = datautils.NewSet( //nolint:gochecknoglobals
		"stage",
		"archived",
	)

	// Below endpoints having "userId" in the URL Path.
	EndpointWithUserId = datautils.NewSet( //nolint:gochecknoglobals
		"deactivate",
		"reactivate",
	)

	// Below write endpoints requires QueryParam "perform_as" in the URL.
	EndPointWithPerformAsQueryParam = datautils.NewSet( //nolint:gochecknoglobals
		"feedback",
		"files",
		"interviews",
		"panels",
		"opportunities",
		"postings",
	)
)

func (c *Connector) constructURL(objName string) string {
	if EndpointWithOpportunityID.Has(objName) {
		return fmt.Sprintf("opportunities/%s/%s", c.opportunityId, objName)
	}

	if EndpointWithUserId.Has(objName) {
		return fmt.Sprintf("users/%s/%s", c.userId, objName)
	}

	if objName == "apply" {
		return fmt.Sprintf("postings/%s/%s", c.postingId, objName)
	}

	return objName
}

>>>>>>> 72977607
func makeNextRecordsURL(reqLink *url.URL) common.NextPageFunc {
	return func(node *ajson.Node) (string, error) {
		url, err := urlbuilder.FromRawURL(reqLink)
		if err != nil {
			return "", err
		}

		hasNextPage, err := jsonquery.New(node).BoolWithDefault("hasNext", false)
		if err != nil {
			return "", err
		}

		if hasNextPage {
			pagination, err := jsonquery.New(node).StringRequired("next")
			if err != nil {
				return "", err
			}

			url.WithQueryParam("offset", pagination)

			return url.String(), nil
		}

		return "", nil
	}
}<|MERGE_RESOLUTION|>--- conflicted
+++ resolved
@@ -26,80 +26,13 @@
 		"opportunities",
 	)
 
-<<<<<<< HEAD
+	// Below endpoints having PUT method but no recordID.
 	EndpointWithPutMethodNoRecordId = datautils.NewSet( //nolint:gochecknoglobals
 		"stage",
 		"archived",
 	)
 )
 
-=======
-	EndpointWithUploadedAtRange = datautils.NewSet( //nolint:gochecknoglobals
-		"resumes",
-		"files",
-	)
-
-	EndpointWithOpportunityID = datautils.NewSet( //nolint:gochecknoglobals
-		"feedback",
-		"files",
-		"interviews",
-		"notes",
-		"offers",
-		"panels",
-		"forms",
-		"referrals",
-		"resumes",
-		"addLinks",
-		"removeLinks",
-		"addTags",
-		"removeTags",
-		"addSources",
-		"removeSources",
-		"stage",
-		"archived",
-		"apply",
-	)
-
-	// Below endpoints having PUT method but no recordID.
-	EndpointWithPutMethodNoRecordId = datautils.NewSet( //nolint:gochecknoglobals
-		"stage",
-		"archived",
-	)
-
-	// Below endpoints having "userId" in the URL Path.
-	EndpointWithUserId = datautils.NewSet( //nolint:gochecknoglobals
-		"deactivate",
-		"reactivate",
-	)
-
-	// Below write endpoints requires QueryParam "perform_as" in the URL.
-	EndPointWithPerformAsQueryParam = datautils.NewSet( //nolint:gochecknoglobals
-		"feedback",
-		"files",
-		"interviews",
-		"panels",
-		"opportunities",
-		"postings",
-	)
-)
-
-func (c *Connector) constructURL(objName string) string {
-	if EndpointWithOpportunityID.Has(objName) {
-		return fmt.Sprintf("opportunities/%s/%s", c.opportunityId, objName)
-	}
-
-	if EndpointWithUserId.Has(objName) {
-		return fmt.Sprintf("users/%s/%s", c.userId, objName)
-	}
-
-	if objName == "apply" {
-		return fmt.Sprintf("postings/%s/%s", c.postingId, objName)
-	}
-
-	return objName
-}
-
->>>>>>> 72977607
 func makeNextRecordsURL(reqLink *url.URL) common.NextPageFunc {
 	return func(node *ajson.Node) (string, error) {
 		url, err := urlbuilder.FromRawURL(reqLink)
