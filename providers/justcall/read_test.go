package justcall

import (
	"net/http"
	"testing"
	"time"

	"github.com/amp-labs/connectors"
	"github.com/amp-labs/connectors/common"
	"github.com/amp-labs/connectors/test/utils/mockutils/mockcond"
	"github.com/amp-labs/connectors/test/utils/mockutils/mockserver"
	"github.com/amp-labs/connectors/test/utils/testroutines"
	"github.com/amp-labs/connectors/test/utils/testutils"
)

func TestRead(t *testing.T) { //nolint:funlen,maintidx
	t.Parallel()

	responseUsers := testutils.DataFromFile(t, "read/users/list.json")
	responseCallsFirstPage := testutils.DataFromFile(t, "read/calls/first-page.json")
	responseCallsLastPage := testutils.DataFromFile(t, "read/calls/last-page.json")
	responseContacts := testutils.DataFromFile(t, "read/contacts/list.json")
	responseTexts := testutils.DataFromFile(t, "read/texts/list.json")
	responseWebhooks := testutils.DataFromFile(t, "read/webhooks/list.json")
	responseSalesDialerContacts := testutils.DataFromFile(t, "read/sales_dialer_contacts/first-page.json")

	tests := []testroutines.Read{
		{
			Name:         "Read object must be included",
			Input:        common.ReadParams{},
			Server:       mockserver.Dummy(),
			ExpectedErrs: []error{common.ErrMissingObjects},
		},
		{
			Name:         "At least one field is requested",
			Input:        common.ReadParams{ObjectName: "users"},
			Server:       mockserver.Dummy(),
			ExpectedErrs: []error{common.ErrMissingFields},
		},
		{
			Name: "Read users",
			Input: common.ReadParams{
				ObjectName: "users",
				Fields:     connectors.Fields("id", "name", "email"),
			},
			Server: mockserver.Conditional{
				Setup: mockserver.ContentJSON(),
				If: mockcond.And{
					mockcond.Path("/v2.1/users"),
					mockcond.QueryParam("per_page", "100"),
				},
				Then: mockserver.Response(http.StatusOK, responseUsers),
			}.Server(),
			Comparator: testroutines.ComparatorSubsetRead,
			Expected: &common.ReadResult{
				Rows: 2,
				Data: []common.ReadResultRow{
					{
						Fields: map[string]any{
							"id":    float64(12345),
							"name":  "John Doe",
							"email": "john@example.com",
						},
						Raw: map[string]any{
							"role":      "Admin",
							"extension": float64(101),
						},
					},
					{
						Fields: map[string]any{
							"id":    float64(12346),
							"name":  "Jane Smith",
							"email": "jane@example.com",
						},
						Raw: map[string]any{
							"role":      "Agent",
							"extension": float64(102),
						},
					},
				},
				NextPage: "",
				Done:     true,
			},
			ExpectedErrs: nil,
		},
		{
			Name: "Read calls first page with pagination",
			Input: common.ReadParams{
				ObjectName: "calls",
				Fields:     connectors.Fields("id", "contact_name", "agent_name"),
			},
			Server: mockserver.Conditional{
				Setup: mockserver.ContentJSON(),
				If: mockcond.And{
					mockcond.Path("/v2.1/calls"),
					mockcond.QueryParam("per_page", "100"),
				},
				Then: mockserver.Response(http.StatusOK, responseCallsFirstPage),
			}.Server(),
			Comparator: testroutines.ComparatorSubsetRead,
			Expected: &common.ReadResult{
				Rows: 2,
				Data: []common.ReadResultRow{
					{
						Fields: map[string]any{
							"id":           float64(1001),
							"contact_name": "Alice Johnson",
							"agent_name":   "John Doe",
						},
						Raw: map[string]any{
							"call_sid": "CA123456789",
						},
					},
					{
						Fields: map[string]any{
							"id":           float64(1002),
							"contact_name": "Bob Williams",
							"agent_name":   "Jane Smith",
						},
						Raw: map[string]any{
							"call_sid": "CA987654321",
						},
					},
				},
				NextPage: "https://api.justcall.io/v2.1/calls?page=2&per_page=2",
				Done:     false,
			},
			ExpectedErrs: nil,
		},
		{
			Name: "Read calls last page using NextPage token",
			Input: common.ReadParams{
				ObjectName: "calls",
				Fields:     connectors.Fields("id", "contact_name"),
				NextPage:   testroutines.URLTestServer + "/v2.1/calls?page=3&per_page=2",
			},
			Server: mockserver.Conditional{
				Setup: mockserver.ContentJSON(),
				If: mockcond.And{
					mockcond.Path("/v2.1/calls"),
					mockcond.QueryParam("page", "3"),
					mockcond.QueryParam("per_page", "2"),
				},
				Then: mockserver.Response(http.StatusOK, responseCallsLastPage),
			}.Server(),
			Comparator: testroutines.ComparatorSubsetRead,
			Expected: &common.ReadResult{
				Rows: 1,
				Data: []common.ReadResultRow{
					{
						Fields: map[string]any{
							"id":           float64(1005),
							"contact_name": "Eve Davis",
						},
						Raw: map[string]any{
							"call_sid": "CA555555555",
						},
					},
				},
				NextPage: "",
				Done:     true,
			},
			ExpectedErrs: nil,
		},
		{ //nolint:dupl
			Name: "Read contacts",
			Input: common.ReadParams{
				ObjectName: "contacts",
				Fields:     connectors.Fields("id", "name", "email", "company"),
			},
			Server: mockserver.Conditional{
				Setup: mockserver.ContentJSON(),
				If: mockcond.And{
					mockcond.Path("/v2.1/contacts"),
					mockcond.QueryParam("per_page", "100"),
				},
				Then: mockserver.Response(http.StatusOK, responseContacts),
			}.Server(),
			Comparator: testroutines.ComparatorSubsetRead,
			Expected: &common.ReadResult{
				Rows: 2,
				Data: []common.ReadResultRow{
					{
						Fields: map[string]any{
							"id":      float64(5001),
							"name":    "Alice Johnson",
							"email":   "alice@example.com",
							"company": "Acme Corp",
						},
						Raw: map[string]any{
							"first_name":     "Alice",
							"contact_number": "+14155551111",
						},
					},
					{
						Fields: map[string]any{
							"id":      float64(5002),
							"name":    "Bob Williams",
							"email":   "bob@example.com",
							"company": "Tech Inc",
						},
						Raw: map[string]any{
							"first_name":     "Bob",
							"contact_number": "+14155552222",
						},
					},
				},
				NextPage: "",
				Done:     true,
			},
			ExpectedErrs: nil,
		},
		{ //nolint:dupl
			Name: "Read texts",
			Input: common.ReadParams{
				ObjectName: "texts",
				Fields:     connectors.Fields("id", "body", "direction", "contact_name"),
			},
			Server: mockserver.Conditional{
				Setup: mockserver.ContentJSON(),
				If: mockcond.And{
					mockcond.Path("/v2.1/texts"),
					mockcond.QueryParam("per_page", "100"),
				},
				Then: mockserver.Response(http.StatusOK, responseTexts),
			}.Server(),
			Comparator: testroutines.ComparatorSubsetRead,
			Expected: &common.ReadResult{
				Rows: 2,
				Data: []common.ReadResultRow{
					{
						Fields: map[string]any{
							"id":           float64(8001),
							"body":         "Hello, this is a test message",
							"direction":    "outbound",
							"contact_name": "Alice Johnson",
						},
						Raw: map[string]any{
							"delivery_status": "delivered",
							"medium":          "sms",
						},
					},
					{
						Fields: map[string]any{
							"id":           float64(8002),
							"body":         "Thanks for your response",
							"direction":    "inbound",
							"contact_name": "Alice Johnson",
						},
						Raw: map[string]any{
							"delivery_status": "delivered",
							"medium":          "sms",
						},
					},
				},
				NextPage: "",
				Done:     true,
			},
			ExpectedErrs: nil,
		},
		{
			Name: "Read webhooks without pagination",
			Input: common.ReadParams{
				ObjectName: "webhooks",
				Fields:     connectors.Fields("id", "topic", "url", "status"),
			},
			Server: mockserver.Conditional{
				Setup: mockserver.ContentJSON(),
				If: mockcond.And{
					mockcond.Path("/v2.1/webhooks"),
					mockcond.QueryParamsMissing("per_page"),
				},
				Then: mockserver.Response(http.StatusOK, responseWebhooks),
			}.Server(),
			Comparator: testroutines.ComparatorSubsetRead,
			Expected: &common.ReadResult{
				Rows: 2,
				Data: []common.ReadResultRow{
					{
						Fields: map[string]any{
							"id":     float64(9001),
							"topic":  "call.completed",
							"url":    "https://example.com/webhooks/call-completed",
							"status": "active",
						},
						Raw: map[string]any{
							"created_at": "2024-01-15 10:00:00",
						},
					},
					{
						Fields: map[string]any{
							"id":     float64(9002),
							"topic":  "sms.received",
							"url":    "https://example.com/webhooks/sms-received",
							"status": "active",
						},
						Raw: map[string]any{
							"created_at": "2024-02-20 15:30:00",
						},
					},
				},
				NextPage: "",
				Done:     true,
			},
			ExpectedErrs: nil,
		},
		{
			Name: "Read calls with incremental sync (Since/Until)",
			Input: common.ReadParams{
				ObjectName: "calls",
				Fields:     connectors.Fields("id"),
				Since:      time.Date(2024, 1, 1, 0, 0, 0, 0, time.UTC),
				Until:      time.Date(2024, 12, 31, 23, 59, 59, 0, time.UTC),
			},
			Server: mockserver.Conditional{
				Setup: mockserver.ContentJSON(),
				If: mockcond.And{
					mockcond.Path("/v2.1/calls"),
					mockcond.QueryParam("from_datetime", "2024-01-01 00:00:00"),
					mockcond.QueryParam("to_datetime", "2024-12-31 23:59:59"),
				},
				Then: mockserver.Response(http.StatusOK, responseCallsFirstPage),
			}.Server(),
			Comparator: testroutines.ComparatorSubsetRead,
			Expected: &common.ReadResult{
				Rows: 2,
				Data: []common.ReadResultRow{
					{
						Fields: map[string]any{"id": float64(1001)},
						Raw:    map[string]any{"call_sid": "CA123456789"},
					},
					{
						Fields: map[string]any{"id": float64(1002)},
						Raw:    map[string]any{"call_sid": "CA987654321"},
					},
				},
				NextPage: "https://api.justcall.io/v2.1/calls?page=2&per_page=2",
				Done:     false,
			},
			ExpectedErrs: nil,
		},
		{
<<<<<<< HEAD
			Name: "Read sales_dialer/contacts with custom fields",
			Input: common.ReadParams{
				ObjectName: "sales_dialer/contacts",
				Fields:     connectors.Fields("id", "name", "membership_status", "priority_level"),
=======
			Name: "Read returns error on 400 Bad Request",
			Input: common.ReadParams{
				ObjectName: "users",
				Fields:     connectors.Fields("id", "name"),
>>>>>>> b933f52e
			},
			Server: mockserver.Conditional{
				Setup: mockserver.ContentJSON(),
				If: mockcond.And{
<<<<<<< HEAD
					mockcond.Path("/v2.1/sales_dialer/contacts"),
					mockcond.QueryParam("per_page", "100"),
				},
				Then: mockserver.Response(http.StatusOK, responseSalesDialerContacts),
			}.Server(),
			Comparator: testroutines.ComparatorSubsetRead,
			Expected: &common.ReadResult{
				Rows: 1,
				Data: []common.ReadResultRow{
					{
						Fields: map[string]any{
							"id":                float64(1234),
							"name":              "Rachel Green",
							"membership_status": "premium",
							"priority_level":    "5",
						},
						Raw: map[string]any{
							"phone_number": "1213566XXXX",
							"email":        "rachel.green@friends.co",
						},
					},
				},
				NextPage: "",
				Done:     true,
			},
			ExpectedErrs: nil,
=======
					mockcond.Path("/v2.1/users"),
					mockcond.QueryParam("per_page", "100"),
				},
				Then: mockserver.Response(http.StatusBadRequest, testutils.DataFromFile(t, "read/error-bad-request.json")),
			}.Server(),
			ExpectedErrs: []error{common.ErrBadRequest},
>>>>>>> b933f52e
		},
	}

	for _, tt := range tests {
		t.Run(tt.Name, func(t *testing.T) {
			t.Parallel()

			tt.Run(t, func() (connectors.ReadConnector, error) {
				return constructTestConnector(tt.Server.URL)
			})
		})
	}
}

func constructTestConnector(serverURL string) (*Connector, error) {
	connector, err := NewConnector(
		common.ConnectorParams{
			Module:              common.ModuleRoot,
			AuthenticatedClient: &http.Client{},
		},
	)
	if err != nil {
		return nil, err
	}

	connector.SetUnitTestBaseURL(serverURL)

	return connector, nil
}<|MERGE_RESOLUTION|>--- conflicted
+++ resolved
@@ -340,56 +340,20 @@
 			ExpectedErrs: nil,
 		},
 		{
-<<<<<<< HEAD
-			Name: "Read sales_dialer/contacts with custom fields",
-			Input: common.ReadParams{
-				ObjectName: "sales_dialer/contacts",
-				Fields:     connectors.Fields("id", "name", "membership_status", "priority_level"),
-=======
 			Name: "Read returns error on 400 Bad Request",
 			Input: common.ReadParams{
 				ObjectName: "users",
 				Fields:     connectors.Fields("id", "name"),
->>>>>>> b933f52e
-			},
-			Server: mockserver.Conditional{
-				Setup: mockserver.ContentJSON(),
-				If: mockcond.And{
-<<<<<<< HEAD
-					mockcond.Path("/v2.1/sales_dialer/contacts"),
-					mockcond.QueryParam("per_page", "100"),
-				},
-				Then: mockserver.Response(http.StatusOK, responseSalesDialerContacts),
-			}.Server(),
-			Comparator: testroutines.ComparatorSubsetRead,
-			Expected: &common.ReadResult{
-				Rows: 1,
-				Data: []common.ReadResultRow{
-					{
-						Fields: map[string]any{
-							"id":                float64(1234),
-							"name":              "Rachel Green",
-							"membership_status": "premium",
-							"priority_level":    "5",
-						},
-						Raw: map[string]any{
-							"phone_number": "1213566XXXX",
-							"email":        "rachel.green@friends.co",
-						},
-					},
-				},
-				NextPage: "",
-				Done:     true,
-			},
-			ExpectedErrs: nil,
-=======
+			},
+			Server: mockserver.Conditional{
+				Setup: mockserver.ContentJSON(),
+				If: mockcond.And{
 					mockcond.Path("/v2.1/users"),
 					mockcond.QueryParam("per_page", "100"),
 				},
 				Then: mockserver.Response(http.StatusBadRequest, testutils.DataFromFile(t, "read/error-bad-request.json")),
 			}.Server(),
 			ExpectedErrs: []error{common.ErrBadRequest},
->>>>>>> b933f52e
 		},
 	}
 
