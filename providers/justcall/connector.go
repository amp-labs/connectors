// Package justcall provides a connector for the JustCall API.
// API Documentation: https://developer.justcall.io/reference/introduction
package justcall

import (
	"github.com/amp-labs/connectors/common"
	"github.com/amp-labs/connectors/internal/components"
	"github.com/amp-labs/connectors/internal/components/deleter"
	"github.com/amp-labs/connectors/internal/components/operations"
	"github.com/amp-labs/connectors/internal/components/reader"
	"github.com/amp-labs/connectors/internal/components/schema"
	"github.com/amp-labs/connectors/internal/components/writer"
	"github.com/amp-labs/connectors/providers"
	"github.com/amp-labs/connectors/providers/justcall/metadata"
)

// Connector is a JustCall connector.
type Connector struct {
	// Basic connector
	*components.Connector

	// Require authenticated client
	common.RequireAuthenticatedClient

	// Supported operations
	components.SchemaProvider
	components.Reader
<<<<<<< HEAD
	components.Writer
	components.Deleter

	BaseURL  string
	ModuleID common.ModuleID
=======
>>>>>>> 554738ef
}

func NewConnector(params common.ConnectorParams) (*Connector, error) {
	return components.Initialize(providers.JustCall, params, constructor)
}

func constructor(base *components.Connector) (*Connector, error) {
	connector := &Connector{Connector: base}

	connector.SchemaProvider = schema.NewOpenAPISchemaProvider(common.ModuleRoot, metadata.Schemas)

	connector.Reader = reader.NewHTTPReader(
		connector.HTTPClient().Client,
		components.NewEmptyEndpointRegistry(),
		common.ModuleRoot,
		operations.ReadHandlers{
			BuildRequest:  connector.buildReadRequest,
			ParseResponse: connector.parseReadResponse,
			ErrorHandler:  common.InterpretError,
		},
	)

	connector.Writer = writer.NewHTTPWriter(
		connector.HTTPClient().Client,
		registry,
		connector.ModuleID,
		operations.WriteHandlers{
			BuildRequest:  connector.buildWriteRequest,
			ParseResponse: connector.parseWriteResponse,
			ErrorHandler:  common.InterpretError,
		},
	)

	connector.Deleter = deleter.NewHTTPDeleter(
		connector.HTTPClient().Client,
		registry,
		connector.ModuleID,
		operations.DeleteHandlers{
			BuildRequest:  connector.buildDeleteRequest,
			ParseResponse: connector.parseDeleteResponse,
			ErrorHandler:  common.InterpretError,
		},
	)

	return connector, nil
}<|MERGE_RESOLUTION|>--- conflicted
+++ resolved
@@ -25,14 +25,8 @@
 	// Supported operations
 	components.SchemaProvider
 	components.Reader
-<<<<<<< HEAD
 	components.Writer
 	components.Deleter
-
-	BaseURL  string
-	ModuleID common.ModuleID
-=======
->>>>>>> 554738ef
 }
 
 func NewConnector(params common.ConnectorParams) (*Connector, error) {
@@ -57,8 +51,8 @@
 
 	connector.Writer = writer.NewHTTPWriter(
 		connector.HTTPClient().Client,
-		registry,
-		connector.ModuleID,
+		components.NewEmptyEndpointRegistry(),
+		common.ModuleRoot,
 		operations.WriteHandlers{
 			BuildRequest:  connector.buildWriteRequest,
 			ParseResponse: connector.parseWriteResponse,
@@ -68,8 +62,8 @@
 
 	connector.Deleter = deleter.NewHTTPDeleter(
 		connector.HTTPClient().Client,
-		registry,
-		connector.ModuleID,
+		components.NewEmptyEndpointRegistry(),
+		common.ModuleRoot,
 		operations.DeleteHandlers{
 			BuildRequest:  connector.buildDeleteRequest,
 			ParseResponse: connector.parseDeleteResponse,
