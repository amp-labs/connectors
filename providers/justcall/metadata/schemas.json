{
  "modules": {
    "root": {
      "id": "root",
      "path": "/v2.1",
      "objects": {
<<<<<<< HEAD
        "calls": {
          "displayName": "Calls",
          "path": "/v2.1/calls",
          "responseKey": "data",
          "fields": {
            "id": {"displayName": "ID", "valueType": "integer", "providerType": "integer"},
            "call_id": {"displayName": "Call ID", "valueType": "string", "providerType": "string"},
            "contact_name": {"displayName": "Contact Name", "valueType": "string", "providerType": "string"},
            "contact_number": {"displayName": "Contact Number", "valueType": "string", "providerType": "string"},
            "contact_email": {"displayName": "Contact Email", "valueType": "string", "providerType": "string"},
            "justcall_number": {"displayName": "JustCall Number", "valueType": "string", "providerType": "string"},
            "justcall_line_name": {"displayName": "JustCall Line Name", "valueType": "string", "providerType": "string"},
            "type": {"displayName": "Type", "valueType": "string", "providerType": "string"},
            "direction": {"displayName": "Direction", "valueType": "string", "providerType": "string"},
            "status": {"displayName": "Status", "valueType": "string", "providerType": "string"},
            "duration": {"displayName": "Duration", "valueType": "integer", "providerType": "integer"},
            "datetime": {"displayName": "Datetime", "valueType": "string", "providerType": "string"},
            "recording": {"displayName": "Recording", "valueType": "string", "providerType": "string"},
            "recording_url": {"displayName": "Recording URL", "valueType": "string", "providerType": "string"},
            "notes": {"displayName": "Notes", "valueType": "string", "providerType": "string"},
            "rating": {"displayName": "Rating", "valueType": "integer", "providerType": "integer"},
            "disposition": {"displayName": "Disposition", "valueType": "string", "providerType": "string"},
            "agent_id": {"displayName": "Agent ID", "valueType": "integer", "providerType": "integer"},
            "agent_name": {"displayName": "Agent Name", "valueType": "string", "providerType": "string"},
            "agent_email": {"displayName": "Agent Email", "valueType": "string", "providerType": "string"},
            "ivr_digit": {"displayName": "IVR Digit", "valueType": "string", "providerType": "string"},
            "queue": {"displayName": "Queue", "valueType": "string", "providerType": "string"},
            "is_deleted": {"displayName": "Is Deleted", "valueType": "boolean", "providerType": "boolean"}
          }
        },
        "texts": {
          "displayName": "Texts",
          "path": "/v2.1/texts",
          "responseKey": "data",
          "fields": {
            "id": {"displayName": "ID", "valueType": "integer", "providerType": "integer"},
            "message_id": {"displayName": "Message ID", "valueType": "string", "providerType": "string"},
            "contact_name": {"displayName": "Contact Name", "valueType": "string", "providerType": "string"},
            "contact_number": {"displayName": "Contact Number", "valueType": "string", "providerType": "string"},
            "justcall_number": {"displayName": "JustCall Number", "valueType": "string", "providerType": "string"},
            "justcall_line_name": {"displayName": "JustCall Line Name", "valueType": "string", "providerType": "string"},
            "direction": {"displayName": "Direction", "valueType": "string", "providerType": "string"},
            "type": {"displayName": "Type", "valueType": "string", "providerType": "string"},
            "status": {"displayName": "Status", "valueType": "string", "providerType": "string"},
            "body": {"displayName": "Body", "valueType": "string", "providerType": "string"},
            "medium": {"displayName": "Medium", "valueType": "string", "providerType": "string"},
            "media_urls": {"displayName": "Media URLs", "valueType": "other", "providerType": "array"},
            "datetime": {"displayName": "Datetime", "valueType": "string", "providerType": "string"},
            "agent_id": {"displayName": "Agent ID", "valueType": "integer", "providerType": "integer"},
            "agent_name": {"displayName": "Agent Name", "valueType": "string", "providerType": "string"},
            "agent_email": {"displayName": "Agent Email", "valueType": "string", "providerType": "string"},
            "is_deleted": {"displayName": "Is Deleted", "valueType": "boolean", "providerType": "boolean"}
          }
        },
        "texts/tags": {
          "displayName": "SMS Tags",
          "path": "/v2.1/texts/tags",
          "responseKey": "data",
          "fields": {
            "id": {"displayName": "ID", "valueType": "integer", "providerType": "integer"},
            "name": {"displayName": "Name", "valueType": "string", "providerType": "string"},
            "color": {"displayName": "Color", "valueType": "string", "providerType": "string"},
            "created_at": {"displayName": "Created At", "valueType": "string", "providerType": "string"}
          }
        },
        "whatsapp/messages": {
          "displayName": "WhatsApp Messages",
          "path": "/v2.1/whatsapp/messages",
          "responseKey": "data",
          "fields": {
            "id": {"displayName": "ID", "valueType": "integer", "providerType": "integer"},
            "message_id": {"displayName": "Message ID", "valueType": "string", "providerType": "string"},
            "contact_name": {"displayName": "Contact Name", "valueType": "string", "providerType": "string"},
            "contact_number": {"displayName": "Contact Number", "valueType": "string", "providerType": "string"},
            "direction": {"displayName": "Direction", "valueType": "string", "providerType": "string"},
            "status": {"displayName": "Status", "valueType": "string", "providerType": "string"},
            "body": {"displayName": "Body", "valueType": "string", "providerType": "string"},
            "datetime": {"displayName": "Datetime", "valueType": "string", "providerType": "string"}
          }
        },
        "contacts": {
          "displayName": "Contacts",
          "path": "/v2.1/contacts",
          "responseKey": "data",
          "fields": {
            "id": {"displayName": "ID", "valueType": "integer", "providerType": "integer"},
            "parent_contact_id": {"displayName": "Parent Contact ID", "valueType": "integer", "providerType": "integer"},
            "name": {"displayName": "Name", "valueType": "string", "providerType": "string"},
            "first_name": {"displayName": "First Name", "valueType": "string", "providerType": "string"},
            "last_name": {"displayName": "Last Name", "valueType": "string", "providerType": "string"},
            "contact_number": {"displayName": "Contact Number", "valueType": "string", "providerType": "string"},
            "other_numbers": {"displayName": "Other Numbers", "valueType": "other", "providerType": "array"},
            "email": {"displayName": "Email", "valueType": "string", "providerType": "string"},
            "extension": {"displayName": "Extension", "valueType": "integer", "providerType": "integer"},
            "company": {"displayName": "Company", "valueType": "string", "providerType": "string"},
            "address": {"displayName": "Address", "valueType": "string", "providerType": "string"},
            "notes": {"displayName": "Notes", "valueType": "other", "providerType": "array"},
            "status": {"displayName": "Status", "valueType": "other", "providerType": "object"},
            "status_updated_at": {"displayName": "Status Updated At", "valueType": "string", "providerType": "string"},
            "created_at": {"displayName": "Created At", "valueType": "string", "providerType": "string"},
            "last_updated_at": {"displayName": "Last Updated At", "valueType": "string", "providerType": "string"},
            "agent_id": {"displayName": "Agent ID", "valueType": "integer", "providerType": "integer"}
          }
        },
        "blacklisted-contacts": {
          "displayName": "Blacklisted Contacts",
          "path": "/v2.1/contacts/blacklist",
          "responseKey": "data",
          "fields": {
            "id": {"displayName": "ID", "valueType": "integer", "providerType": "integer"},
            "contact_number": {"displayName": "Contact Number", "valueType": "string", "providerType": "string"},
            "name": {"displayName": "Name", "valueType": "string", "providerType": "string"},
            "created_at": {"displayName": "Created At", "valueType": "string", "providerType": "string"}
          }
        },
        "phone-numbers": {
          "displayName": "Phone Numbers",
          "path": "/v2.1/phone-numbers",
          "responseKey": "data",
          "fields": {
            "id": {"displayName": "ID", "valueType": "integer", "providerType": "integer"},
            "justcall_number": {"displayName": "JustCall Number", "valueType": "string", "providerType": "string"},
            "friendly_number": {"displayName": "Friendly Number", "valueType": "string", "providerType": "string"},
            "justcall_line_name": {"displayName": "JustCall Line Name", "valueType": "string", "providerType": "string"},
            "availability_setting": {"displayName": "Availability Setting", "valueType": "string", "providerType": "string"},
            "current_status": {"displayName": "Current Status", "valueType": "string", "providerType": "string"},
            "number_type": {"displayName": "Number Type", "valueType": "string", "providerType": "string"},
            "sms_compliance": {"displayName": "SMS Compliance", "valueType": "string", "providerType": "string"},
            "number_owner": {"displayName": "Number Owner", "valueType": "other", "providerType": "object"},
            "shared_with": {"displayName": "Shared With", "valueType": "other", "providerType": "object"},
            "capabilities": {"displayName": "Capabilities", "valueType": "other", "providerType": "object"},
            "business_registration": {"displayName": "Business Registration", "valueType": "string", "providerType": "string"}
          }
        },
        "users": {
          "displayName": "Users",
          "path": "/v2.1/users",
          "responseKey": "data",
          "fields": {
            "id": {"displayName": "ID", "valueType": "integer", "providerType": "integer"},
            "role": {"displayName": "Role", "valueType": "string", "providerType": "string"},
            "name": {"displayName": "Name", "valueType": "string", "providerType": "string"},
            "email": {"displayName": "Email", "valueType": "string", "providerType": "string"},
            "extension": {"displayName": "Extension", "valueType": "integer", "providerType": "integer"},
            "groups": {"displayName": "Groups", "valueType": "other", "providerType": "array"},
            "owned_numbers": {"displayName": "Owned Numbers", "valueType": "other", "providerType": "array"},
            "shared_numbers": {"displayName": "Shared Numbers", "valueType": "other", "providerType": "array"},
            "created_at": {"displayName": "Created At", "valueType": "string", "providerType": "string"},
            "last_login_timestamp": {"displayName": "Last Login Timestamp", "valueType": "string", "providerType": "string"},
            "timezone": {"displayName": "Timezone", "valueType": "string", "providerType": "string"},
            "working_hours_type": {"displayName": "Working Hours Type", "valueType": "string", "providerType": "string"},
            "available": {"displayName": "Available", "valueType": "string", "providerType": "string"},
            "unavailability_reason": {"displayName": "Unavailability Reason", "valueType": "string", "providerType": "string"},
            "on_call": {"displayName": "On Call", "valueType": "string", "providerType": "string"}
          }
        },
        "webhooks": {
          "displayName": "Webhooks",
          "path": "/v2.1/webhooks",
          "responseKey": "data",
          "fields": {
            "id": {"displayName": "ID", "valueType": "integer", "providerType": "integer"},
            "event": {"displayName": "Event", "valueType": "string", "providerType": "string"},
            "url": {"displayName": "URL", "valueType": "string", "providerType": "string"},
            "created_at": {"displayName": "Created At", "valueType": "string", "providerType": "string"},
            "updated_at": {"displayName": "Updated At", "valueType": "string", "providerType": "string"},
            "status": {"displayName": "Status", "valueType": "string", "providerType": "string"}
          }
        },
        "user_groups": {
          "displayName": "User Groups",
          "path": "/v2.1/user_groups",
          "responseKey": "data",
          "fields": {
            "id": {"displayName": "ID", "valueType": "integer", "providerType": "integer"},
            "group_name": {"displayName": "Group Name", "valueType": "string", "providerType": "string"},
            "group_extension": {"displayName": "Group Extension", "valueType": "string", "providerType": "string"},
            "updated_on": {"displayName": "Updated On", "valueType": "string", "providerType": "string"},
            "total_members": {"displayName": "Total Members", "valueType": "integer", "providerType": "integer"},
            "members": {"displayName": "Members", "valueType": "other", "providerType": "array"}
          }
        },
        "calls_ai": {
          "displayName": "Calls AI",
          "path": "/v2.1/calls_ai",
          "responseKey": "data",
          "fields": {
            "id": {"displayName": "ID", "valueType": "integer", "providerType": "integer"},
            "call_sid": {"displayName": "Call SID", "valueType": "string", "providerType": "string"},
            "platform": {"displayName": "Platform", "valueType": "string", "providerType": "string"},
            "call_moments": {"displayName": "Call Moments", "valueType": "other", "providerType": "array"},
            "customer_sentiment": {"displayName": "Customer Sentiment", "valueType": "string", "providerType": "string"},
            "call_score": {"displayName": "Call Score", "valueType": "integer", "providerType": "integer"},
            "call_score_parameters": {"displayName": "Call Score Parameters", "valueType": "other", "providerType": "object"},
            "tags": {"displayName": "Tags", "valueType": "other", "providerType": "array"},
            "manual_call_score": {"displayName": "Manual Call Score", "valueType": "integer", "providerType": "integer"},
            "call_summary": {"displayName": "Call Summary", "valueType": "string", "providerType": "string"},
            "action_items": {"displayName": "Action Items", "valueType": "string", "providerType": "string"},
            "interaction_stats": {"displayName": "Interaction Stats", "valueType": "other", "providerType": "object"},
            "smart_chapters": {"displayName": "Smart Chapters", "valueType": "other", "providerType": "array"}
          }
        },
        "sales_dialer/calls": {
          "displayName": "Sales Dialer Calls",
          "path": "/v2.1/sales_dialer/calls",
          "responseKey": "data",
          "fields": {
            "call_id": {"displayName": "Call ID", "valueType": "integer", "providerType": "integer"},
            "call_sid": {"displayName": "Call SID", "valueType": "string", "providerType": "string"},
            "campaign": {"displayName": "Campaign", "valueType": "other", "providerType": "object"},
            "contact_id": {"displayName": "Contact ID", "valueType": "integer", "providerType": "integer"},
            "contact_number": {"displayName": "Contact Number", "valueType": "string", "providerType": "string"},
            "contact_name": {"displayName": "Contact Name", "valueType": "string", "providerType": "string"},
            "contact_email": {"displayName": "Contact Email", "valueType": "string", "providerType": "string"},
            "sales_dialer_number": {"displayName": "Sales Dialer Number", "valueType": "string", "providerType": "string"},
            "agent_id": {"displayName": "Agent ID", "valueType": "integer", "providerType": "integer"},
            "agent_name": {"displayName": "Agent Name", "valueType": "string", "providerType": "string"},
            "agent_email": {"displayName": "Agent Email", "valueType": "string", "providerType": "string"},
            "call_date": {"displayName": "Call Date", "valueType": "string", "providerType": "string"},
            "call_time": {"displayName": "Call Time", "valueType": "string", "providerType": "string"},
            "call_user_date": {"displayName": "Call User Date", "valueType": "string", "providerType": "string"},
            "call_user_time": {"displayName": "Call User Time", "valueType": "string", "providerType": "string"},
            "call_info": {"displayName": "Call Info", "valueType": "other", "providerType": "object"},
            "direction": {"displayName": "Direction", "valueType": "string", "providerType": "string"},
            "type": {"displayName": "Type", "valueType": "string", "providerType": "string"},
            "duration": {"displayName": "Duration", "valueType": "integer", "providerType": "integer"},
            "friendly_duration": {"displayName": "Friendly Duration", "valueType": "string", "providerType": "string"},
            "disposition": {"displayName": "Disposition", "valueType": "string", "providerType": "string"},
            "notes": {"displayName": "Notes", "valueType": "string", "providerType": "string"},
            "rating": {"displayName": "Rating", "valueType": "integer", "providerType": "integer"},
            "recording": {"displayName": "Recording", "valueType": "string", "providerType": "string"},
            "justcall_ai": {"displayName": "JustCall AI", "valueType": "other", "providerType": "object"},
            "tags": {"displayName": "Tags", "valueType": "other", "providerType": "array"}
          }
        },
        "sales_dialer/campaigns": {
          "displayName": "Sales Dialer Campaigns",
          "path": "/v2.1/sales_dialer/campaigns",
          "responseKey": "data",
          "fields": {
            "id": {"displayName": "ID", "valueType": "integer", "providerType": "integer"},
            "name": {"displayName": "Name", "valueType": "string", "providerType": "string"},
            "type": {"displayName": "Type", "valueType": "string", "providerType": "string"},
            "default_number": {"displayName": "Default Number", "valueType": "string", "providerType": "string"},
            "created_date": {"displayName": "Created Date", "valueType": "string", "providerType": "string"},
            "created_time": {"displayName": "Created Time", "valueType": "string", "providerType": "string"},
            "created_by_id": {"displayName": "Created By ID", "valueType": "integer", "providerType": "integer"},
            "created_by_name": {"displayName": "Created By Name", "valueType": "string", "providerType": "string"},
            "created_by_email": {"displayName": "Created By Email", "valueType": "string", "providerType": "string"},
            "assigned_to_id": {"displayName": "Assigned To ID", "valueType": "other", "providerType": "object"},
            "maximum_calls_per_agent": {"displayName": "Maximum Calls Per Agent", "valueType": "integer", "providerType": "integer"},
            "contact_dialing_order": {"displayName": "Contact Dialing Order", "valueType": "string", "providerType": "string"},
            "contacts_count": {"displayName": "Contacts Count", "valueType": "other", "providerType": "object"},
            "status": {"displayName": "Status", "valueType": "string", "providerType": "string"},
            "voicemail_message_id": {"displayName": "Voicemail Message ID", "valueType": "integer", "providerType": "integer"},
            "abandoning_message_id": {"displayName": "Abandoning Message ID", "valueType": "integer", "providerType": "integer"},
            "call_forwarding_number": {"displayName": "Call Forwarding Number", "valueType": "string", "providerType": "string"},
            "country_code": {"displayName": "Country Code", "valueType": "string", "providerType": "string"},
            "disposition_groups": {"displayName": "Disposition Groups", "valueType": "other", "providerType": "array"},
            "call_scripts": {"displayName": "Call Scripts", "valueType": "other", "providerType": "array"}
          }
        },
        "sales_dialer/contacts": {
          "displayName": "Sales Dialer Contacts",
          "path": "/v2.1/sales_dialer/contacts",
          "responseKey": "data",
          "fields": {
            "id": {"displayName": "ID", "valueType": "integer", "providerType": "integer"},
            "name": {"displayName": "Name", "valueType": "string", "providerType": "string"},
            "phone_number": {"displayName": "Phone Number", "valueType": "string", "providerType": "string"},
            "email": {"displayName": "Email", "valueType": "string", "providerType": "string"},
            "birthday": {"displayName": "Birthday", "valueType": "string", "providerType": "string"},
            "occupation": {"displayName": "Occupation", "valueType": "string", "providerType": "string"},
            "address": {"displayName": "Address", "valueType": "string", "providerType": "string"},
            "status": {"displayName": "Status", "valueType": "string", "providerType": "string"},
            "status_updated_at": {"displayName": "Status Updated At", "valueType": "string", "providerType": "string"},
            "created_at": {"displayName": "Created At", "valueType": "string", "providerType": "string"},
            "custom_fields": {"displayName": "Custom Fields", "valueType": "other", "providerType": "array"}
          }
=======
        "blacklisted-contacts": {
          "displayName": "Blacklisted Contacts",
          "path": "/contacts/blacklist",
          "responseKey": "data",
          "fields": {
            "address": {
              "displayName": "address",
              "valueType": "string",
              "providerType": "string"
            },
            "agent_id": {
              "displayName": "agent_id",
              "valueType": "int",
              "providerType": "number"
            },
            "company": {
              "displayName": "company",
              "valueType": "string",
              "providerType": "string"
            },
            "contact_number": {
              "displayName": "contact_number",
              "valueType": "string",
              "providerType": "string"
            },
            "created_at": {
              "displayName": "created_at",
              "valueType": "string",
              "providerType": "string"
            },
            "email": {
              "displayName": "email",
              "valueType": "string",
              "providerType": "string"
            },
            "extension": {
              "displayName": "extension",
              "valueType": "int",
              "providerType": "number"
            },
            "first_name": {
              "displayName": "first_name",
              "valueType": "string",
              "providerType": "string"
            },
            "last_name": {
              "displayName": "last_name",
              "valueType": "string",
              "providerType": "string"
            },
            "last_updated_at": {
              "displayName": "last_updated_at",
              "valueType": "string",
              "providerType": "string"
            },
            "name": {
              "displayName": "name",
              "valueType": "string",
              "providerType": "string"
            },
            "notes": {
              "displayName": "notes",
              "valueType": "other",
              "providerType": "array"
            },
            "other_numbers": {
              "displayName": "other_numbers",
              "valueType": "other",
              "providerType": "array"
            },
            "parent_contact_id": {
              "displayName": "parent_contact_id",
              "valueType": "int",
              "providerType": "number"
            },
            "ref_id": {
              "displayName": "ref_id",
              "valueType": "string",
              "providerType": "string"
            },
            "status": {
              "displayName": "status",
              "valueType": "other",
              "providerType": "unknown"
            },
            "status_updated_at": {
              "displayName": "status_updated_at",
              "valueType": "string",
              "providerType": "string"
            }
          },
          "custom": false
        },
        "calls": {
          "displayName": "Calls",
          "path": "/calls",
          "responseKey": "data",
          "fields": {
            "agent_active": {
              "displayName": "agent_active",
              "valueType": "string",
              "providerType": "string"
            },
            "agent_email": {
              "displayName": "agent_email",
              "valueType": "string",
              "providerType": "string"
            },
            "agent_id": {
              "displayName": "agent_id",
              "valueType": "int",
              "providerType": "number"
            },
            "agent_name": {
              "displayName": "agent_name",
              "valueType": "string",
              "providerType": "string"
            },
            "call_date": {
              "displayName": "call_date",
              "valueType": "string",
              "providerType": "string"
            },
            "call_duration": {
              "displayName": "call_duration",
              "valueType": "other",
              "providerType": "object"
            },
            "call_info": {
              "displayName": "call_info",
              "valueType": "other",
              "providerType": "object"
            },
            "call_sid": {
              "displayName": "call_sid",
              "valueType": "string",
              "providerType": "string"
            },
            "call_time": {
              "displayName": "call_time",
              "valueType": "string",
              "providerType": "string"
            },
            "call_user_date": {
              "displayName": "call_user_date",
              "valueType": "string",
              "providerType": "string"
            },
            "call_user_time": {
              "displayName": "call_user_time",
              "valueType": "string",
              "providerType": "string"
            },
            "contact_email": {
              "displayName": "contact_email",
              "valueType": "string",
              "providerType": "string"
            },
            "contact_name": {
              "displayName": "contact_name",
              "valueType": "string",
              "providerType": "string"
            },
            "contact_number": {
              "displayName": "contact_number",
              "valueType": "string",
              "providerType": "string"
            },
            "cost_incurred": {
              "displayName": "cost_incurred",
              "valueType": "int",
              "providerType": "number"
            },
            "id": {
              "displayName": "id",
              "valueType": "int",
              "providerType": "number"
            },
            "ivr_info": {
              "displayName": "ivr_info",
              "valueType": "other",
              "providerType": "object"
            },
            "justcall_ai": {
              "displayName": "justcall_ai",
              "valueType": "other",
              "providerType": "object"
            },
            "justcall_line_name": {
              "displayName": "justcall_line_name",
              "valueType": "string",
              "providerType": "string"
            },
            "justcall_number": {
              "displayName": "justcall_number",
              "valueType": "string",
              "providerType": "string"
            },
            "queue": {
              "displayName": "queue",
              "valueType": "other",
              "providerType": "object"
            },
            "queue_callback": {
              "displayName": "queue_callback",
              "valueType": "other",
              "providerType": "object"
            }
          },
          "custom": false
        },
        "calls_ai": {
          "displayName": "Calls AI",
          "path": "/calls_ai",
          "responseKey": "data",
          "fields": {
            "action_items": {
              "displayName": "action_items",
              "valueType": "string",
              "providerType": "string"
            },
            "call_moments": {
              "displayName": "call_moments",
              "valueType": "other",
              "providerType": "array"
            },
            "call_score": {
              "displayName": "call_score",
              "valueType": "int",
              "providerType": "number"
            },
            "call_score_parameters": {
              "displayName": "call_score_parameters",
              "valueType": "other",
              "providerType": "object"
            },
            "call_sid": {
              "displayName": "call_sid",
              "valueType": "string",
              "providerType": "string"
            },
            "call_summary": {
              "displayName": "call_summary",
              "valueType": "string",
              "providerType": "string"
            },
            "call_transcription": {
              "displayName": "call_transcription",
              "valueType": "other",
              "providerType": "unknown"
            },
            "customer_sentiment": {
              "displayName": "customer_sentiment",
              "valueType": "string",
              "providerType": "string"
            },
            "id": {
              "displayName": "id",
              "valueType": "int",
              "providerType": "number"
            },
            "interaction_stats": {
              "displayName": "interaction_stats",
              "valueType": "other",
              "providerType": "object"
            },
            "manual_call_score": {
              "displayName": "manual_call_score",
              "valueType": "int",
              "providerType": "number"
            },
            "platform": {
              "displayName": "platform",
              "valueType": "singleSelect",
              "providerType": "string",
              "values": [
                {
                  "value": "justcall",
                  "displayValue": "justcall"
                },
                {
                  "value": "sales_dialer",
                  "displayValue": "sales_dialer"
                }
              ]
            },
            "smart_chapters": {
              "displayName": "smart_chapters",
              "valueType": "other",
              "providerType": "array"
            },
            "tags": {
              "displayName": "tags",
              "valueType": "other",
              "providerType": "array"
            }
          },
          "custom": false
        },
        "contacts": {
          "displayName": "Contacts",
          "path": "/contacts",
          "responseKey": "data",
          "fields": {
            "address": {
              "displayName": "address",
              "valueType": "string",
              "providerType": "string"
            },
            "agent_id": {
              "displayName": "agent_id",
              "valueType": "int",
              "providerType": "number"
            },
            "company": {
              "displayName": "company",
              "valueType": "string",
              "providerType": "string"
            },
            "contact_number": {
              "displayName": "contact_number",
              "valueType": "string",
              "providerType": "string"
            },
            "created_at": {
              "displayName": "created_at",
              "valueType": "string",
              "providerType": "string"
            },
            "email": {
              "displayName": "email",
              "valueType": "string",
              "providerType": "string"
            },
            "extension": {
              "displayName": "extension",
              "valueType": "int",
              "providerType": "number"
            },
            "first_name": {
              "displayName": "first_name",
              "valueType": "string",
              "providerType": "string"
            },
            "id": {
              "displayName": "id",
              "valueType": "int",
              "providerType": "number"
            },
            "last_name": {
              "displayName": "last_name",
              "valueType": "string",
              "providerType": "string"
            },
            "last_updated_at": {
              "displayName": "last_updated_at",
              "valueType": "string",
              "providerType": "string"
            },
            "name": {
              "displayName": "name",
              "valueType": "string",
              "providerType": "string"
            },
            "notes": {
              "displayName": "notes",
              "valueType": "other",
              "providerType": "array"
            },
            "other_numbers": {
              "displayName": "other_numbers",
              "valueType": "other",
              "providerType": "array"
            },
            "parent_contact_id": {
              "displayName": "parent_contact_id",
              "valueType": "int",
              "providerType": "number"
            },
            "status": {
              "displayName": "status",
              "valueType": "other",
              "providerType": "unknown"
            },
            "status_updated_at": {
              "displayName": "status_updated_at",
              "valueType": "string",
              "providerType": "string"
            }
          },
          "custom": false
        },
        "meetings_ai": {
          "displayName": "Meetings AI",
          "path": "/meetings_ai",
          "responseKey": "data",
          "fields": {
            "instance_date": {
              "displayName": "instance_date",
              "valueType": "string",
              "providerType": "string"
            },
            "instance_duration": {
              "displayName": "instance_duration",
              "valueType": "string",
              "providerType": "string"
            },
            "instance_friendly_duration": {
              "displayName": "instance_friendly_duration",
              "valueType": "string",
              "providerType": "string"
            },
            "instance_moments": {
              "displayName": "instance_moments",
              "valueType": "other",
              "providerType": "array"
            },
            "instance_sid": {
              "displayName": "instance_sid",
              "valueType": "string",
              "providerType": "string"
            },
            "instance_summary": {
              "displayName": "instance_summary",
              "valueType": "string",
              "providerType": "string"
            },
            "instance_time": {
              "displayName": "instance_time",
              "valueType": "string",
              "providerType": "string"
            },
            "instance_transcription": {
              "displayName": "instance_transcription",
              "valueType": "other",
              "providerType": "array"
            },
            "instance_user_date": {
              "displayName": "instance_user_date",
              "valueType": "string",
              "providerType": "string"
            },
            "instance_user_time": {
              "displayName": "instance_user_time",
              "valueType": "string",
              "providerType": "string"
            },
            "interaction_stats": {
              "displayName": "interaction_stats",
              "valueType": "other",
              "providerType": "unknown"
            },
            "invitee_emails": {
              "displayName": "invitee_emails",
              "valueType": "other",
              "providerType": "array"
            },
            "manual_instance_score": {
              "displayName": "manual_instance_score",
              "valueType": "int",
              "providerType": "number"
            },
            "meeting_id": {
              "displayName": "meeting_id",
              "valueType": "string",
              "providerType": "string"
            },
            "meeting_title": {
              "displayName": "meeting_title",
              "valueType": "string",
              "providerType": "string"
            },
            "platform": {
              "displayName": "platform",
              "valueType": "string",
              "providerType": "string"
            },
            "sentiment": {
              "displayName": "sentiment",
              "valueType": "string",
              "providerType": "string"
            },
            "smart_chapters": {
              "displayName": "smart_chapters",
              "valueType": "other",
              "providerType": "array"
            },
            "speakers": {
              "displayName": "speakers",
              "valueType": "other",
              "providerType": "array"
            },
            "tags": {
              "displayName": "tags",
              "valueType": "other",
              "providerType": "array"
            }
          },
          "custom": false
        },
        "phone-numbers": {
          "displayName": "Phone Numbers",
          "path": "/phone-numbers",
          "responseKey": "data",
          "fields": {
            "availability_setting": {
              "displayName": "availability_setting",
              "valueType": "string",
              "providerType": "string"
            },
            "business_registration": {
              "displayName": "business_registration",
              "valueType": "string",
              "providerType": "string"
            },
            "capabilities": {
              "displayName": "capabilities",
              "valueType": "other",
              "providerType": "unknown"
            },
            "current_status": {
              "displayName": "current_status",
              "valueType": "string",
              "providerType": "string"
            },
            "friendly_number": {
              "displayName": "friendly_number",
              "valueType": "string",
              "providerType": "string"
            },
            "id": {
              "displayName": "id",
              "valueType": "int",
              "providerType": "number"
            },
            "justcall_line_name": {
              "displayName": "justcall_line_name",
              "valueType": "string",
              "providerType": "string"
            },
            "justcall_number": {
              "displayName": "justcall_number",
              "valueType": "string",
              "providerType": "string"
            },
            "number_owner": {
              "displayName": "number_owner",
              "valueType": "other",
              "providerType": "unknown"
            },
            "number_type": {
              "displayName": "number_type",
              "valueType": "string",
              "providerType": "string"
            },
            "shared_with": {
              "displayName": "shared_with",
              "valueType": "other",
              "providerType": "unknown"
            },
            "sms_compliance": {
              "displayName": "sms_compliance",
              "valueType": "string",
              "providerType": "string"
            }
          },
          "custom": false
        },
        "sales_dialer/calls": {
          "displayName": "Sales Dialer Calls",
          "path": "/sales_dialer/calls",
          "responseKey": "data",
          "fields": {
            "agent_email": {
              "displayName": "agent_email",
              "valueType": "string",
              "providerType": "string"
            },
            "agent_id": {
              "displayName": "agent_id",
              "valueType": "int",
              "providerType": "number"
            },
            "agent_name": {
              "displayName": "agent_name",
              "valueType": "string",
              "providerType": "string"
            },
            "call_date": {
              "displayName": "call_date",
              "valueType": "string",
              "providerType": "string"
            },
            "call_id": {
              "displayName": "call_id",
              "valueType": "int",
              "providerType": "number"
            },
            "call_info": {
              "displayName": "call_info",
              "valueType": "other",
              "providerType": "object"
            },
            "call_sid": {
              "displayName": "call_sid",
              "valueType": "string",
              "providerType": "string"
            },
            "call_time": {
              "displayName": "call_time",
              "valueType": "string",
              "providerType": "string"
            },
            "call_user_date": {
              "displayName": "call_user_date",
              "valueType": "string",
              "providerType": "string"
            },
            "call_user_time": {
              "displayName": "call_user_time",
              "valueType": "string",
              "providerType": "string"
            },
            "campaign": {
              "displayName": "campaign",
              "valueType": "other",
              "providerType": "object"
            },
            "contact_email": {
              "displayName": "contact_email",
              "valueType": "string",
              "providerType": "string"
            },
            "contact_id": {
              "displayName": "contact_id",
              "valueType": "int",
              "providerType": "number"
            },
            "contact_name": {
              "displayName": "contact_name",
              "valueType": "string",
              "providerType": "string"
            },
            "contact_number": {
              "displayName": "contact_number",
              "valueType": "string",
              "providerType": "string"
            },
            "justcall_ai": {
              "displayName": "justcall_ai",
              "valueType": "other",
              "providerType": "object"
            },
            "sales_dialer_number": {
              "displayName": "sales_dialer_number",
              "valueType": "string",
              "providerType": "string"
            }
          },
          "custom": false
        },
        "sales_dialer/campaigns": {
          "displayName": "Sales Dialer Campaigns",
          "path": "/sales_dialer/campaigns",
          "responseKey": "data",
          "fields": {
            "abandoning_message_id": {
              "displayName": "abandoning_message_id",
              "valueType": "int",
              "providerType": "number"
            },
            "assigned_to_id": {
              "displayName": "assigned_to_id",
              "valueType": "other",
              "providerType": "unknown"
            },
            "call_forwarding_number": {
              "displayName": "call_forwarding_number",
              "valueType": "string",
              "providerType": "string"
            },
            "call_scripts": {
              "displayName": "call_scripts",
              "valueType": "other",
              "providerType": "array"
            },
            "contact_dialing_order": {
              "displayName": "contact_dialing_order",
              "valueType": "string",
              "providerType": "string"
            },
            "contacts_count": {
              "displayName": "contacts_count",
              "valueType": "other",
              "providerType": "unknown"
            },
            "country_code": {
              "displayName": "country_code",
              "valueType": "string",
              "providerType": "string"
            },
            "created_by_email": {
              "displayName": "created_by_email",
              "valueType": "string",
              "providerType": "string"
            },
            "created_by_id": {
              "displayName": "created_by_id",
              "valueType": "int",
              "providerType": "number"
            },
            "created_by_name": {
              "displayName": "created_by_name",
              "valueType": "string",
              "providerType": "string"
            },
            "created_date": {
              "displayName": "created_date",
              "valueType": "string",
              "providerType": "string"
            },
            "created_time": {
              "displayName": "created_time",
              "valueType": "string",
              "providerType": "string"
            },
            "default_number": {
              "displayName": "default_number",
              "valueType": "string",
              "providerType": "string"
            },
            "disposition_groups": {
              "displayName": "disposition_groups",
              "valueType": "other",
              "providerType": "array"
            },
            "id": {
              "displayName": "id",
              "valueType": "int",
              "providerType": "number"
            },
            "maximum_calls_per_agent": {
              "displayName": "maximum_calls_per_agent",
              "valueType": "int",
              "providerType": "number"
            },
            "name": {
              "displayName": "name",
              "valueType": "string",
              "providerType": "string"
            },
            "status": {
              "displayName": "status",
              "valueType": "string",
              "providerType": "string"
            },
            "type": {
              "displayName": "type",
              "valueType": "string",
              "providerType": "string"
            },
            "voicemail_message_id": {
              "displayName": "voicemail_message_id",
              "valueType": "int",
              "providerType": "number"
            }
          },
          "custom": false
        },
        "sales_dialer/contacts": {
          "displayName": "Sales Dialer Contacts",
          "path": "/sales_dialer/contacts",
          "responseKey": "data",
          "fields": {
            "address": {
              "displayName": "address",
              "valueType": "string",
              "providerType": "string"
            },
            "birthday": {
              "displayName": "birthday",
              "valueType": "string",
              "providerType": "string"
            },
            "created_at": {
              "displayName": "created_at",
              "valueType": "string",
              "providerType": "string"
            },
            "custom_fields": {
              "displayName": "custom_fields",
              "valueType": "other",
              "providerType": "array"
            },
            "email": {
              "displayName": "email",
              "valueType": "string",
              "providerType": "string"
            },
            "id": {
              "displayName": "id",
              "valueType": "int",
              "providerType": "number"
            },
            "name": {
              "displayName": "name",
              "valueType": "string",
              "providerType": "string"
            },
            "occupation": {
              "displayName": "occupation",
              "valueType": "string",
              "providerType": "string"
            },
            "phone_number": {
              "displayName": "phone_number",
              "valueType": "string",
              "providerType": "string"
            },
            "status": {
              "displayName": "status",
              "valueType": "string",
              "providerType": "string"
            },
            "status_updated_at": {
              "displayName": "status_updated_at",
              "valueType": "string",
              "providerType": "string"
            }
          },
          "custom": false
        },
        "texts": {
          "displayName": "Texts",
          "path": "/texts",
          "responseKey": "data",
          "fields": {
            "agent_email": {
              "displayName": "agent_email",
              "valueType": "string",
              "providerType": "string"
            },
            "agent_id": {
              "displayName": "agent_id",
              "valueType": "int",
              "providerType": "number"
            },
            "agent_name": {
              "displayName": "agent_name",
              "valueType": "string",
              "providerType": "string"
            },
            "contact_email": {
              "displayName": "contact_email",
              "valueType": "string",
              "providerType": "string"
            },
            "contact_name": {
              "displayName": "contact_name",
              "valueType": "string",
              "providerType": "string"
            },
            "contact_number": {
              "displayName": "contact_number",
              "valueType": "string",
              "providerType": "string"
            },
            "cost_incurred": {
              "displayName": "cost_incurred",
              "valueType": "int",
              "providerType": "number"
            },
            "delivery_status": {
              "displayName": "delivery_status",
              "valueType": "string",
              "providerType": "string"
            },
            "direction": {
              "displayName": "direction",
              "valueType": "string",
              "providerType": "string"
            },
            "id": {
              "displayName": "id",
              "valueType": "int",
              "providerType": "number"
            },
            "is_deleted": {
              "displayName": "is_deleted",
              "valueType": "boolean",
              "providerType": "boolean"
            },
            "justcall_line_name": {
              "displayName": "justcall_line_name",
              "valueType": "string",
              "providerType": "string"
            },
            "justcall_number": {
              "displayName": "justcall_number",
              "valueType": "string",
              "providerType": "string"
            },
            "medium": {
              "displayName": "medium",
              "valueType": "string",
              "providerType": "string"
            },
            "sms_date": {
              "displayName": "sms_date",
              "valueType": "string",
              "providerType": "string"
            },
            "sms_info": {
              "displayName": "sms_info",
              "valueType": "other",
              "providerType": "object"
            },
            "sms_time": {
              "displayName": "sms_time",
              "valueType": "string",
              "providerType": "string"
            },
            "sms_user_date": {
              "displayName": "sms_user_date",
              "valueType": "string",
              "providerType": "string"
            },
            "sms_user_time": {
              "displayName": "sms_user_time",
              "valueType": "string",
              "providerType": "string"
            }
          },
          "custom": false
        },
        "texts/tags": {
          "displayName": "SMS Tags",
          "path": "/texts/tags",
          "responseKey": "data",
          "fields": {
            "color_code": {
              "displayName": "color_code",
              "valueType": "string",
              "providerType": "string"
            },
            "created_at": {
              "displayName": "created_at",
              "valueType": "string",
              "providerType": "string"
            },
            "created_by": {
              "displayName": "created_by",
              "valueType": "other",
              "providerType": "unknown"
            },
            "id": {
              "displayName": "id",
              "valueType": "int",
              "providerType": "number"
            },
            "name": {
              "displayName": "name",
              "valueType": "string",
              "providerType": "string"
            }
          },
          "custom": false
        },
        "user_groups": {
          "displayName": "User Groups",
          "path": "/user_groups",
          "responseKey": "data",
          "fields": {
            "group_extension": {
              "displayName": "group_extension",
              "valueType": "string",
              "providerType": "string"
            },
            "group_name": {
              "displayName": "group_name",
              "valueType": "string",
              "providerType": "string"
            },
            "id": {
              "displayName": "id",
              "valueType": "int",
              "providerType": "number"
            },
            "members": {
              "displayName": "members",
              "valueType": "other",
              "providerType": "array"
            },
            "total_members": {
              "displayName": "total_members",
              "valueType": "int",
              "providerType": "number"
            },
            "updated_on": {
              "displayName": "updated_on",
              "valueType": "string",
              "providerType": "string"
            }
          },
          "custom": false
        },
        "users": {
          "displayName": "Users",
          "path": "/users",
          "responseKey": "data",
          "fields": {
            "available": {
              "displayName": "available",
              "valueType": "singleSelect",
              "providerType": "string",
              "values": [
                {
                  "value": "Yes",
                  "displayValue": "Yes"
                },
                {
                  "value": "No",
                  "displayValue": "No"
                }
              ]
            },
            "created_at": {
              "displayName": "created_at",
              "valueType": "string",
              "providerType": "string"
            },
            "email": {
              "displayName": "email",
              "valueType": "string",
              "providerType": "string"
            },
            "extension": {
              "displayName": "extension",
              "valueType": "int",
              "providerType": "number"
            },
            "groups": {
              "displayName": "groups",
              "valueType": "other",
              "providerType": "array"
            },
            "id": {
              "displayName": "id",
              "valueType": "int",
              "providerType": "number"
            },
            "last_login_timestamp": {
              "displayName": "last_login_timestamp",
              "valueType": "string",
              "providerType": "string"
            },
            "name": {
              "displayName": "name",
              "valueType": "string",
              "providerType": "string"
            },
            "on_call": {
              "displayName": "on_call",
              "valueType": "singleSelect",
              "providerType": "string",
              "values": [
                {
                  "value": "Yes",
                  "displayValue": "Yes"
                },
                {
                  "value": "No",
                  "displayValue": "No"
                }
              ]
            },
            "owned_numbers": {
              "displayName": "owned_numbers",
              "valueType": "other",
              "providerType": "array"
            },
            "role": {
              "displayName": "role",
              "valueType": "string",
              "providerType": "string"
            },
            "shared_numbers": {
              "displayName": "shared_numbers",
              "valueType": "other",
              "providerType": "array"
            },
            "timezone": {
              "displayName": "timezone",
              "valueType": "string",
              "providerType": "string"
            },
            "unavailability_reason": {
              "displayName": "unavailability_reason",
              "valueType": "string",
              "providerType": "string"
            },
            "working_hours_type": {
              "displayName": "working_hours_type",
              "valueType": "string",
              "providerType": "string"
            }
          },
          "custom": false
        },
        "webhooks": {
          "displayName": "Webhooks",
          "path": "/webhooks",
          "responseKey": "data",
          "fields": {
            "blacklisted_url_count": {
              "displayName": "blacklisted_url_count",
              "valueType": "int",
              "providerType": "number"
            },
            "latest_api_version": {
              "displayName": "latest_api_version",
              "valueType": "string",
              "providerType": "string"
            },
            "type": {
              "displayName": "type",
              "valueType": "string",
              "providerType": "string"
            },
            "url_count": {
              "displayName": "url_count",
              "valueType": "int",
              "providerType": "number"
            },
            "warning_url_count": {
              "displayName": "warning_url_count",
              "valueType": "int",
              "providerType": "number"
            },
            "webhook_urls": {
              "displayName": "webhook_urls",
              "valueType": "other",
              "providerType": "array"
            }
          },
          "custom": false
        },
        "whatsapp/messages": {
          "displayName": "WhatsApp Messages",
          "path": "/whatsapp/messages",
          "responseKey": "data",
          "fields": {
            "agent_email": {
              "displayName": "agent_email",
              "valueType": "string",
              "providerType": "string"
            },
            "agent_id": {
              "displayName": "agent_id",
              "valueType": "int",
              "providerType": "number"
            },
            "agent_name": {
              "displayName": "agent_name",
              "valueType": "string",
              "providerType": "string"
            },
            "contact_email": {
              "displayName": "contact_email",
              "valueType": "string",
              "providerType": "string"
            },
            "contact_name": {
              "displayName": "contact_name",
              "valueType": "string",
              "providerType": "string"
            },
            "contact_number": {
              "displayName": "contact_number",
              "valueType": "string",
              "providerType": "string"
            },
            "delivery_date": {
              "displayName": "delivery_date",
              "valueType": "string",
              "providerType": "string"
            },
            "delivery_status": {
              "displayName": "delivery_status",
              "valueType": "singleSelect",
              "providerType": "string",
              "values": [
                {
                  "value": "read",
                  "displayValue": "read"
                },
                {
                  "value": "delivered",
                  "displayValue": "delivered"
                },
                {
                  "value": "sent",
                  "displayValue": "sent"
                },
                {
                  "value": "received",
                  "displayValue": "received"
                },
                {
                  "value": "failed",
                  "displayValue": "failed"
                }
              ]
            },
            "delivery_time": {
              "displayName": "delivery_time",
              "valueType": "string",
              "providerType": "string"
            },
            "direction": {
              "displayName": "direction",
              "valueType": "singleSelect",
              "providerType": "string",
              "values": [
                {
                  "value": "incoming",
                  "displayValue": "incoming"
                },
                {
                  "value": "outgoing",
                  "displayValue": "outgoing"
                }
              ]
            },
            "failure_reason": {
              "displayName": "failure_reason",
              "valueType": "string",
              "providerType": "string"
            },
            "id": {
              "displayName": "id",
              "valueType": "int",
              "providerType": "number"
            },
            "justcall_line_name": {
              "displayName": "justcall_line_name",
              "valueType": "string",
              "providerType": "string"
            },
            "justcall_number": {
              "displayName": "justcall_number",
              "valueType": "string",
              "providerType": "string"
            },
            "message_date": {
              "displayName": "message_date",
              "valueType": "string",
              "providerType": "string"
            },
            "message_info": {
              "displayName": "message_info",
              "valueType": "other",
              "providerType": "unknown"
            },
            "message_origin": {
              "displayName": "message_origin",
              "valueType": "string",
              "providerType": "string"
            },
            "message_time": {
              "displayName": "message_time",
              "valueType": "string",
              "providerType": "string"
            },
            "message_user_date": {
              "displayName": "message_user_date",
              "valueType": "string",
              "providerType": "string"
            },
            "message_user_time": {
              "displayName": "message_user_time",
              "valueType": "string",
              "providerType": "string"
            },
            "reaction_inbound": {
              "displayName": "reaction_inbound",
              "valueType": "string",
              "providerType": "string"
            },
            "reaction_inbound_time": {
              "displayName": "reaction_inbound_time",
              "valueType": "string",
              "providerType": "string"
            },
            "reaction_outbound": {
              "displayName": "reaction_outbound",
              "valueType": "string",
              "providerType": "string"
            },
            "reaction_outbound_time": {
              "displayName": "reaction_outbound_time",
              "valueType": "string",
              "providerType": "string"
            },
            "read_date": {
              "displayName": "read_date",
              "valueType": "string",
              "providerType": "string"
            },
            "read_time": {
              "displayName": "read_time",
              "valueType": "string",
              "providerType": "string"
            }
          },
          "custom": false
        },
        "whatsapp/templates": {
          "displayName": "WhatsApp Templates",
          "path": "/whatsapp/messages/templates",
          "responseKey": "data",
          "fields": {
            "actions": {
              "displayName": "actions",
              "valueType": "other",
              "providerType": "array"
            },
            "actions_count": {
              "displayName": "actions_count",
              "valueType": "int",
              "providerType": "number"
            },
            "body": {
              "displayName": "body",
              "valueType": "string",
              "providerType": "string"
            },
            "category": {
              "displayName": "category",
              "valueType": "singleSelect",
              "providerType": "string",
              "values": [
                {
                  "value": "Marketing",
                  "displayValue": "Marketing"
                },
                {
                  "value": "Utility",
                  "displayValue": "Utility"
                }
              ]
            },
            "footer": {
              "displayName": "footer",
              "valueType": "string",
              "providerType": "string"
            },
            "header_type": {
              "displayName": "header_type",
              "valueType": "singleSelect",
              "providerType": "string",
              "values": [
                {
                  "value": "Normal Text",
                  "displayValue": "Normal Text"
                },
                {
                  "value": "Image",
                  "displayValue": "Image"
                },
                {
                  "value": "Video",
                  "displayValue": "Video"
                },
                {
                  "value": "PDF",
                  "displayValue": "PDF"
                }
              ]
            },
            "header_value": {
              "displayName": "header_value",
              "valueType": "string",
              "providerType": "string"
            },
            "id": {
              "displayName": "id",
              "valueType": "int",
              "providerType": "number"
            },
            "language": {
              "displayName": "language",
              "valueType": "string",
              "providerType": "string"
            },
            "name": {
              "displayName": "name",
              "valueType": "string",
              "providerType": "string"
            },
            "status": {
              "displayName": "status",
              "valueType": "singleSelect",
              "providerType": "string",
              "values": [
                {
                  "value": "Approved",
                  "displayValue": "Approved"
                },
                {
                  "value": "Rejected",
                  "displayValue": "Rejected"
                },
                {
                  "value": "Pending",
                  "displayValue": "Pending"
                }
              ]
            }
          },
          "custom": false
>>>>>>> 59539f61
        }
      }
    }
  }
}<|MERGE_RESOLUTION|>--- conflicted
+++ resolved
@@ -4,287 +4,6 @@
       "id": "root",
       "path": "/v2.1",
       "objects": {
-<<<<<<< HEAD
-        "calls": {
-          "displayName": "Calls",
-          "path": "/v2.1/calls",
-          "responseKey": "data",
-          "fields": {
-            "id": {"displayName": "ID", "valueType": "integer", "providerType": "integer"},
-            "call_id": {"displayName": "Call ID", "valueType": "string", "providerType": "string"},
-            "contact_name": {"displayName": "Contact Name", "valueType": "string", "providerType": "string"},
-            "contact_number": {"displayName": "Contact Number", "valueType": "string", "providerType": "string"},
-            "contact_email": {"displayName": "Contact Email", "valueType": "string", "providerType": "string"},
-            "justcall_number": {"displayName": "JustCall Number", "valueType": "string", "providerType": "string"},
-            "justcall_line_name": {"displayName": "JustCall Line Name", "valueType": "string", "providerType": "string"},
-            "type": {"displayName": "Type", "valueType": "string", "providerType": "string"},
-            "direction": {"displayName": "Direction", "valueType": "string", "providerType": "string"},
-            "status": {"displayName": "Status", "valueType": "string", "providerType": "string"},
-            "duration": {"displayName": "Duration", "valueType": "integer", "providerType": "integer"},
-            "datetime": {"displayName": "Datetime", "valueType": "string", "providerType": "string"},
-            "recording": {"displayName": "Recording", "valueType": "string", "providerType": "string"},
-            "recording_url": {"displayName": "Recording URL", "valueType": "string", "providerType": "string"},
-            "notes": {"displayName": "Notes", "valueType": "string", "providerType": "string"},
-            "rating": {"displayName": "Rating", "valueType": "integer", "providerType": "integer"},
-            "disposition": {"displayName": "Disposition", "valueType": "string", "providerType": "string"},
-            "agent_id": {"displayName": "Agent ID", "valueType": "integer", "providerType": "integer"},
-            "agent_name": {"displayName": "Agent Name", "valueType": "string", "providerType": "string"},
-            "agent_email": {"displayName": "Agent Email", "valueType": "string", "providerType": "string"},
-            "ivr_digit": {"displayName": "IVR Digit", "valueType": "string", "providerType": "string"},
-            "queue": {"displayName": "Queue", "valueType": "string", "providerType": "string"},
-            "is_deleted": {"displayName": "Is Deleted", "valueType": "boolean", "providerType": "boolean"}
-          }
-        },
-        "texts": {
-          "displayName": "Texts",
-          "path": "/v2.1/texts",
-          "responseKey": "data",
-          "fields": {
-            "id": {"displayName": "ID", "valueType": "integer", "providerType": "integer"},
-            "message_id": {"displayName": "Message ID", "valueType": "string", "providerType": "string"},
-            "contact_name": {"displayName": "Contact Name", "valueType": "string", "providerType": "string"},
-            "contact_number": {"displayName": "Contact Number", "valueType": "string", "providerType": "string"},
-            "justcall_number": {"displayName": "JustCall Number", "valueType": "string", "providerType": "string"},
-            "justcall_line_name": {"displayName": "JustCall Line Name", "valueType": "string", "providerType": "string"},
-            "direction": {"displayName": "Direction", "valueType": "string", "providerType": "string"},
-            "type": {"displayName": "Type", "valueType": "string", "providerType": "string"},
-            "status": {"displayName": "Status", "valueType": "string", "providerType": "string"},
-            "body": {"displayName": "Body", "valueType": "string", "providerType": "string"},
-            "medium": {"displayName": "Medium", "valueType": "string", "providerType": "string"},
-            "media_urls": {"displayName": "Media URLs", "valueType": "other", "providerType": "array"},
-            "datetime": {"displayName": "Datetime", "valueType": "string", "providerType": "string"},
-            "agent_id": {"displayName": "Agent ID", "valueType": "integer", "providerType": "integer"},
-            "agent_name": {"displayName": "Agent Name", "valueType": "string", "providerType": "string"},
-            "agent_email": {"displayName": "Agent Email", "valueType": "string", "providerType": "string"},
-            "is_deleted": {"displayName": "Is Deleted", "valueType": "boolean", "providerType": "boolean"}
-          }
-        },
-        "texts/tags": {
-          "displayName": "SMS Tags",
-          "path": "/v2.1/texts/tags",
-          "responseKey": "data",
-          "fields": {
-            "id": {"displayName": "ID", "valueType": "integer", "providerType": "integer"},
-            "name": {"displayName": "Name", "valueType": "string", "providerType": "string"},
-            "color": {"displayName": "Color", "valueType": "string", "providerType": "string"},
-            "created_at": {"displayName": "Created At", "valueType": "string", "providerType": "string"}
-          }
-        },
-        "whatsapp/messages": {
-          "displayName": "WhatsApp Messages",
-          "path": "/v2.1/whatsapp/messages",
-          "responseKey": "data",
-          "fields": {
-            "id": {"displayName": "ID", "valueType": "integer", "providerType": "integer"},
-            "message_id": {"displayName": "Message ID", "valueType": "string", "providerType": "string"},
-            "contact_name": {"displayName": "Contact Name", "valueType": "string", "providerType": "string"},
-            "contact_number": {"displayName": "Contact Number", "valueType": "string", "providerType": "string"},
-            "direction": {"displayName": "Direction", "valueType": "string", "providerType": "string"},
-            "status": {"displayName": "Status", "valueType": "string", "providerType": "string"},
-            "body": {"displayName": "Body", "valueType": "string", "providerType": "string"},
-            "datetime": {"displayName": "Datetime", "valueType": "string", "providerType": "string"}
-          }
-        },
-        "contacts": {
-          "displayName": "Contacts",
-          "path": "/v2.1/contacts",
-          "responseKey": "data",
-          "fields": {
-            "id": {"displayName": "ID", "valueType": "integer", "providerType": "integer"},
-            "parent_contact_id": {"displayName": "Parent Contact ID", "valueType": "integer", "providerType": "integer"},
-            "name": {"displayName": "Name", "valueType": "string", "providerType": "string"},
-            "first_name": {"displayName": "First Name", "valueType": "string", "providerType": "string"},
-            "last_name": {"displayName": "Last Name", "valueType": "string", "providerType": "string"},
-            "contact_number": {"displayName": "Contact Number", "valueType": "string", "providerType": "string"},
-            "other_numbers": {"displayName": "Other Numbers", "valueType": "other", "providerType": "array"},
-            "email": {"displayName": "Email", "valueType": "string", "providerType": "string"},
-            "extension": {"displayName": "Extension", "valueType": "integer", "providerType": "integer"},
-            "company": {"displayName": "Company", "valueType": "string", "providerType": "string"},
-            "address": {"displayName": "Address", "valueType": "string", "providerType": "string"},
-            "notes": {"displayName": "Notes", "valueType": "other", "providerType": "array"},
-            "status": {"displayName": "Status", "valueType": "other", "providerType": "object"},
-            "status_updated_at": {"displayName": "Status Updated At", "valueType": "string", "providerType": "string"},
-            "created_at": {"displayName": "Created At", "valueType": "string", "providerType": "string"},
-            "last_updated_at": {"displayName": "Last Updated At", "valueType": "string", "providerType": "string"},
-            "agent_id": {"displayName": "Agent ID", "valueType": "integer", "providerType": "integer"}
-          }
-        },
-        "blacklisted-contacts": {
-          "displayName": "Blacklisted Contacts",
-          "path": "/v2.1/contacts/blacklist",
-          "responseKey": "data",
-          "fields": {
-            "id": {"displayName": "ID", "valueType": "integer", "providerType": "integer"},
-            "contact_number": {"displayName": "Contact Number", "valueType": "string", "providerType": "string"},
-            "name": {"displayName": "Name", "valueType": "string", "providerType": "string"},
-            "created_at": {"displayName": "Created At", "valueType": "string", "providerType": "string"}
-          }
-        },
-        "phone-numbers": {
-          "displayName": "Phone Numbers",
-          "path": "/v2.1/phone-numbers",
-          "responseKey": "data",
-          "fields": {
-            "id": {"displayName": "ID", "valueType": "integer", "providerType": "integer"},
-            "justcall_number": {"displayName": "JustCall Number", "valueType": "string", "providerType": "string"},
-            "friendly_number": {"displayName": "Friendly Number", "valueType": "string", "providerType": "string"},
-            "justcall_line_name": {"displayName": "JustCall Line Name", "valueType": "string", "providerType": "string"},
-            "availability_setting": {"displayName": "Availability Setting", "valueType": "string", "providerType": "string"},
-            "current_status": {"displayName": "Current Status", "valueType": "string", "providerType": "string"},
-            "number_type": {"displayName": "Number Type", "valueType": "string", "providerType": "string"},
-            "sms_compliance": {"displayName": "SMS Compliance", "valueType": "string", "providerType": "string"},
-            "number_owner": {"displayName": "Number Owner", "valueType": "other", "providerType": "object"},
-            "shared_with": {"displayName": "Shared With", "valueType": "other", "providerType": "object"},
-            "capabilities": {"displayName": "Capabilities", "valueType": "other", "providerType": "object"},
-            "business_registration": {"displayName": "Business Registration", "valueType": "string", "providerType": "string"}
-          }
-        },
-        "users": {
-          "displayName": "Users",
-          "path": "/v2.1/users",
-          "responseKey": "data",
-          "fields": {
-            "id": {"displayName": "ID", "valueType": "integer", "providerType": "integer"},
-            "role": {"displayName": "Role", "valueType": "string", "providerType": "string"},
-            "name": {"displayName": "Name", "valueType": "string", "providerType": "string"},
-            "email": {"displayName": "Email", "valueType": "string", "providerType": "string"},
-            "extension": {"displayName": "Extension", "valueType": "integer", "providerType": "integer"},
-            "groups": {"displayName": "Groups", "valueType": "other", "providerType": "array"},
-            "owned_numbers": {"displayName": "Owned Numbers", "valueType": "other", "providerType": "array"},
-            "shared_numbers": {"displayName": "Shared Numbers", "valueType": "other", "providerType": "array"},
-            "created_at": {"displayName": "Created At", "valueType": "string", "providerType": "string"},
-            "last_login_timestamp": {"displayName": "Last Login Timestamp", "valueType": "string", "providerType": "string"},
-            "timezone": {"displayName": "Timezone", "valueType": "string", "providerType": "string"},
-            "working_hours_type": {"displayName": "Working Hours Type", "valueType": "string", "providerType": "string"},
-            "available": {"displayName": "Available", "valueType": "string", "providerType": "string"},
-            "unavailability_reason": {"displayName": "Unavailability Reason", "valueType": "string", "providerType": "string"},
-            "on_call": {"displayName": "On Call", "valueType": "string", "providerType": "string"}
-          }
-        },
-        "webhooks": {
-          "displayName": "Webhooks",
-          "path": "/v2.1/webhooks",
-          "responseKey": "data",
-          "fields": {
-            "id": {"displayName": "ID", "valueType": "integer", "providerType": "integer"},
-            "event": {"displayName": "Event", "valueType": "string", "providerType": "string"},
-            "url": {"displayName": "URL", "valueType": "string", "providerType": "string"},
-            "created_at": {"displayName": "Created At", "valueType": "string", "providerType": "string"},
-            "updated_at": {"displayName": "Updated At", "valueType": "string", "providerType": "string"},
-            "status": {"displayName": "Status", "valueType": "string", "providerType": "string"}
-          }
-        },
-        "user_groups": {
-          "displayName": "User Groups",
-          "path": "/v2.1/user_groups",
-          "responseKey": "data",
-          "fields": {
-            "id": {"displayName": "ID", "valueType": "integer", "providerType": "integer"},
-            "group_name": {"displayName": "Group Name", "valueType": "string", "providerType": "string"},
-            "group_extension": {"displayName": "Group Extension", "valueType": "string", "providerType": "string"},
-            "updated_on": {"displayName": "Updated On", "valueType": "string", "providerType": "string"},
-            "total_members": {"displayName": "Total Members", "valueType": "integer", "providerType": "integer"},
-            "members": {"displayName": "Members", "valueType": "other", "providerType": "array"}
-          }
-        },
-        "calls_ai": {
-          "displayName": "Calls AI",
-          "path": "/v2.1/calls_ai",
-          "responseKey": "data",
-          "fields": {
-            "id": {"displayName": "ID", "valueType": "integer", "providerType": "integer"},
-            "call_sid": {"displayName": "Call SID", "valueType": "string", "providerType": "string"},
-            "platform": {"displayName": "Platform", "valueType": "string", "providerType": "string"},
-            "call_moments": {"displayName": "Call Moments", "valueType": "other", "providerType": "array"},
-            "customer_sentiment": {"displayName": "Customer Sentiment", "valueType": "string", "providerType": "string"},
-            "call_score": {"displayName": "Call Score", "valueType": "integer", "providerType": "integer"},
-            "call_score_parameters": {"displayName": "Call Score Parameters", "valueType": "other", "providerType": "object"},
-            "tags": {"displayName": "Tags", "valueType": "other", "providerType": "array"},
-            "manual_call_score": {"displayName": "Manual Call Score", "valueType": "integer", "providerType": "integer"},
-            "call_summary": {"displayName": "Call Summary", "valueType": "string", "providerType": "string"},
-            "action_items": {"displayName": "Action Items", "valueType": "string", "providerType": "string"},
-            "interaction_stats": {"displayName": "Interaction Stats", "valueType": "other", "providerType": "object"},
-            "smart_chapters": {"displayName": "Smart Chapters", "valueType": "other", "providerType": "array"}
-          }
-        },
-        "sales_dialer/calls": {
-          "displayName": "Sales Dialer Calls",
-          "path": "/v2.1/sales_dialer/calls",
-          "responseKey": "data",
-          "fields": {
-            "call_id": {"displayName": "Call ID", "valueType": "integer", "providerType": "integer"},
-            "call_sid": {"displayName": "Call SID", "valueType": "string", "providerType": "string"},
-            "campaign": {"displayName": "Campaign", "valueType": "other", "providerType": "object"},
-            "contact_id": {"displayName": "Contact ID", "valueType": "integer", "providerType": "integer"},
-            "contact_number": {"displayName": "Contact Number", "valueType": "string", "providerType": "string"},
-            "contact_name": {"displayName": "Contact Name", "valueType": "string", "providerType": "string"},
-            "contact_email": {"displayName": "Contact Email", "valueType": "string", "providerType": "string"},
-            "sales_dialer_number": {"displayName": "Sales Dialer Number", "valueType": "string", "providerType": "string"},
-            "agent_id": {"displayName": "Agent ID", "valueType": "integer", "providerType": "integer"},
-            "agent_name": {"displayName": "Agent Name", "valueType": "string", "providerType": "string"},
-            "agent_email": {"displayName": "Agent Email", "valueType": "string", "providerType": "string"},
-            "call_date": {"displayName": "Call Date", "valueType": "string", "providerType": "string"},
-            "call_time": {"displayName": "Call Time", "valueType": "string", "providerType": "string"},
-            "call_user_date": {"displayName": "Call User Date", "valueType": "string", "providerType": "string"},
-            "call_user_time": {"displayName": "Call User Time", "valueType": "string", "providerType": "string"},
-            "call_info": {"displayName": "Call Info", "valueType": "other", "providerType": "object"},
-            "direction": {"displayName": "Direction", "valueType": "string", "providerType": "string"},
-            "type": {"displayName": "Type", "valueType": "string", "providerType": "string"},
-            "duration": {"displayName": "Duration", "valueType": "integer", "providerType": "integer"},
-            "friendly_duration": {"displayName": "Friendly Duration", "valueType": "string", "providerType": "string"},
-            "disposition": {"displayName": "Disposition", "valueType": "string", "providerType": "string"},
-            "notes": {"displayName": "Notes", "valueType": "string", "providerType": "string"},
-            "rating": {"displayName": "Rating", "valueType": "integer", "providerType": "integer"},
-            "recording": {"displayName": "Recording", "valueType": "string", "providerType": "string"},
-            "justcall_ai": {"displayName": "JustCall AI", "valueType": "other", "providerType": "object"},
-            "tags": {"displayName": "Tags", "valueType": "other", "providerType": "array"}
-          }
-        },
-        "sales_dialer/campaigns": {
-          "displayName": "Sales Dialer Campaigns",
-          "path": "/v2.1/sales_dialer/campaigns",
-          "responseKey": "data",
-          "fields": {
-            "id": {"displayName": "ID", "valueType": "integer", "providerType": "integer"},
-            "name": {"displayName": "Name", "valueType": "string", "providerType": "string"},
-            "type": {"displayName": "Type", "valueType": "string", "providerType": "string"},
-            "default_number": {"displayName": "Default Number", "valueType": "string", "providerType": "string"},
-            "created_date": {"displayName": "Created Date", "valueType": "string", "providerType": "string"},
-            "created_time": {"displayName": "Created Time", "valueType": "string", "providerType": "string"},
-            "created_by_id": {"displayName": "Created By ID", "valueType": "integer", "providerType": "integer"},
-            "created_by_name": {"displayName": "Created By Name", "valueType": "string", "providerType": "string"},
-            "created_by_email": {"displayName": "Created By Email", "valueType": "string", "providerType": "string"},
-            "assigned_to_id": {"displayName": "Assigned To ID", "valueType": "other", "providerType": "object"},
-            "maximum_calls_per_agent": {"displayName": "Maximum Calls Per Agent", "valueType": "integer", "providerType": "integer"},
-            "contact_dialing_order": {"displayName": "Contact Dialing Order", "valueType": "string", "providerType": "string"},
-            "contacts_count": {"displayName": "Contacts Count", "valueType": "other", "providerType": "object"},
-            "status": {"displayName": "Status", "valueType": "string", "providerType": "string"},
-            "voicemail_message_id": {"displayName": "Voicemail Message ID", "valueType": "integer", "providerType": "integer"},
-            "abandoning_message_id": {"displayName": "Abandoning Message ID", "valueType": "integer", "providerType": "integer"},
-            "call_forwarding_number": {"displayName": "Call Forwarding Number", "valueType": "string", "providerType": "string"},
-            "country_code": {"displayName": "Country Code", "valueType": "string", "providerType": "string"},
-            "disposition_groups": {"displayName": "Disposition Groups", "valueType": "other", "providerType": "array"},
-            "call_scripts": {"displayName": "Call Scripts", "valueType": "other", "providerType": "array"}
-          }
-        },
-        "sales_dialer/contacts": {
-          "displayName": "Sales Dialer Contacts",
-          "path": "/v2.1/sales_dialer/contacts",
-          "responseKey": "data",
-          "fields": {
-            "id": {"displayName": "ID", "valueType": "integer", "providerType": "integer"},
-            "name": {"displayName": "Name", "valueType": "string", "providerType": "string"},
-            "phone_number": {"displayName": "Phone Number", "valueType": "string", "providerType": "string"},
-            "email": {"displayName": "Email", "valueType": "string", "providerType": "string"},
-            "birthday": {"displayName": "Birthday", "valueType": "string", "providerType": "string"},
-            "occupation": {"displayName": "Occupation", "valueType": "string", "providerType": "string"},
-            "address": {"displayName": "Address", "valueType": "string", "providerType": "string"},
-            "status": {"displayName": "Status", "valueType": "string", "providerType": "string"},
-            "status_updated_at": {"displayName": "Status Updated At", "valueType": "string", "providerType": "string"},
-            "created_at": {"displayName": "Created At", "valueType": "string", "providerType": "string"},
-            "custom_fields": {"displayName": "Custom Fields", "valueType": "other", "providerType": "array"}
-          }
-=======
         "blacklisted-contacts": {
           "displayName": "Blacklisted Contacts",
           "path": "/contacts/blacklist",
@@ -1706,7 +1425,6 @@
             }
           },
           "custom": false
->>>>>>> 59539f61
         }
       }
     }
