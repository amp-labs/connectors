--- conflicted
+++ resolved
@@ -347,61 +347,19 @@
 }
 
 // buildWriteVariables constructs the variables for GraphQL mutations.
-<<<<<<< HEAD
-func buildWriteVariables(params common.WriteParams) map[string]any {
-	// Handle products - uses $product for create, $input for update.
-	if params.ObjectName == objectProducts {
-		return buildProductVariables(params)
-	}
-
-	variables := map[string]any{
-		"input": params.RecordData,
-=======
 func buildWriteVariables(params common.WriteParams) (map[string]any, error) {
 	record, err := params.GetRecord()
 	if err != nil {
 		return nil, err
->>>>>>> f1f58700
 	}
 
 	if params.RecordId != "" {
 		record["id"] = params.RecordId
 	}
 
-<<<<<<< HEAD
-	return variables
-}
-
-// buildProductVariables builds variables for product create/update mutations.
-func buildProductVariables(params common.WriteParams) map[string]any {
-	if params.RecordId != "" {
-		variables := map[string]any{
-			"input": params.RecordData,
-		}
-
-		injectIDIntoInput(variables, params.RecordId)
-
-		return variables
-	}
-
-	return map[string]any{
-		"product": params.RecordData,
-	}
-}
-
-// injectIDIntoInput adds the record ID inside the input for update operations.
-func injectIDIntoInput(variables map[string]any, recordID string) {
-	input, ok := variables["input"].(map[string]any)
-	if !ok {
-		return
-	}
-
-	input["id"] = recordID
-=======
 	return map[string]any{
 		"input": record,
 	}, nil
->>>>>>> f1f58700
 }
 
 // parseUserErrors extracts userErrors from the mutation response.
