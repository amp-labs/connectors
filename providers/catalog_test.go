package providers

import (
	"errors"
	"testing"
)

// All test cases.
var testCases = []struct { // nolint
	provider      Provider
	description   string
	substitutions map[string]string
	expected      *ProviderInfo
	expectedErr   error
}{
	{
		provider:    Salesforce,
		description: "Salesforce provider config with valid & invalid substitutions",
		substitutions: map[string]string{
			"workspace": "example",
			"version":   "-1.0",
		},
		expected: &ProviderInfo{
			Support: Support{
				Read:  true,
				Write: true,
				BulkWrite: BulkWriteSupport{
					Insert: false,
					Update: false,
					Upsert: true,
					Delete: true,
				},
				Subscribe: false,
				Proxy:     true,
			},
			AuthType: Oauth2,
			OauthOpts: OauthOpts{
				GrantType:                 AuthorizationCode,
				AuthURL:                   "https://example.my.salesforce.com/services/oauth2/authorize",
				TokenURL:                  "https://example.my.salesforce.com/services/oauth2/token",
				ExplicitWorkspaceRequired: true,
				ExplicitScopesRequired:    false,
				TokenMetadataFields: TokenMetadataFields{
					ConsumerRefField:  "id",
					WorkspaceRefField: "instance_url",
					ScopesField:       "scope",
				},
			},
			BaseURL: "https://example.my.salesforce.com",
			ProviderOpts: ProviderOpts{
				"restApiUrl": "https://example.my.salesforce.com/services/data/v59.0",
				"domain":     "example.my.salesforce.com",
			},
		},
		expectedErr: nil,
	},
	{
		provider:    Hubspot,
		description: "Valid hubspot provider config with non-existent substitutions",
		substitutions: map[string]string{
			"nonexistentvar": "test",
		},
		expected: &ProviderInfo{
			Support: Support{
				Read:  true,
				Write: true,
				BulkWrite: BulkWriteSupport{
					Insert: false,
					Update: false,
					Upsert: false,
					Delete: false,
				},
				Subscribe: false,
				Proxy:     true,
			},
			AuthType: Oauth2,
			OauthOpts: OauthOpts{
				GrantType:                 AuthorizationCode,
				AuthURL:                   "https://app.hubspot.com/oauth/authorize",
				TokenURL:                  "https://api.hubapi.com/oauth/v1/token",
				ExplicitScopesRequired:    true,
				ExplicitWorkspaceRequired: false,
			},
			BaseURL: "https://api.hubapi.com",
		},
		expectedErr: nil,
	},
	{
		provider:    LinkedIn,
		description: "Valid LinkedIn provider config with non-existent substitutions",
		substitutions: map[string]string{
			"nonexistentvar": "xyz",
		},
		expected: &ProviderInfo{
			Support: Support{
				Read:  false,
				Write: false,
				BulkWrite: BulkWriteSupport{
					Insert: false,
					Update: false,
					Upsert: false,
					Delete: false,
				},
				Subscribe: false,
				Proxy:     false,
			},
			AuthType: Oauth2,
			OauthOpts: OauthOpts{
				GrantType:                 AuthorizationCode,
				AuthURL:                   "https://www.linkedin.com/oauth/v2/authorization",
				TokenURL:                  "https://www.linkedin.com/oauth/v2/accessToken",
				ExplicitScopesRequired:    true,
				ExplicitWorkspaceRequired: false,
				TokenMetadataFields: TokenMetadataFields{
					ScopesField: "scope",
				},
			},
			BaseURL: "https://api.linkedin.com",
		},
		expectedErr: nil,
	},
	{
		provider:    "nonexistent",
		description: "Non-existent provider config",
		substitutions: map[string]string{
			"workspace": "test",
		},
		expected:    nil,
		expectedErr: ErrProviderCatalogNotFound,
	},
	{
		provider:    Salesloft,
		description: "Valid SalesLoft provider config with non-existent substitutions",
		substitutions: map[string]string{
			"nonexistentvar": "abc",
		},
		expected: &ProviderInfo{
			Support: Support{
				Read:  false,
				Write: false,
				BulkWrite: BulkWriteSupport{
					Insert: false,
					Update: false,
					Upsert: false,
					Delete: false,
				},
				Subscribe: false,
				Proxy:     false,
			},
			AuthType: Oauth2,
			OauthOpts: OauthOpts{
				AuthURL:                   "https://accounts.salesloft.com/oauth/authorize",
				TokenURL:                  "https://accounts.salesloft.com/oauth/token",
				ExplicitScopesRequired:    false,
				ExplicitWorkspaceRequired: false,
				TokenMetadataFields: TokenMetadataFields{
					ScopesField: "scope",
				},
			},
			BaseURL: "https://api.salesloft.com",
		},
		expectedErr: nil,
	},
	{
		provider:    Outreach,
		description: "Valid Outreach provider config with no substitutions",
		expected: &ProviderInfo{
			Support: Support{
				Read:  false,
				Write: false,
				BulkWrite: BulkWriteSupport{
					Insert: false,
					Update: false,
					Upsert: false,
					Delete: false,
				},
				Subscribe: false,
				Proxy:     false,
			},
			AuthType: Oauth2,
			OauthOpts: OauthOpts{
				AuthURL:                   "https://api.outreach.io/oauth/authorize",
				TokenURL:                  "https://api.outreach.io/oauth/token",
				ExplicitScopesRequired:    true,
				ExplicitWorkspaceRequired: false,
				TokenMetadataFields: TokenMetadataFields{
					ScopesField: "scope",
				},
			},
			BaseURL: "https://api.outreach.io",
		},
		expectedErr: nil,
	},

	{
		provider: Pipedrive,
		expected: &ProviderInfo{
			AuthType: Oauth2,
			OauthOpts: OauthOpts{
				AuthURL:                   "https://oauth.pipedrive.com/oauth/authorize",
				TokenURL:                  "https://oauth.pipedrive.com/oauth/token",
				ExplicitScopesRequired:    true,
				ExplicitWorkspaceRequired: false,
			},
			Support: Support{
				BulkWrite: BulkWriteSupport{
					Insert: false,
					Update: false,
					Upsert: false,
					Delete: false,
				},
				Proxy:     false,
				Read:      false,
				Subscribe: false,
				Write:     false,
			},
			BaseURL: "https://api.pipedrive.com",
		},
		expectedErr: nil,
	},

	{
		provider: Capsule,
		expected: &ProviderInfo{
			AuthType: Oauth2,
			OauthOpts: OauthOpts{
				AuthURL:                   "https://api.capsulecrm.com/oauth/authorise",
				TokenURL:                  "https://api.capsulecrm.com/oauth/token",
				ExplicitScopesRequired:    true,
				ExplicitWorkspaceRequired: false,
			},
			Support: Support{
				BulkWrite: BulkWriteSupport{
					Insert: false,
					Update: false,
					Upsert: false,
					Delete: false,
				},
				Proxy:     false,
				Read:      false,
				Subscribe: false,
				Write:     false,
			},
			BaseURL: "https://api.capsulecrm.com/api",
		},
		expectedErr: nil,
	},

	{
		provider:    Copper,
		description: "Valid Copper provider config with no substitutions",
		expected: &ProviderInfo{
			Support: Support{
				Read:  false,
				Write: false,
				BulkWrite: BulkWriteSupport{
					Insert: false,
					Update: false,
					Upsert: false,
					Delete: false,
				},
				Subscribe: false,
				Proxy:     false,
			},
			AuthType: Oauth2,
			OauthOpts: OauthOpts{
				AuthURL:                   "https://app.copper.com/oauth/authorize",
				TokenURL:                  "https://app.copper.com/oauth/token",
				ExplicitScopesRequired:    true,
				ExplicitWorkspaceRequired: false,
			},
			BaseURL: "https://api.copper.com/developer_api",
		},
		expectedErr: nil,
	},

	{
		provider:    ZohoCRM,
		description: "Valid ZohoCRM provider config with no substitutions",
		expected: &ProviderInfo{
			Support: Support{
				Read:  false,
				Write: false,
				BulkWrite: BulkWriteSupport{
					Insert: false,
					Update: false,
					Upsert: false,
					Delete: false,
				},
				Subscribe: false,
				Proxy:     false,
			},
			AuthType: Oauth2,
			OauthOpts: OauthOpts{
				AuthURL:                   "https://accounts.zoho.com/oauth/v2/auth",
				TokenURL:                  "https://accounts.zoho.com/oauth/v2/token",
				ExplicitScopesRequired:    true,
				ExplicitWorkspaceRequired: false,
			},
			BaseURL: "https://www.zohoapis.com",
		},
		expectedErr: nil,
	},

	{
		provider:    Klaviyo,
		description: "Valid Klaviyo provider config with no substitutions",
		expected: &ProviderInfo{
			Support: Support{
				BulkWrite: BulkWriteSupport{
					Insert: false,
					Update: false,
					Upsert: false,
					Delete: false,
				},
				Proxy:     false,
				Read:      false,
				Subscribe: false,
				Write:     false,
			},
			AuthType: Oauth2,
			OauthOpts: OauthOpts{
				GrantType:                 "PKCE",
				AuthURL:                   "https://www.klaviyo.com/oauth/authorize",
				TokenURL:                  "https://a.klaviyo.com/oauth/token",
				ExplicitScopesRequired:    true,
				ExplicitWorkspaceRequired: false,
				TokenMetadataFields: TokenMetadataFields{
					ScopesField: "scope",
				},
			},
			BaseURL: "https://a.klaviyo.com",
		},
		expectedErr: nil,
	},

	{
		provider: Sellsy,
		expected: &ProviderInfo{
			AuthType: Oauth2,
			OauthOpts: OauthOpts{
				GrantType:                 PKCE,
				AuthURL:                   "https://login.sellsy.com/oauth2/authorization",
				TokenURL:                  "https://login.sellsy.com/oauth2/access-tokens",
				ExplicitScopesRequired:    false,
				ExplicitWorkspaceRequired: false,
			},
			Support: Support{
				BulkWrite: BulkWriteSupport{
					Insert: false,
					Update: false,
					Upsert: false,
					Delete: false,
				},
				Proxy:     false,
				Read:      false,
				Subscribe: false,
				Write:     false,
			},
			BaseURL: "https://api.sellsy.com",
		},
		expectedErr: nil,
	},

	{
		provider:    Attio,
		description: "Valid Attio provider config with non-existent substitutions",
		substitutions: map[string]string{
			"nonexistentvar": "abc",
		},
		expected: &ProviderInfo{
			Support: Support{
				Read:  false,
				Write: false,
				BulkWrite: BulkWriteSupport{
					Insert: false,
					Update: false,
					Upsert: false,
					Delete: false,
				},
				Subscribe: false,
				Proxy:     false,
			},
			AuthType: Oauth2,
			OauthOpts: OauthOpts{
				AuthURL:                   "https://app.attio.com/authorize",
				TokenURL:                  "https://app.attio.com/oauth/token",
				ExplicitScopesRequired:    true,
				ExplicitWorkspaceRequired: false,
			},
			BaseURL: "https://api.attio.com/api",
		},
		expectedErr: nil,
	},

	{
		provider:    Close,
		description: "Valid Close provider config with no substitutions",
		expected: &ProviderInfo{
			Support: Support{
				Read:  false,
				Write: false,

				BulkWrite: BulkWriteSupport{
					Insert: false,
					Update: false,
					Upsert: false,
					Delete: false,
				},
				Subscribe: false,
				Proxy:     false,
			},
			AuthType: Oauth2,
			OauthOpts: OauthOpts{
				AuthURL:                   "https://app.close.com/oauth2/authorize",
				TokenURL:                  "https://api.close.com/oauth2/token",
				ExplicitScopesRequired:    false,
				ExplicitWorkspaceRequired: false,
			},
			BaseURL: "https://api.close.com/api",
		},
		expectedErr: nil,
	},

	{
		provider:    Keap,
		description: "Valid Keap provider config with no substitutions",
		expected: &ProviderInfo{
			Support: Support{
				Read:  false,
				Write: false,

				BulkWrite: BulkWriteSupport{
					Insert: false,
					Update: false,
					Upsert: false,
					Delete: false,
				},
				Subscribe: false,
				Proxy:     false,
			},
			AuthType: Oauth2,
			OauthOpts: OauthOpts{
				AuthURL:                   "https://accounts.infusionsoft.com/app/oauth/authorize",
				TokenURL:                  "https://api.infusionsoft.com/token",
				ExplicitScopesRequired:    false,
				ExplicitWorkspaceRequired: false,
			},
			BaseURL: "https://api.infusionsoft.com",
		},
		expectedErr: nil,
	},
	{
		provider:    Asana,
		description: "Valid Asana provider config with no substitutions",
		expected: &ProviderInfo{
			Support: Support{
				Read:  false,
				Write: false,
				BulkWrite: BulkWriteSupport{
					Insert: false,
					Update: false,
					Upsert: false,
					Delete: false,
				},
				Subscribe: false,
				Proxy:     false,
			},
			AuthType: Oauth2,
			OauthOpts: OauthOpts{
				AuthURL:                   "https://app.asana.com/-/oauth_authorize",
				TokenURL:                  "https://app.asana.com/-/oauth_token",
				ExplicitScopesRequired:    false,
				ExplicitWorkspaceRequired: false,
				TokenMetadataFields: TokenMetadataFields{
					ConsumerRefField: "data.id",
				},
			},
			BaseURL: "https://app.asana.com/api",
		},
		expectedErr: nil,
	},
	{
		provider: Dropbox,
		expected: &ProviderInfo{
			AuthType: Oauth2,
			OauthOpts: OauthOpts{
				AuthURL:                   "https://www.dropbox.com/oauth2/authorize",
				TokenURL:                  "https://api.dropboxapi.com/oauth2/token",
				ExplicitScopesRequired:    false,
				ExplicitWorkspaceRequired: false,
			},
			Support: Support{
				BulkWrite: BulkWriteSupport{
					Insert: false,
					Update: false,
					Upsert: false,
					Delete: false,
				},
				Proxy:     false,
				Read:      false,
				Subscribe: false,
				Write:     false,
			},
			BaseURL: "https://api.dropboxapi.com",
		},
		expectedErr: nil,
	},
	{
		provider:    Notion,
		description: "Valid Notion provider config with no substitutions",
		expected: &ProviderInfo{
			Support: Support{
				Read:  false,
				Write: false,
				BulkWrite: BulkWriteSupport{
					Insert: false,
					Update: false,
					Upsert: false,
					Delete: false,
				},
				Subscribe: false,
				Proxy:     true,
			},
			AuthType: Oauth2,
			OauthOpts: OauthOpts{
				AuthURL:                   "https://api.notion.com/v1/oauth/authorize",
				TokenURL:                  "https://api.notion.com/v1/oauth/token",
				ExplicitScopesRequired:    false,
				ExplicitWorkspaceRequired: false,
				TokenMetadataFields: TokenMetadataFields{
					WorkspaceRefField: "workspace_id",
					ConsumerRefField:  "owner.user.id",
				},
			},
			BaseURL: "https://api.notion.com",
		},
		expectedErr: nil,
	},
	{
		provider:    Gong,
		description: "Gong provider config with valid substitutions",
		substitutions: map[string]string{
			"workspace": "testing",
		},
		expected: &ProviderInfo{
			Support: Support{
				Read:  false,
				Write: false,
				BulkWrite: BulkWriteSupport{
					Insert: false,
					Update: false,
					Upsert: false,
					Delete: false,
				},
				Subscribe: false,
				Proxy:     false,
			},
			AuthType: Oauth2,
			OauthOpts: OauthOpts{
				AuthURL:                   "https://app.gong.io/oauth2/authorize",
				TokenURL:                  "https://app.gong.io/oauth2/generate-customer-token",
				ExplicitWorkspaceRequired: false,
				ExplicitScopesRequired:    true,
				TokenMetadataFields: TokenMetadataFields{
					ScopesField:      "scope",
					ConsumerRefField: "client_id",
				},
			},
			BaseURL: "https://testing.api.gong.io",
		},
		expectedErr: nil,
	},
	{
		provider:    Zoom,
		description: "Zoom provider config with no substitutions",
		expected: &ProviderInfo{
			Support: Support{
				Read:  false,
				Write: false,
				BulkWrite: BulkWriteSupport{
					Insert: false,
					Update: false,
					Upsert: false,
					Delete: false,
				},
				Subscribe: false,
				Proxy:     false,
			},
			AuthType: Oauth2,
			OauthOpts: OauthOpts{
				AuthURL:                   "https://zoom.us/oauth/authorize",
				TokenURL:                  "https://zoom.us/oauth/token",
				ExplicitScopesRequired:    false,
				ExplicitWorkspaceRequired: false,
			},
			BaseURL: "https://api.zoom.us",
		},
		expectedErr: nil,
	},
	{
		provider:    Intercom,
		description: "Valid Intercom provider config with no substitutions",
		expected: &ProviderInfo{
			Support: Support{
				Read:  false,
				Write: false,
				BulkWrite: BulkWriteSupport{
					Insert: false,
					Update: false,
					Upsert: false,
					Delete: false,
				},
				Subscribe: false,
				Proxy:     false,
			},
			AuthType: Oauth2,
			OauthOpts: OauthOpts{
				AuthURL:                   "https://app.intercom.com/oauth",
				TokenURL:                  "https://api.intercom.io/auth/eagle/token",
				ExplicitWorkspaceRequired: false,
				ExplicitScopesRequired:    false,
			},
			BaseURL: "https://api.intercom.io",
		},
		expectedErr: nil,
	},
	{
		provider: DocuSign,
		substitutions: map[string]string{
			"workspace": "example",
		},
		expected: &ProviderInfo{
			Support: Support{
				Read:  false,
				Write: false,
				BulkWrite: BulkWriteSupport{
					Insert: false,
					Update: false,
					Upsert: false,
					Delete: false,
				},
				Subscribe: false,
				Proxy:     false,
			},
			AuthType: Oauth2,
			OauthOpts: OauthOpts{
				AuthURL:                   "https://account.docusign.com/oauth/auth",
				TokenURL:                  "https://account.docusign.com/oauth/token",
				ExplicitScopesRequired:    true,
				ExplicitWorkspaceRequired: true,
			},
			BaseURL: "https://example.docusign.net",
		},
		expectedErr: nil,
	},
	{
		provider: DocuSignDeveloper,
		expected: &ProviderInfo{
			Support: Support{
				Read:  false,
				Write: false,
				BulkWrite: BulkWriteSupport{
					Insert: false,
					Update: false,
					Upsert: false,
					Delete: false,
				},
				Subscribe: false,
				Proxy:     false,
			},
			AuthType: Oauth2,
			OauthOpts: OauthOpts{
				AuthURL:                   "https://account-d.docusign.com/oauth/auth",
				TokenURL:                  "https://account-d.docusign.com/oauth/token",
				ExplicitScopesRequired:    true,
				ExplicitWorkspaceRequired: false,
			},
			BaseURL: "https://demo.docusign.net",
		},
		expectedErr: nil,
	},
	{
		provider:    Calendly,
		description: "Calendly provider config with no substitutions",
		expected: &ProviderInfo{
			Support: Support{
				Read:  false,
				Write: false,
				BulkWrite: BulkWriteSupport{
					Insert: false,
					Update: false,
					Upsert: false,
					Delete: false,
				},
				Subscribe: false,
				Proxy:     false,
			},
			AuthType: Oauth2,
			OauthOpts: OauthOpts{
				GrantType:                 AuthorizationCode,
				AuthURL:                   "https://auth.calendly.com/oauth/authorize",
				TokenURL:                  "https://auth.calendly.com/oauth/token",
				ExplicitScopesRequired:    false,
				ExplicitWorkspaceRequired: false,
			},
			BaseURL: "https://api.calendly.com",
		},
		expectedErr: nil,
	},
	{
		provider:    GetResponse,
		description: "GetResponse provider config with no substitutions",
		expected: &ProviderInfo{
			Support: Support{
				Read:  false,
				Write: false,
				BulkWrite: BulkWriteSupport{
					Insert: false,
					Update: false,
					Upsert: false,
					Delete: false,
				},
				Subscribe: false,
				Proxy:     false,
			},
			AuthType: Oauth2,
			OauthOpts: OauthOpts{
				AuthURL:                   "https://app.getresponse.com/oauth2_authorize.html",
				TokenURL:                  "https://api.getresponse.com/v3/token",
				ExplicitScopesRequired:    false,
				ExplicitWorkspaceRequired: false,
			},
			BaseURL: "https://api.getresponse.com",
		},
		expectedErr: nil,
	},
	{
		provider:    AWeber,
		description: "Valid AWeber provider config with no substitutions",
		expected: &ProviderInfo{
			Support: Support{
				Read:  false,
				Write: false,
				BulkWrite: BulkWriteSupport{
					Insert: false,
					Update: false,
					Upsert: false,
					Delete: false,
				},
				Subscribe: false,
				Proxy:     false,
			},
			AuthType: Oauth2,
			OauthOpts: OauthOpts{
				AuthURL:                   "https://auth.aweber.com/oauth2/authorize",
				TokenURL:                  "https://auth.aweber.com/oauth2/token",
				ExplicitWorkspaceRequired: false,
				ExplicitScopesRequired:    true,
			},
			BaseURL: "https://api.aweber.com",
		},
		expectedErr: nil,
	},
	{
		provider:    MicrosoftDynamics365CRM,
		description: "MS Dynamics 365 CRM provider config with valid substitutions",
		substitutions: map[string]string{
			"workspace": "testing",
		},
		expected: &ProviderInfo{
			Support: Support{
				Read:  false,
				Write: false,
				BulkWrite: BulkWriteSupport{
					Insert: false,
					Update: false,
					Upsert: false,
					Delete: false,
				},
				Subscribe: false,
				Proxy:     false,
			},
			AuthType: Oauth2,
			OauthOpts: OauthOpts{
				GrantType:                 AuthorizationCode,
				AuthURL:                   "https://login.microsoftonline.com/common/oauth2/v2.0/authorize",
				TokenURL:                  "https://login.microsoftonline.com/common/oauth2/v2.0/token",
				ExplicitScopesRequired:    true,
				ExplicitWorkspaceRequired: true,
			},
			BaseURL: "https://testing.api.crm.dynamics.com",
		},
		expectedErr: nil,
	},
	{
		provider:    ConstantContact,
		description: "Valid ConstantContact provider config with no substitutions",
		expected: &ProviderInfo{
			Support: Support{
				Read:  false,
				Write: false,
				BulkWrite: BulkWriteSupport{
					Insert: false,
					Update: false,
					Upsert: false,
					Delete: false,
				},
				Subscribe: false,
				Proxy:     false,
			},
			AuthType: Oauth2,
			OauthOpts: OauthOpts{
				AuthURL:                   "https://authz.constantcontact.com/oauth2/default/v1/authorize",
				TokenURL:                  "https://authz.constantcontact.com/oauth2/default/v1/token",
				ExplicitWorkspaceRequired: false,
				ExplicitScopesRequired:    true,
			},
			BaseURL: "https://api.cc.email",
		},
		expectedErr: nil,
	},
	{
		provider:    MicrosoftDynamics365BusinessCentral,
		description: "Dynamics 365 Business Central provider config with substitutions",
		substitutions: map[string]string{
			"workspace": "tenantID",
		},
		expected: &ProviderInfo{
			Support: Support{
				Read:  false,
				Write: false,
				BulkWrite: BulkWriteSupport{
					Insert: false,
					Update: false,
					Upsert: false,
					Delete: false,
				},
				Subscribe: false,
				Proxy:     false,
			},
			AuthType: Oauth2,
			OauthOpts: OauthOpts{
				AuthURL:                   "https://login.microsoftonline.com/tenantID/oauth2/v2.0/authorize",
				TokenURL:                  "https://login.microsoftonline.com/tenantID/oauth2/v2.0/token",
				ExplicitScopesRequired:    true,
				ExplicitWorkspaceRequired: true,
				TokenMetadataFields: TokenMetadataFields{
					ScopesField: "scope",
				},
			},
			BaseURL: "https://api.businesscentral.dynamics.com",
		},
		expectedErr: nil,
	},
	{
		provider:    Gainsight,
		description: "Gainsight config with substitutions",
		substitutions: map[string]string{
			"workspace": "company",
		},
		expected: &ProviderInfo{
			Support: Support{
				Read:  false,
				Write: false,
				BulkWrite: BulkWriteSupport{
					Insert: false,
					Update: false,
					Upsert: false,
					Delete: false,
				},
				Subscribe: false,
				Proxy:     false,
			},
			AuthType: Oauth2,
			OauthOpts: OauthOpts{
				AuthURL:                   "https://company.gainsightcloud.com/v1/authorize",
				TokenURL:                  "https://company.gainsightcloud.com/v1/users/oauth/token",
				ExplicitScopesRequired:    false,
				ExplicitWorkspaceRequired: true,
			},
			BaseURL: "https://company.gainsightcloud.com",
		},
		expectedErr: nil,
	},
	{
		provider:    Box,
		description: "Box config with no substitutions",
		expected: &ProviderInfo{
			Support: Support{
				Read:  false,
				Write: false,
				BulkWrite: BulkWriteSupport{
					Insert: false,
					Update: false,
					Upsert: false,
					Delete: false,
				},
				Subscribe: false,
				Proxy:     false,
			},
			AuthType: Oauth2,
			OauthOpts: OauthOpts{
				AuthURL:                   "https://account.box.com/api/oauth2/authorize",
				TokenURL:                  "https://api.box.com/oauth2/token",
				ExplicitScopesRequired:    false,
				ExplicitWorkspaceRequired: false,
			},
			BaseURL: "https://api.box.com",
		},
		expectedErr: nil,
	},
	{
		provider:    ZendeskSupport,
		description: "Zendesk Support provider config with valid substitutions",
		substitutions: map[string]string{
			"workspace": "testing",
		},
		expected: &ProviderInfo{
			Support: Support{
				Read:  false,
				Write: false,
				BulkWrite: BulkWriteSupport{
					Insert: false,
					Update: false,
					Upsert: false,
					Delete: false,
				},
				Subscribe: false,
				Proxy:     false,
			},
			AuthType: Oauth2,
			OauthOpts: OauthOpts{
				GrantType:                 AuthorizationCode,
				AuthURL:                   "https://testing.zendesk.com/oauth/authorizations/new",
				TokenURL:                  "https://testing.zendesk.com/oauth/tokens",
				ExplicitScopesRequired:    true,
				ExplicitWorkspaceRequired: true,
			},
			BaseURL: "https://testing.zendesk.com",
		},
		expectedErr: nil,
	},
	{
		provider:    ZendeskChat,
		description: "Valid ZendeskChat provider config with substitutions",
		substitutions: map[string]string{
			"workspace": "test",
		},
		expected: &ProviderInfo{
			AuthType: Oauth2,
			OauthOpts: OauthOpts{
				GrantType:                 AuthorizationCode,
				AuthURL:                   "https://www.zopim.com/oauth2/authorizations/new?subdomain=test",
				TokenURL:                  "https://www.zopim.com/oauth2/token",
				ExplicitScopesRequired:    true,
				ExplicitWorkspaceRequired: true,
			},
			Support: Support{
				BulkWrite: BulkWriteSupport{
					Insert: false,
					Update: false,
					Upsert: false,
					Delete: false,
				},
				Proxy:     false,
				Read:      false,
				Subscribe: false,
				Write:     false,
			},
			BaseURL: "https://www.zopim.com",
		},
		expectedErr: nil,
	},
	{
		provider:    WordPress,
		description: "Valid WordPress provider config with no substitutions",
		expected: &ProviderInfo{
			AuthType: Oauth2,
			OauthOpts: OauthOpts{
				AuthURL:                   "https://public-api.wordpress.com/oauth2/authorize",
				TokenURL:                  "https://public-api.wordpress.com/oauth2/token",
				ExplicitScopesRequired:    false,
				ExplicitWorkspaceRequired: false,
			},
			Support: Support{
				BulkWrite: BulkWriteSupport{
					Insert: false,
					Update: false,
					Upsert: false,
					Delete: false,
				},
				Proxy:     false,
				Read:      false,
				Subscribe: false,
				Write:     false,
			},
			BaseURL: "https://public-api.wordpress.com",
		},
		expectedErr: nil,
	},
	{
		provider:    Airtable,
		description: "Valid Airtable provider config with no substitutions",
		expected: &ProviderInfo{
			AuthType: Oauth2,
			OauthOpts: OauthOpts{
				GrantType:                 PKCE,
				AuthURL:                   "https://airtable.com/oauth2/v1/authorize",
				TokenURL:                  "https://airtable.com/oauth2/v1/token",
				ExplicitScopesRequired:    true,
				ExplicitWorkspaceRequired: false,
				TokenMetadataFields: TokenMetadataFields{
					ScopesField: "scope",
				},
			},
			Support: Support{
				BulkWrite: BulkWriteSupport{
					Insert: false,
					Update: false,
					Upsert: false,
					Delete: false,
				},
				Proxy:     false,
				Read:      false,
				Subscribe: false,
				Write:     false,
			},
			BaseURL: "https://api.airtable.com",
		},
		expectedErr: nil,
	},
	{
		provider:    Slack,
		description: "Valid Slack provider config with non-existent substitutions",
		expected: &ProviderInfo{
			Support: Support{
				Read:  false,
				Write: false,
				BulkWrite: BulkWriteSupport{
					Insert: false,
					Update: false,
					Upsert: false,
					Delete: false,
				},
				Subscribe: false,
				Proxy:     false,
			},
			AuthType: Oauth2,
			OauthOpts: OauthOpts{
				GrantType:                 AuthorizationCode,
				AuthURL:                   "https://slack.com/oauth/v2/authorize",
				TokenURL:                  "https://slack.com/api/oauth.v2.access",
				ExplicitScopesRequired:    true,
				ExplicitWorkspaceRequired: true,
				TokenMetadataFields: TokenMetadataFields{
					ScopesField:       "scope",
					WorkspaceRefField: "workspace_name",
				},
			},
			BaseURL: "https://slack.com/api",
		},
		expectedErr: nil,
	},
	{
		provider:    HelpScoutMailbox,
		description: "Valid HelpScoutMailbox provider config with no substitutions",
		expected: &ProviderInfo{
			AuthType: Oauth2,
			OauthOpts: OauthOpts{
				GrantType:                 AuthorizationCode,
				AuthURL:                   "https://secure.helpscout.net/authentication/authorizeClientApplication",
				TokenURL:                  "https://api.helpscout.net/v2/oauth2/token",
				ExplicitScopesRequired:    false,
				ExplicitWorkspaceRequired: false,
			},
			Support: Support{
				BulkWrite: BulkWriteSupport{
					Insert: false,
					Update: false,
					Upsert: false,
					Delete: false,
				},
				Proxy:     false,
				Read:      false,
				Subscribe: false,
				Write:     false,
			},
			BaseURL: "https://api.helpscout.net",
		},
		expectedErr: nil,
	},
	{
		provider:    Timely,
		description: "Valid Timely provider config with no substitutions",
		expected: &ProviderInfo{
			AuthType: Oauth2,
			OauthOpts: OauthOpts{
				GrantType:                 AuthorizationCode,
				AuthURL:                   "https://api.timelyapp.com/1.1/oauth/authorize",
				TokenURL:                  "https://api.timelyapp.com/1.1/oauth/token",
				ExplicitScopesRequired:    false,
				ExplicitWorkspaceRequired: false,
				TokenMetadataFields: TokenMetadataFields{
					ScopesField: "scope",
				},
			},
			Support: Support{
				Read:  false,
				Write: false,
				BulkWrite: BulkWriteSupport{
					Insert: false,
					Update: false,
					Upsert: false,
					Delete: false,
				},
				Subscribe: false,
				Proxy:     false,
			},
			BaseURL: "https://api.timelyapp.com",
		},
		expectedErr: nil,
	},
	{
		provider:    Atlassian,
		description: "Valid Atlassian provider config with no substitutions",
		expected: &ProviderInfo{
			AuthType: Oauth2,
			OauthOpts: OauthOpts{
				GrantType:                 AuthorizationCode,
				AuthURL:                   "https://auth.atlassian.com/authorize",
				TokenURL:                  "https://auth.atlassian.com/oauth/token",
				ExplicitScopesRequired:    true,
				ExplicitWorkspaceRequired: false,
			},
			Support: Support{
				BulkWrite: BulkWriteSupport{
					Insert: false,
					Update: false,
					Upsert: false,
					Delete: false,
				},
				Proxy:     false,
				Read:      false,
				Subscribe: false,
				Write:     false,
			},
			BaseURL: "https://api.atlassian.com",
		},
		expectedErr: nil,
	},
	{
		provider:    Webflow,
		description: "Valid Webflow provider config with no substitutions",
		expected: &ProviderInfo{
			AuthType: Oauth2,
			OauthOpts: OauthOpts{
				GrantType:                 AuthorizationCode,
				AuthURL:                   "https://webflow.com/oauth/authorize",
				TokenURL:                  "https://api.webflow.com/oauth/access_token",
				ExplicitScopesRequired:    true,
				ExplicitWorkspaceRequired: false,
				TokenMetadataFields: TokenMetadataFields{
					ScopesField: "scope",
				},
			},
			Support: Support{
				BulkWrite: BulkWriteSupport{
					Insert: false,
					Update: false,
					Upsert: false,
					Delete: false,
				},
				Proxy:     false,
				Read:      false,
				Subscribe: false,
				Write:     false,
			},
			BaseURL: "https://api.webflow.com",
		},
		expectedErr: nil,
	},
	{
		provider:    StackExchange,
		description: "Valid StackExchange provider config with non-existent substitutions",
		expected: &ProviderInfo{
			Support: Support{
				Read:  false,
				Write: false,
				BulkWrite: BulkWriteSupport{
					Insert: false,
					Update: false,
					Upsert: false,
					Delete: false,
				},
				Subscribe: false,
				Proxy:     false,
			},
			AuthType: Oauth2,
			OauthOpts: OauthOpts{
				GrantType:                 AuthorizationCode,
				AuthURL:                   "https://stackoverflow.com/oauth",
				TokenURL:                  "https://stackoverflow.com/oauth/access_token",
				ExplicitScopesRequired:    true,
				ExplicitWorkspaceRequired: false,
				TokenMetadataFields: TokenMetadataFields{
					ScopesField: "scope",
				},
			},
			BaseURL: "https://api.stackexchange.com",
		},
		expectedErr: nil,
	},
	{
<<<<<<< HEAD
		provider:    GoogleContacts,
		description: "Valid GoogleContacts provider config with no substitutions",
=======
		provider:    GoogleMail,
		description: "Valid GoogleMail provider config with no substitutions",
>>>>>>> a3fe6ca9
		expected: &ProviderInfo{
			AuthType: Oauth2,
			OauthOpts: OauthOpts{
				GrantType:                 AuthorizationCode,
				AuthURL:                   "https://accounts.google.com/o/oauth2/v2/auth",
				TokenURL:                  "https://oauth2.googleapis.com/token",
				ExplicitScopesRequired:    true,
				ExplicitWorkspaceRequired: false,
				TokenMetadataFields: TokenMetadataFields{
					ScopesField: "scope",
				},
			},
			Support: Support{
				BulkWrite: BulkWriteSupport{
					Insert: false,
					Update: false,
					Upsert: false,
					Delete: false,
				},
				Proxy:     false,
				Read:      false,
				Subscribe: false,
				Write:     false,
			},
<<<<<<< HEAD
			BaseURL: "https://people.googleapis.com",
=======
			BaseURL: "https://gmail.googleapis.com",
>>>>>>> a3fe6ca9
		},
		expectedErr: nil,
	},
}

func TestReadInfo(t *testing.T) { // nolint
	t.Parallel()

	for _, tc := range testCases {
		tc := tc // nolint:varnamelen

		t.Run(tc.provider, func(t *testing.T) {
			t.Parallel()

			config, err := ReadInfo(tc.provider, &tc.substitutions)

			if !errors.Is(err, tc.expectedErr) {
				t.Errorf("[%s] Expected error: %v, but got: %v", tc.description, tc.expectedErr, err)
			}

			if tc.expectedErr == nil && config != nil { // nolint
				if config.Support != tc.expected.Support {
					t.Errorf("[%s] Expected support: %v, but got: %v", tc.description, tc.expected.Support, config.Support)
				}

				if config.AuthType != tc.expected.AuthType {
					t.Errorf("[%s] Expected auth: %v, but got: %v", tc.description, tc.expected.AuthType, config.AuthType)
				}

				if config.OauthOpts != tc.expected.OauthOpts {
					t.Errorf("[%s] Expected auth options: %v, but got: %v", tc.description, tc.expected.OauthOpts, config.OauthOpts)
				}

				if config.BaseURL != tc.expected.BaseURL {
					t.Errorf("[%s] Expected base URL: %s, but got: %s", tc.description, tc.expected.BaseURL, config.BaseURL)
				}

				if config.ProviderOpts != nil {
					for k, v := range config.ProviderOpts {
						candidateValue, ok := tc.expected.GetOption(k)
						if !ok {
							t.Errorf("[%s] Unexpected option: %s", tc.description, k)
						}

						if v != candidateValue {
							t.Errorf("[%s] Expected option %s: %s, but got: %s", tc.description, k, candidateValue, v)
						}
					}
				}
			}
		})
	}
}<|MERGE_RESOLUTION|>--- conflicted
+++ resolved
@@ -1212,13 +1212,39 @@
 		expectedErr: nil,
 	},
 	{
-<<<<<<< HEAD
 		provider:    GoogleContacts,
 		description: "Valid GoogleContacts provider config with no substitutions",
-=======
+    expected: &ProviderInfo{
+			AuthType: Oauth2,
+			OauthOpts: OauthOpts{
+				GrantType:                 AuthorizationCode,
+				AuthURL:                   "https://accounts.google.com/o/oauth2/v2/auth",
+				TokenURL:                  "https://oauth2.googleapis.com/token",
+				ExplicitScopesRequired:    true,
+				ExplicitWorkspaceRequired: false,
+				TokenMetadataFields: TokenMetadataFields{
+					ScopesField: "scope",
+				},
+			},
+			Support: Support{
+				BulkWrite: BulkWriteSupport{
+					Insert: false,
+					Update: false,
+					Upsert: false,
+					Delete: false,
+				},
+				Proxy:     false,
+				Read:      false,
+				Subscribe: false,
+				Write:     false,
+			},
+      BaseURL: "https://people.googleapis.com",
+    },
+		expectedErr: nil,
+	},
+  {
 		provider:    GoogleMail,
 		description: "Valid GoogleMail provider config with no substitutions",
->>>>>>> a3fe6ca9
 		expected: &ProviderInfo{
 			AuthType: Oauth2,
 			OauthOpts: OauthOpts{
@@ -1243,11 +1269,7 @@
 				Subscribe: false,
 				Write:     false,
 			},
-<<<<<<< HEAD
-			BaseURL: "https://people.googleapis.com",
-=======
 			BaseURL: "https://gmail.googleapis.com",
->>>>>>> a3fe6ca9
 		},
 		expectedErr: nil,
 	},
