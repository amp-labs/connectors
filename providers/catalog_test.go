package providers

import (
	"errors"
	"testing"
)

// All test cases.
var testCases = []struct { // nolint
	provider      Provider
	description   string
	substitutions map[string]string
	expected      *ProviderInfo
	expectedErr   error
}{
	{
		provider:    Salesforce,
		description: "Salesforce provider config with valid & invalid substitutions",
		substitutions: map[string]string{
			"workspace": "example",
			"version":   "-1.0",
		},
		expected: &ProviderInfo{
			Support: Support{
				Read:  true,
				Write: true,
				BulkWrite: BulkWriteSupport{
					Insert: false,
					Update: false,
					Upsert: true,
					Delete: true,
				},
				Subscribe: false,
				Proxy:     true,
			},
			AuthType: Oauth2,
			OauthOpts: OauthOpts{
				GrantType:                 AuthorizationCode,
				AuthURL:                   "https://example.my.salesforce.com/services/oauth2/authorize",
				TokenURL:                  "https://example.my.salesforce.com/services/oauth2/token",
				ExplicitWorkspaceRequired: true,
				ExplicitScopesRequired:    false,
				TokenMetadataFields: TokenMetadataFields{
					ConsumerRefField:  "id",
					WorkspaceRefField: "instance_url",
					ScopesField:       "scope",
				},
			},
			BaseURL: "https://example.my.salesforce.com",
			ProviderOpts: ProviderOpts{
				"restApiUrl": "https://example.my.salesforce.com/services/data/v59.0",
				"domain":     "example.my.salesforce.com",
			},
		},
		expectedErr: nil,
	},
	{
		provider:    Hubspot,
		description: "Valid hubspot provider config with non-existent substitutions",
		substitutions: map[string]string{
			"nonexistentvar": "test",
		},
		expected: &ProviderInfo{
			Support: Support{
				Read:  true,
				Write: true,
				BulkWrite: BulkWriteSupport{
					Insert: false,
					Update: false,
					Upsert: false,
					Delete: false,
				},
				Subscribe: false,
				Proxy:     true,
			},
			AuthType: Oauth2,
			OauthOpts: OauthOpts{
				GrantType:                 AuthorizationCode,
				AuthURL:                   "https://app.hubspot.com/oauth/authorize",
				TokenURL:                  "https://api.hubapi.com/oauth/v1/token",
				ExplicitScopesRequired:    true,
				ExplicitWorkspaceRequired: false,
			},
			BaseURL: "https://api.hubapi.com",
		},
		expectedErr: nil,
	},
	{
		provider:    LinkedIn,
		description: "Valid LinkedIn provider config with non-existent substitutions",
		substitutions: map[string]string{
			"nonexistentvar": "xyz",
		},
		expected: &ProviderInfo{
			Support: Support{
				Read:  false,
				Write: false,
				BulkWrite: BulkWriteSupport{
					Insert: false,
					Update: false,
					Upsert: false,
					Delete: false,
				},
				Subscribe: false,
				Proxy:     false,
			},
			AuthType: Oauth2,
			OauthOpts: OauthOpts{
				GrantType:                 AuthorizationCode,
				AuthURL:                   "https://www.linkedin.com/oauth/v2/authorization",
				TokenURL:                  "https://www.linkedin.com/oauth/v2/accessToken",
				ExplicitScopesRequired:    true,
				ExplicitWorkspaceRequired: false,
				TokenMetadataFields: TokenMetadataFields{
					ScopesField: "scope",
				},
			},
			BaseURL: "https://api.linkedin.com",
		},
		expectedErr: nil,
	},
	{
		provider:    "nonexistent",
		description: "Non-existent provider config",
		substitutions: map[string]string{
			"workspace": "test",
		},
		expected:    nil,
		expectedErr: ErrProviderCatalogNotFound,
	},
	{
		provider:    Salesloft,
		description: "Valid SalesLoft provider config with non-existent substitutions",
		substitutions: map[string]string{
			"nonexistentvar": "abc",
		},
		expected: &ProviderInfo{
			Support: Support{
				Read:  false,
				Write: false,
				BulkWrite: BulkWriteSupport{
					Insert: false,
					Update: false,
					Upsert: false,
					Delete: false,
				},
				Subscribe: false,
				Proxy:     false,
			},
			AuthType: Oauth2,
			OauthOpts: OauthOpts{
				AuthURL:                   "https://accounts.salesloft.com/oauth/authorize",
				TokenURL:                  "https://accounts.salesloft.com/oauth/token",
				ExplicitScopesRequired:    false,
				ExplicitWorkspaceRequired: false,
			},
			BaseURL: "https://api.salesloft.com",
		},
		expectedErr: nil,
	},
	{
		provider:    Outreach,
		description: "Valid Outreach provider config with no substitutions",
		expected: &ProviderInfo{
			Support: Support{
				Read:  false,
				Write: false,
				BulkWrite: BulkWriteSupport{
					Insert: false,
					Update: false,
					Upsert: false,
					Delete: false,
				},
				Subscribe: false,
				Proxy:     false,
			},
			AuthType: Oauth2,
			OauthOpts: OauthOpts{
				AuthURL:                   "https://api.outreach.io/oauth/authorize",
				TokenURL:                  "https://api.outreach.io/oauth/token",
				ExplicitScopesRequired:    true,
				ExplicitWorkspaceRequired: false,
			},
			BaseURL: "https://api.outreach.io",
		},
		expectedErr: nil,
	},

	{
		provider: Pipedrive,
		expected: &ProviderInfo{
			AuthType: Oauth2,
			OauthOpts: OauthOpts{
				AuthURL:                   "https://oauth.pipedrive.com/oauth/authorize",
				TokenURL:                  "https://oauth.pipedrive.com/oauth/token",
				ExplicitScopesRequired:    true,
				ExplicitWorkspaceRequired: false,
			},
			Support: Support{
				BulkWrite: BulkWriteSupport{
					Insert: false,
					Update: false,
					Upsert: false,
					Delete: false,
				},
				Proxy:     false,
				Read:      false,
				Subscribe: false,
				Write:     false,
			},
			BaseURL: "https://api.pipedrive.com",
		},
		expectedErr: nil,
	},

	{
		provider: Capsule,
		expected: &ProviderInfo{
			AuthType: Oauth2,
			OauthOpts: OauthOpts{
				AuthURL:                   "https://api.capsulecrm.com/oauth/authorise",
				TokenURL:                  "https://api.capsulecrm.com/oauth/token",
				ExplicitScopesRequired:    true,
				ExplicitWorkspaceRequired: false,
			},
			Support: Support{
				BulkWrite: BulkWriteSupport{
					Insert: false,
					Update: false,
					Upsert: false,
					Delete: false,
				},
				Proxy:     false,
				Read:      false,
				Subscribe: false,
				Write:     false,
			},
			BaseURL: "https://api.capsulecrm.com/api",
		},
		expectedErr: nil,
	},

	{
		provider:    Copper,
		description: "Valid Copper provider config with no substitutions",
		expected: &ProviderInfo{
			Support: Support{
				Read:  false,
				Write: false,
				BulkWrite: BulkWriteSupport{
					Insert: false,
					Update: false,
					Upsert: false,
					Delete: false,
				},
				Subscribe: false,
				Proxy:     false,
			},
			AuthType: Oauth2,
			OauthOpts: OauthOpts{
				AuthURL:                   "https://app.copper.com/oauth/authorize",
				TokenURL:                  "https://app.copper.com/oauth/token",
				ExplicitScopesRequired:    true,
				ExplicitWorkspaceRequired: false,
			},
			BaseURL: "https://api.copper.com/developer_api",
		},
		expectedErr: nil,
	},

	{
		provider:    ZohoCRM,
		description: "Valid ZohoCRM provider config with no substitutions",
		expected: &ProviderInfo{
			Support: Support{
				Read:  false,
				Write: false,
				BulkWrite: BulkWriteSupport{
					Insert: false,
					Update: false,
					Upsert: false,
					Delete: false,
				},
				Subscribe: false,
				Proxy:     false,
			},
			AuthType: Oauth2,
			OauthOpts: OauthOpts{
				AuthURL:                   "https://accounts.zoho.com/oauth/v2/auth",
				TokenURL:                  "https://accounts.zoho.com/oauth/v2/token",
				ExplicitScopesRequired:    true,
				ExplicitWorkspaceRequired: false,
			},
			BaseURL: "https://www.zohoapis.com",
		},
		expectedErr: nil,
	},

	{
		provider: Sellsy,
		expected: &ProviderInfo{
			AuthType: Oauth2,
			OauthOpts: OauthOpts{
				AuthURL:                   "https://login.sellsy.com/oauth2/authorization",
				TokenURL:                  "https://login.sellsy.com/oauth2/access-tokens",
				ExplicitScopesRequired:    false,
				ExplicitWorkspaceRequired: false,
			},
			Support: Support{
				BulkWrite: BulkWriteSupport{
					Insert: false,
					Update: false,
					Upsert: false,
					Delete: false,
				},
				Proxy:     false,
				Read:      false,
				Subscribe: false,
				Write:     false,
			},
			BaseURL: "https://api.sellsy.com",
		},
		expectedErr: nil,
	},

	{
		provider:    Attio,
		description: "Valid Attio provider config with non-existent substitutions",
		substitutions: map[string]string{
			"nonexistentvar": "abc",
		},
		expected: &ProviderInfo{
			Support: Support{
				Read:  false,
				Write: false,
				BulkWrite: BulkWriteSupport{
					Insert: false,
					Update: false,
					Upsert: false,
					Delete: false,
				},
				Subscribe: false,
				Proxy:     false,
			},
			AuthType: Oauth2,
			OauthOpts: OauthOpts{
				AuthURL:                   "https://app.attio.com/authorize",
				TokenURL:                  "https://app.attio.com/oauth/token",
				ExplicitScopesRequired:    true,
				ExplicitWorkspaceRequired: false,
			},
			BaseURL: "https://api.attio.com/api",
		},
		expectedErr: nil,
	},

	{
		provider:    Close,
		description: "Valid Close provider config with no substitutions",
		expected: &ProviderInfo{
			Support: Support{
				Read:  false,
				Write: false,

				BulkWrite: BulkWriteSupport{
					Insert: false,
					Update: false,
					Upsert: false,
					Delete: false,
				},
				Subscribe: false,
				Proxy:     false,
			},
			AuthType: Oauth2,
			OauthOpts: OauthOpts{
				AuthURL:                   "https://app.close.com/oauth2/authorize",
				TokenURL:                  "https://api.close.com/oauth2/token",
				ExplicitScopesRequired:    false,
				ExplicitWorkspaceRequired: false,
			},
			BaseURL: "https://api.close.com/api",
		},
		expectedErr: nil,
	},

	{
		provider:    Keap,
		description: "Valid Keap provider config with no substitutions",
		expected: &ProviderInfo{
			Support: Support{
				Read:  false,
				Write: false,

				BulkWrite: BulkWriteSupport{
					Insert: false,
					Update: false,
					Upsert: false,
					Delete: false,
				},
				Subscribe: false,
				Proxy:     false,
			},
			AuthType: Oauth2,
			OauthOpts: OauthOpts{
				AuthURL:                   "https://accounts.infusionsoft.com/app/oauth/authorize",
				TokenURL:                  "https://api.infusionsoft.com/token",
				ExplicitScopesRequired:    false,
				ExplicitWorkspaceRequired: false,
			},
			BaseURL: "https://api.infusionsoft.com",
		},
		expectedErr: nil,
	},
	{
		provider:    Asana,
		description: "Valid Asana provider config with no substitutions",
		expected: &ProviderInfo{
			Support: Support{
				Read:  false,
				Write: false,
				BulkWrite: BulkWriteSupport{
					Insert: false,
					Update: false,
					Upsert: false,
					Delete: false,
				},
				Subscribe: false,
				Proxy:     false,
			},
			AuthType: Oauth2,
			OauthOpts: OauthOpts{
				AuthURL:                   "https://app.asana.com/-/oauth_authorize",
				TokenURL:                  "https://app.asana.com/-/oauth_token",
				ExplicitScopesRequired:    false,
				ExplicitWorkspaceRequired: false,
			},
			BaseURL: "https://app.asana.com/api",
		},
		expectedErr: nil,
	},
	{
		provider: Dropbox,
		expected: &ProviderInfo{
			AuthType: Oauth2,
			OauthOpts: OauthOpts{
				AuthURL:                   "https://www.dropbox.com/oauth2/authorize",
				TokenURL:                  "https://api.dropboxapi.com/oauth2/token",
				ExplicitScopesRequired:    false,
				ExplicitWorkspaceRequired: false,
			},
			Support: Support{
				BulkWrite: BulkWriteSupport{
					Insert: false,
					Update: false,
					Upsert: false,
					Delete: false,
				},
				Proxy:     false,
				Read:      false,
				Subscribe: false,
				Write:     false,
			},
			BaseURL: "https://api.dropboxapi.com",
		},
		expectedErr: nil,
	},
	{
		provider:    Notion,
		description: "Valid Notion provider config with no substitutions",
		expected: &ProviderInfo{
			Support: Support{
				Read:  false,
				Write: false,
				BulkWrite: BulkWriteSupport{
					Insert: false,
					Update: false,
					Upsert: false,
					Delete: false,
				},
				Subscribe: false,
				Proxy:     true,
			},
			AuthType: Oauth2,
			OauthOpts: OauthOpts{
				AuthURL:                   "https://api.notion.com/v1/oauth/authorize",
				TokenURL:                  "https://api.notion.com/v1/oauth/token",
				ExplicitScopesRequired:    false,
				ExplicitWorkspaceRequired: false,
				TokenMetadataFields: TokenMetadataFields{
					WorkspaceRefField: "workspace_id",
					ConsumerRefField:  "owner.user.id",
				},
			},
			BaseURL: "https://api.notion.com",
		},
		expectedErr: nil,
	},
	{
		provider:    Gong,
		description: "Gong provider config with valid substitutions",
		substitutions: map[string]string{
			"workspace": "testing",
		},
		expected: &ProviderInfo{
			Support: Support{
				Read:  false,
				Write: false,
				BulkWrite: BulkWriteSupport{
					Insert: false,
					Update: false,
					Upsert: false,
					Delete: false,
				},
				Subscribe: false,
				Proxy:     false,
			},
			AuthType: Oauth2,
			OauthOpts: OauthOpts{
				AuthURL:                   "https://app.gong.io/oauth2/authorize",
				TokenURL:                  "https://app.gong.io/oauth2/generate-customer-token",
				ExplicitWorkspaceRequired: false,
				ExplicitScopesRequired:    true,
			},
			BaseURL: "https://testing.api.gong.io",
		},
		expectedErr: nil,
	},
	{
		provider:    Zoom,
		description: "Zoom provider config with no substitutions",
		expected: &ProviderInfo{
			Support: Support{
				Read:  false,
				Write: false,
				BulkWrite: BulkWriteSupport{
					Insert: false,
					Update: false,
					Upsert: false,
					Delete: false,
				},
				Subscribe: false,
				Proxy:     false,
			},
			AuthType: Oauth2,
			OauthOpts: OauthOpts{
				AuthURL:                   "https://zoom.us/oauth/authorize",
				TokenURL:                  "https://zoom.us/oauth/token",
				ExplicitScopesRequired:    false,
				ExplicitWorkspaceRequired: false,
			},
			BaseURL: "https://api.zoom.us",
		},
		expectedErr: nil,
	},
	{
		provider:    Intercom,
		description: "Valid Intercom provider config with no substitutions",
		expected: &ProviderInfo{
			Support: Support{
				Read:  false,
				Write: false,
				BulkWrite: BulkWriteSupport{
					Insert: false,
					Update: false,
					Upsert: false,
					Delete: false,
				},
				Subscribe: false,
				Proxy:     false,
			},
			AuthType: Oauth2,
			OauthOpts: OauthOpts{
				AuthURL:                   "https://app.intercom.com/oauth",
				TokenURL:                  "https://api.intercom.io/auth/eagle/token",
				ExplicitWorkspaceRequired: false,
				ExplicitScopesRequired:    false,
			},
			BaseURL: "https://api.intercom.io",
		},
		expectedErr: nil,
	},
	{
		provider: DocuSign,
		substitutions: map[string]string{
			"workspace": "example",
		},
		expected: &ProviderInfo{
			Support: Support{
				Read:  false,
				Write: false,
				BulkWrite: BulkWriteSupport{
					Insert: false,
					Update: false,
					Upsert: false,
					Delete: false,
				},
				Subscribe: false,
				Proxy:     false,
			},
			AuthType: Oauth2,
			OauthOpts: OauthOpts{
				AuthURL:                   "https://account.docusign.com/oauth/auth",
				TokenURL:                  "https://account.docusign.com/oauth/token",
				ExplicitScopesRequired:    true,
				ExplicitWorkspaceRequired: true,
			},
			BaseURL: "https://example.docusign.net",
		},
		expectedErr: nil,
	},
	{
		provider: DocuSignDeveloper,
		expected: &ProviderInfo{
			Support: Support{
				Read:  false,
				Write: false,
				BulkWrite: BulkWriteSupport{
					Insert: false,
					Update: false,
					Upsert: false,
					Delete: false,
				},
				Subscribe: false,
				Proxy:     false,
			},
			AuthType: Oauth2,
			OauthOpts: OauthOpts{
				AuthURL:                   "https://account-d.docusign.com/oauth/auth",
				TokenURL:                  "https://account-d.docusign.com/oauth/token",
				ExplicitScopesRequired:    true,
				ExplicitWorkspaceRequired: false,
			},
			BaseURL: "https://demo.docusign.net",
		},
		expectedErr: nil,
	},
	{
		provider:    Calendly,
		description: "Calendly provider config with no substitutions",
		expected: &ProviderInfo{
			Support: Support{
				Read:  false,
				Write: false,
				BulkWrite: BulkWriteSupport{
					Insert: false,
					Update: false,
					Upsert: false,
					Delete: false,
				},
				Subscribe: false,
				Proxy:     false,
			},
			AuthType: Oauth2,
			OauthOpts: OauthOpts{
				AuthURL:                   "https://auth.calendly.com/oauth/authorize",
				TokenURL:                  "https://auth.calendly.com/oauth/token",
				ExplicitScopesRequired:    false,
				ExplicitWorkspaceRequired: false,
			},
			BaseURL: "https://api.calendly.com",
		},
		expectedErr: nil,
	},
	{
		provider:    GetResponse,
		description: "GetResponse provider config with no substitutions",
		expected: &ProviderInfo{
			Support: Support{
				Read:  false,
				Write: false,
				BulkWrite: BulkWriteSupport{
					Insert: false,
					Update: false,
					Upsert: false,
					Delete: false,
				},
				Subscribe: false,
				Proxy:     false,
			},
			AuthType: Oauth2,
			OauthOpts: OauthOpts{
				AuthURL:                   "https://app.getresponse.com/oauth2_authorize.html",
				TokenURL:                  "https://api.getresponse.com/v3/token",
				ExplicitScopesRequired:    false,
				ExplicitWorkspaceRequired: false,
			},
			BaseURL: "https://api.getresponse.com",
		},
		expectedErr: nil,
	},
	{
		provider:    AWeber,
		description: "Valid AWeber provider config with no substitutions",
		expected: &ProviderInfo{
			Support: Support{
				Read:  false,
				Write: false,
				BulkWrite: BulkWriteSupport{
					Insert: false,
					Update: false,
					Upsert: false,
					Delete: false,
				},
				Subscribe: false,
				Proxy:     false,
			},
			AuthType: Oauth2,
			OauthOpts: OauthOpts{
				AuthURL:                   "https://auth.aweber.com/oauth2/authorize",
				TokenURL:                  "https://auth.aweber.com/oauth2/token",
				ExplicitWorkspaceRequired: false,
				ExplicitScopesRequired:    true,
			},
			BaseURL: "https://api.aweber.com",
		},
		expectedErr: nil,
	},
	{
		provider:    MicrosoftDynamics365Sales,
		description: "MS Dynamics 365 Sales provider config with valid substitutions",
		substitutions: map[string]string{
			"workspace": "testing",
		},
		expected: &ProviderInfo{
			Support: Support{
				Read:  false,
				Write: false,
				BulkWrite: BulkWriteSupport{
					Insert: false,
					Update: false,
					Upsert: false,
					Delete: false,
				},
				Subscribe: false,
				Proxy:     false,
			},
			AuthType: Oauth2,
			OauthOpts: OauthOpts{
				AuthURL:                   "https://login.microsoftonline.com/common/oauth2/v2.0/authorize",
				TokenURL:                  "https://login.microsoftonline.com/common/oauth2/v2.0/token",
				ExplicitScopesRequired:    true,
				ExplicitWorkspaceRequired: true,
			},
			BaseURL: "https://testing.api.crm.dynamics.com",
		},
		expectedErr: nil,
	},
	{
		provider:    ConstantContact,
		description: "Valid ConstantContact provider config with no substitutions",
		expected: &ProviderInfo{
			Support: Support{
				Read:  false,
				Write: false,
				BulkWrite: BulkWriteSupport{
					Insert: false,
					Update: false,
					Upsert: false,
					Delete: false,
				},
				Subscribe: false,
				Proxy:     false,
			},
			AuthType: Oauth2,
			OauthOpts: OauthOpts{
				AuthURL:                   "https://authz.constantcontact.com/oauth2/default/v1/authorize",
				TokenURL:                  "https://authz.constantcontact.com/oauth2/default/v1/token",
				ExplicitWorkspaceRequired: false,
				ExplicitScopesRequired:    true,
			},
			BaseURL: "https://api.cc.email",
		},
		expectedErr: nil,
	},
	{
		provider:    MicrosoftDynamics365BusinessCentral,
		description: "Dynamics 365 Business Central provider config with substitutions",
		substitutions: map[string]string{
			"workspace": "tenantID",
		},
		expected: &ProviderInfo{
			Support: Support{
				Read:  false,
				Write: false,
				BulkWrite: BulkWriteSupport{
					Insert: false,
					Update: false,
					Upsert: false,
					Delete: false,
				},
				Subscribe: false,
				Proxy:     false,
			},
			AuthType: Oauth2,
			OauthOpts: OauthOpts{
				AuthURL:                   "https://login.microsoftonline.com/tenantID/oauth2/v2.0/authorize",
				TokenURL:                  "https://login.microsoftonline.com/tenantID/oauth2/v2.0/token",
				ExplicitScopesRequired:    true,
				ExplicitWorkspaceRequired: true,
				TokenMetadataFields: TokenMetadataFields{
					ScopesField: "scope",
				},
			},
			BaseURL: "https://api.businesscentral.dynamics.com",
		},
		expectedErr: nil,
	},
	{
		provider:    Gainsight,
		description: "Gainsight config with substitutions",
		substitutions: map[string]string{
			"workspace": "company",
		},
		expected: &ProviderInfo{
			Support: Support{
				Read:  false,
				Write: false,
				BulkWrite: BulkWriteSupport{
					Insert: false,
					Update: false,
					Upsert: false,
					Delete: false,
				},
				Subscribe: false,
				Proxy:     false,
			},
			AuthType: Oauth2,
			OauthOpts: OauthOpts{
				AuthURL:                   "https://company.gainsightcloud.com/v1/authorize",
				TokenURL:                  "https://company.gainsightcloud.com/v1/users/oauth/token",
				ExplicitScopesRequired:    false,
				ExplicitWorkspaceRequired: true,
			},
			BaseURL: "https://company.gainsightcloud.com",
		},
		expectedErr: nil,
	},
	{
		provider:    Box,
		description: "Box config with no substitutions",
		expected: &ProviderInfo{
			Support: Support{
				Read:  false,
				Write: false,
				BulkWrite: BulkWriteSupport{
					Insert: false,
					Update: false,
					Upsert: false,
					Delete: false,
				},
				Subscribe: false,
				Proxy:     false,
			},
			AuthType: Oauth2,
			OauthOpts: OauthOpts{
				AuthURL:                   "https://account.box.com/api/oauth2/authorize",
				TokenURL:                  "https://api.box.com/oauth2/token",
				ExplicitScopesRequired:    false,
				ExplicitWorkspaceRequired: false,
			},
			BaseURL: "https://api.box.com",
		},
		expectedErr: nil,
	},
	{
		provider:    ZendeskSupport,
		description: "Zendesk Support provider config with valid substitutions",
		substitutions: map[string]string{
			"workspace": "testing",
		},
		expected: &ProviderInfo{
			Support: Support{
				Read:  false,
				Write: false,
				BulkWrite: BulkWriteSupport{
					Insert: false,
					Update: false,
					Upsert: false,
					Delete: false,
				},
				Subscribe: false,
				Proxy:     false,
			},
			AuthType: Oauth2,
			OauthOpts: OauthOpts{
				AuthURL:                   "https://testing.zendesk.com/oauth/authorizations/new",
				TokenURL:                  "https://testing.zendesk.com/oauth/tokens",
				ExplicitScopesRequired:    true,
				ExplicitWorkspaceRequired: true,
			},
			BaseURL: "https://testing.zendesk.com",
		},
		expectedErr: nil,
	},
	{
		provider:    ZendeskChat,
		description: "Valid ZendeskChat provider config with substitutions",
		substitutions: map[string]string{
			"workspace": "test",
		},
		expected: &ProviderInfo{
			AuthType: Oauth2,
			OauthOpts: OauthOpts{
				AuthURL:                   "https://www.zopim.com/oauth2/authorizations/new?subdomain=test",
				TokenURL:                  "https://www.zopim.com/oauth2/token",
				ExplicitScopesRequired:    true,
				ExplicitWorkspaceRequired: true,
			},
			Support: Support{
				BulkWrite: BulkWriteSupport{
					Insert: false,
					Update: false,
					Upsert: false,
					Delete: false,
				},
				Proxy:     false,
				Read:      false,
				Subscribe: false,
				Write:     false,
			},
			BaseURL: "https://www.zopim.com",
		},
		expectedErr: nil,
	},
	{
		provider:    WordPress,
		description: "Valid WordPress provider config with no substitutions",
		expected: &ProviderInfo{
			AuthType: Oauth2,
			OauthOpts: OauthOpts{
				AuthURL:                   "https://public-api.wordpress.com/oauth2/authorize",
				TokenURL:                  "https://public-api.wordpress.com/oauth2/token",
				ExplicitScopesRequired:    false,
				ExplicitWorkspaceRequired: false,
			},
			Support: Support{
				BulkWrite: BulkWriteSupport{
					Insert: false,
					Update: false,
					Upsert: false,
					Delete: false,
				},
				Proxy:     false,
				Read:      false,
				Subscribe: false,
				Write:     false,
			},
			BaseURL: "https://public-api.wordpress.com",
		},
		expectedErr: nil,
	},
	{
		provider:    Airtable,
		description: "Valid Airtable provider config with no substitutions",
		expected: &ProviderInfo{
			AuthType: Oauth2,
			OauthOpts: OauthOpts{
				GrantType:                 PKCE,
				AuthURL:                   "https://airtable.com/oauth2/v1/authorize",
				TokenURL:                  "https://airtable.com/oauth2/v1/token",
				ExplicitScopesRequired:    true,
				ExplicitWorkspaceRequired: false,
				TokenMetadataFields: TokenMetadataFields{
					ScopesField: "scope",
				},
			},
			Support: Support{
				BulkWrite: BulkWriteSupport{
					Insert: false,
					Update: false,
					Upsert: false,
					Delete: false,
				},
				Proxy:     false,
				Read:      false,
				Subscribe: false,
				Write:     false,
			},
			BaseURL: "https://api.airtable.com",
		},
		expectedErr: nil,
	},
	{
<<<<<<< HEAD
		provider:    Webflow,
		description: "Valid Webflow provider config with no substitutions",
		expected: &ProviderInfo{
			AuthType: Oauth2,
			OauthOpts: OauthOpts{
				GrantType:                 AuthorizationCode,
				AuthURL:                   "https://webflow.com/oauth/authorize?",
				TokenURL:                  "https://api.webflow.com/oauth/access_token",
				ExplicitScopesRequired:    true,
				ExplicitWorkspaceRequired: false,
				TokenMetadataFields: TokenMetadataFields{
					ScopesField: "scope",
				},
			},
=======
		provider:    Slack,
		description: "Valid Slack provider config with non-existent substitutions",
		expected: &ProviderInfo{
			Support: Support{
				Read:  false,
				Write: false,
				BulkWrite: BulkWriteSupport{
					Insert: false,
					Update: false,
					Upsert: false,
					Delete: false,
				},
				Subscribe: false,
				Proxy:     false,
			},
			AuthType: Oauth2,
			OauthOpts: OauthOpts{
				GrantType:                 AuthorizationCode,
				AuthURL:                   "https://slack.com/oauth/v2/authorize",
				TokenURL:                  "https://slack.com/api/oauth.v2.access",
				ExplicitScopesRequired:    true,
				ExplicitWorkspaceRequired: true,
				TokenMetadataFields: TokenMetadataFields{
					ScopesField:       "scope",
					WorkspaceRefField: "workspace_name",
				},
			},
			BaseURL: "https://slack.com/api",
		},
		expectedErr: nil,
	},
	{
		provider:    HelpScoutMailbox,
		description: "Valid HelpScoutMailbox provider config with no substitutions",
		expected: &ProviderInfo{
			AuthType: Oauth2,
			OauthOpts: OauthOpts{
				GrantType:                 AuthorizationCode,
				AuthURL:                   "https://secure.helpscout.net/authentication/authorizeClientApplication",
				TokenURL:                  "https://api.helpscout.net/v2/oauth2/token",
				ExplicitScopesRequired:    false,
				ExplicitWorkspaceRequired: false,
			},
>>>>>>> 3d34747e
			Support: Support{
				BulkWrite: BulkWriteSupport{
					Insert: false,
					Update: false,
					Upsert: false,
					Delete: false,
				},
				Proxy:     false,
				Read:      false,
				Subscribe: false,
				Write:     false,
			},
<<<<<<< HEAD
			BaseURL: "https://api.webflow.com",
=======
			BaseURL: "https://api.helpscout.net",
>>>>>>> 3d34747e
		},
		expectedErr: nil,
	},
}

func TestReadInfo(t *testing.T) { // nolint
	t.Parallel()

	for _, tc := range testCases {
		tc := tc // nolint:varnamelen

		t.Run(tc.provider, func(t *testing.T) {
			t.Parallel()

			config, err := ReadInfo(tc.provider, &tc.substitutions)

			if !errors.Is(err, tc.expectedErr) {
				t.Errorf("[%s] Expected error: %v, but got: %v", tc.description, tc.expectedErr, err)
			}

			if tc.expectedErr == nil && config != nil { // nolint
				if config.Support != tc.expected.Support {
					t.Errorf("[%s] Expected support: %v, but got: %v", tc.description, tc.expected.Support, config.Support)
				}

				if config.AuthType != tc.expected.AuthType {
					t.Errorf("[%s] Expected auth: %v, but got: %v", tc.description, tc.expected.AuthType, config.AuthType)
				}

				if config.OauthOpts != tc.expected.OauthOpts {
					t.Errorf("[%s] Expected auth options: %v, but got: %v", tc.description, tc.expected.OauthOpts, config.OauthOpts)
				}

				if config.BaseURL != tc.expected.BaseURL {
					t.Errorf("[%s] Expected base URL: %s, but got: %s", tc.description, tc.expected.BaseURL, config.BaseURL)
				}

				if config.ProviderOpts != nil {
					for k, v := range config.ProviderOpts {
						candidateValue, ok := tc.expected.GetOption(k)
						if !ok {
							t.Errorf("[%s] Unexpected option: %s", tc.description, k)
						}

						if v != candidateValue {
							t.Errorf("[%s] Expected option %s: %s, but got: %s", tc.description, k, candidateValue, v)
						}
					}
				}
			}
		})
	}
}<|MERGE_RESOLUTION|>--- conflicted
+++ resolved
@@ -981,22 +981,6 @@
 		expectedErr: nil,
 	},
 	{
-<<<<<<< HEAD
-		provider:    Webflow,
-		description: "Valid Webflow provider config with no substitutions",
-		expected: &ProviderInfo{
-			AuthType: Oauth2,
-			OauthOpts: OauthOpts{
-				GrantType:                 AuthorizationCode,
-				AuthURL:                   "https://webflow.com/oauth/authorize?",
-				TokenURL:                  "https://api.webflow.com/oauth/access_token",
-				ExplicitScopesRequired:    true,
-				ExplicitWorkspaceRequired: false,
-				TokenMetadataFields: TokenMetadataFields{
-					ScopesField: "scope",
-				},
-			},
-=======
 		provider:    Slack,
 		description: "Valid Slack provider config with non-existent substitutions",
 		expected: &ProviderInfo{
@@ -1040,7 +1024,6 @@
 				ExplicitScopesRequired:    false,
 				ExplicitWorkspaceRequired: false,
 			},
->>>>>>> 3d34747e
 			Support: Support{
 				BulkWrite: BulkWriteSupport{
 					Insert: false,
@@ -1053,11 +1036,38 @@
 				Subscribe: false,
 				Write:     false,
 			},
-<<<<<<< HEAD
+			BaseURL: "https://api.helpscout.net",
+		},
+		expectedErr: nil,
+	},
+	{
+		provider:    Webflow,
+		description: "Valid Webflow provider config with no substitutions",
+		expected: &ProviderInfo{
+			AuthType: Oauth2,
+			OauthOpts: OauthOpts{
+				GrantType:                 AuthorizationCode,
+				AuthURL:                   "https://webflow.com/oauth/authorize",
+				TokenURL:                  "https://api.webflow.com/oauth/access_token",
+				ExplicitScopesRequired:    true,
+				ExplicitWorkspaceRequired: false,
+				TokenMetadataFields: TokenMetadataFields{
+					ScopesField: "scope",
+				},
+			},
+			Support: Support{
+				BulkWrite: BulkWriteSupport{
+					Insert: false,
+					Update: false,
+					Upsert: false,
+					Delete: false,
+				},
+				Proxy:     false,
+				Read:      false,
+				Subscribe: false,
+				Write:     false,
+			},
 			BaseURL: "https://api.webflow.com",
-=======
-			BaseURL: "https://api.helpscout.net",
->>>>>>> 3d34747e
 		},
 		expectedErr: nil,
 	},
