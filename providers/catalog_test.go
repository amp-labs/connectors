--- conflicted
+++ resolved
@@ -527,63 +527,74 @@
 		expectedErr: nil,
 	},
 	{
-<<<<<<< HEAD
+		provider:    GetResponse,
+		description: "GetResponse provider config with no substitutions",
+		expected: &ProviderInfo{
+			Support: Support{
+				Read:      false,
+				Write:     false,
+				BulkWrite: false,
+				Subscribe: false,
+				Proxy:     false,
+			},
+			AuthType: Oauth2,
+			OauthOpts: OauthOpts{
+				AuthURL:                   "https://app.getresponse.com/oauth2_authorize.html",
+				TokenURL:                  "https://api.getresponse.com/v3/token",
+				ExplicitScopesRequired:    false,
+				ExplicitWorkspaceRequired: false,
+			},
+			BaseURL: "https://api.getresponse.com",
+		},
+		expectedErr: nil,
+	},
+	{
+		provider:    AWeber,
+		description: "Valid AWeber provider config with no substitutions",
+		expected: &ProviderInfo{
+			Support: Support{
+				Read:      false,
+				Write:     false,
+				BulkWrite: false,
+				Subscribe: false,
+				Proxy:     false,
+			},
+			AuthType: Oauth2,
+			OauthOpts: OauthOpts{
+				AuthURL:                   "https://auth.aweber.com/oauth2/authorize",
+				TokenURL:                  "https://auth.aweber.com/oauth2/token",
+				ExplicitWorkspaceRequired: false,
+				ExplicitScopesRequired:    true,
+			},
+			BaseURL: "https://api.aweber.com",
+		},
+		expectedErr: nil,
+	},
+	{
 		provider:    MicrosoftDynamics365BusinessCentral,
 		description: "Dynamics 365 Business Central provider config with substitutions",
 		substitutions: map[string]string{
 			"workspace": "tenantID",
 		},
-=======
-		provider:    GetResponse,
-		description: "GetResponse provider config with no substitutions",
-		expected: &ProviderInfo{
-			Support: Support{
-				Read:      false,
-				Write:     false,
-				BulkWrite: false,
-				Subscribe: false,
-				Proxy:     false,
-			},
-			AuthType: Oauth2,
-			OauthOpts: OauthOpts{
-				AuthURL:                   "https://app.getresponse.com/oauth2_authorize.html",
-				TokenURL:                  "https://api.getresponse.com/v3/token",
-				ExplicitScopesRequired:    false,
-				ExplicitWorkspaceRequired: false,
-			},
-			BaseURL: "https://api.getresponse.com",
-		},
-		expectedErr: nil,
-	},
-  {
-		provider:    AWeber,
-		description: "Valid AWeber provider config with no substitutions",
->>>>>>> 6710ea7f
-		expected: &ProviderInfo{
-			Support: Support{
-				Read:      false,
-				Write:     false,
-				BulkWrite: false,
-				Subscribe: false,
-				Proxy:     false,
-			},
-			AuthType: Oauth2,
-			OauthOpts: OauthOpts{
-<<<<<<< HEAD
+		expected: &ProviderInfo{
+			Support: Support{
+				Read:      false,
+				Write:     false,
+				BulkWrite: false,
+				Subscribe: false,
+				Proxy:     false,
+			},
+			AuthType: Oauth2,
+			OauthOpts: OauthOpts{
 				AuthURL:                   "https://login.microsoftonline.com/tenantID/oauth2/v2.0/authorize",
 				TokenURL:                  "https://login.microsoftonline.com/tenantID/oauth2/v2.0/token",
 				ExplicitScopesRequired:    true,
 				ExplicitWorkspaceRequired: true,
+				TokenMetadataFields: TokenMetadataFields{
+					ScopesField: "scope",
+				},
 			},
 			BaseURL: "https://api.businesscentral.dynamics.com",
-=======
-				AuthURL:                   "https://auth.aweber.com/oauth2/authorize",
-				TokenURL:                  "https://auth.aweber.com/oauth2/token",
-				ExplicitWorkspaceRequired: false,
-				ExplicitScopesRequired:    true,
-			},
-			BaseURL: "https://api.aweber.com",
->>>>>>> 6710ea7f
 		},
 		expectedErr: nil,
 	},
