package providers

import (
	"errors"
	"testing"
)

// All test cases.
var testCases = []struct { // nolint
	provider      Provider
	description   string
	substitutions map[string]string
	expected      *ProviderInfo
	expectedErr   error
}{
	{
		provider:    Salesforce,
		description: "Salesforce provider config with valid & invalid substitutions",
		substitutions: map[string]string{
			"workspace": "example",
			"version":   "-1.0",
		},
		expected: &ProviderInfo{
			Support: Support{
				Read:  true,
				Write: true,
				BulkWrite: BulkWriteSupport{
					Insert: false,
					Update: false,
					Upsert: true,
					Delete: true,
				},
				Subscribe: false,
				Proxy:     true,
			},
			AuthType: Oauth2,
			OauthOpts: OauthOpts{
				GrantType:                 AuthorizationCode,
				AuthURL:                   "https://example.my.salesforce.com/services/oauth2/authorize",
				TokenURL:                  "https://example.my.salesforce.com/services/oauth2/token",
				ExplicitWorkspaceRequired: true,
				ExplicitScopesRequired:    false,
				TokenMetadataFields: TokenMetadataFields{
					ConsumerRefField:  "id",
					WorkspaceRefField: "instance_url",
					ScopesField:       "scope",
				},
			},
			BaseURL: "https://example.my.salesforce.com",
			ProviderOpts: ProviderOpts{
				"restApiUrl": "https://example.my.salesforce.com/services/data/v59.0",
				"domain":     "example.my.salesforce.com",
			},
		},
		expectedErr: nil,
	},
	{
		provider:    Hubspot,
		description: "Valid hubspot provider config with non-existent substitutions",
		substitutions: map[string]string{
			"nonexistentvar": "test",
		},
		expected: &ProviderInfo{
			Support: Support{
				Read:  true,
				Write: true,
				BulkWrite: BulkWriteSupport{
					Insert: false,
					Update: false,
					Upsert: false,
					Delete: false,
				},
				Subscribe: false,
				Proxy:     true,
			},
			AuthType: Oauth2,
			OauthOpts: OauthOpts{
				GrantType:                 AuthorizationCode,
				AuthURL:                   "https://app.hubspot.com/oauth/authorize",
				TokenURL:                  "https://api.hubapi.com/oauth/v1/token",
				ExplicitScopesRequired:    true,
				ExplicitWorkspaceRequired: false,
			},
			BaseURL: "https://api.hubapi.com",
		},
		expectedErr: nil,
	},
	{
		provider:    LinkedIn,
		description: "Valid LinkedIn provider config with non-existent substitutions",
		substitutions: map[string]string{
			"nonexistentvar": "xyz",
		},
		expected: &ProviderInfo{
			Support: Support{
				Read:  false,
				Write: false,
				BulkWrite: BulkWriteSupport{
					Insert: false,
					Update: false,
					Upsert: false,
					Delete: false,
				},
				Subscribe: false,
				Proxy:     false,
			},
			AuthType: Oauth2,
			OauthOpts: OauthOpts{
				GrantType:                 AuthorizationCode,
				AuthURL:                   "https://www.linkedin.com/oauth/v2/authorization",
				TokenURL:                  "https://www.linkedin.com/oauth/v2/accessToken",
				ExplicitScopesRequired:    true,
				ExplicitWorkspaceRequired: false,
				TokenMetadataFields: TokenMetadataFields{
					ScopesField: "scope",
				},
			},
			BaseURL: "https://api.linkedin.com",
		},
		expectedErr: nil,
	},
	{
		provider:    "nonexistent",
		description: "Non-existent provider config",
		substitutions: map[string]string{
			"workspace": "test",
		},
		expected:    nil,
		expectedErr: ErrProviderCatalogNotFound,
	},
	{
		provider:    Salesloft,
		description: "Valid SalesLoft provider config with non-existent substitutions",
		substitutions: map[string]string{
			"nonexistentvar": "abc",
		},
		expected: &ProviderInfo{
			Support: Support{
				Read:  false,
				Write: false,
				BulkWrite: BulkWriteSupport{
					Insert: false,
					Update: false,
					Upsert: false,
					Delete: false,
				},
				Subscribe: false,
				Proxy:     true,
			},
			AuthType: Oauth2,
			OauthOpts: OauthOpts{
				AuthURL:                   "https://accounts.salesloft.com/oauth/authorize",
				TokenURL:                  "https://accounts.salesloft.com/oauth/token",
				ExplicitScopesRequired:    false,
				ExplicitWorkspaceRequired: false,
				TokenMetadataFields: TokenMetadataFields{
					ScopesField: "scope",
				},
			},
			BaseURL: "https://api.salesloft.com",
		},
		expectedErr: nil,
	},
	{
		provider:    Outreach,
		description: "Valid Outreach provider config with no substitutions",
		expected: &ProviderInfo{
			Support: Support{
				Read:  false,
				Write: false,
				BulkWrite: BulkWriteSupport{
					Insert: false,
					Update: false,
					Upsert: false,
					Delete: false,
				},
				Subscribe: false,
				Proxy:     true,
			},
			AuthType: Oauth2,
			OauthOpts: OauthOpts{
				AuthURL:                   "https://api.outreach.io/oauth/authorize",
				TokenURL:                  "https://api.outreach.io/oauth/token",
				ExplicitScopesRequired:    true,
				ExplicitWorkspaceRequired: false,
				TokenMetadataFields: TokenMetadataFields{
					ScopesField: "scope",
				},
			},
			BaseURL: "https://api.outreach.io",
			ProviderOpts: ProviderOpts{
				"restAPIURL": "https://api.outreach.io/api/v2",
			},
		},
		expectedErr: nil,
	},

	// RingCentral

	{
		provider:    RingCentral,
		description: "Valid RingCentral provider config without substitutions",
		expected: &ProviderInfo{
			Support: Support{
				Read:  false,
				Write: false,
				BulkWrite: BulkWriteSupport{
					Insert: false,

					Update: false,
					Upsert: false,

					Delete: false,
				},
				Subscribe: false,
				Proxy:     false,
			},
			AuthType: Oauth2,
			OauthOpts: OauthOpts{
				GrantType: PKCE,

				AuthURL:  "https://platform.ringcentral.com/restapi/oauth/authorize",
				TokenURL: "https://platform.ringcentral.com/restapi/oauth/token",

				ExplicitScopesRequired:    false,
				ExplicitWorkspaceRequired: false,
				TokenMetadataFields: TokenMetadataFields{
					ScopesField:      "scope",
					ConsumerRefField: "owner_id",
				},
			},
			BaseURL: "https://platform.ringcentral.com",
		},
		expectedErr: nil,
	},

	{
		provider: Pipedrive,
		expected: &ProviderInfo{
			AuthType: Oauth2,
			OauthOpts: OauthOpts{
				AuthURL:                   "https://oauth.pipedrive.com/oauth/authorize",
				TokenURL:                  "https://oauth.pipedrive.com/oauth/token",
				ExplicitScopesRequired:    true,
				ExplicitWorkspaceRequired: false,
			},
			Support: Support{
				BulkWrite: BulkWriteSupport{
					Insert: false,
					Update: false,
					Upsert: false,
					Delete: false,
				},
				Proxy:     false,
				Read:      false,
				Subscribe: false,
				Write:     false,
			},
			BaseURL: "https://api.pipedrive.com",
		},
		expectedErr: nil,
	},

	{
		provider: Capsule,
		expected: &ProviderInfo{
			AuthType: Oauth2,
			OauthOpts: OauthOpts{
				AuthURL:                   "https://api.capsulecrm.com/oauth/authorise",
				TokenURL:                  "https://api.capsulecrm.com/oauth/token",
				ExplicitScopesRequired:    true,
				ExplicitWorkspaceRequired: false,
			},
			Support: Support{
				BulkWrite: BulkWriteSupport{
					Insert: false,
					Update: false,
					Upsert: false,
					Delete: false,
				},
				Proxy:     false,
				Read:      false,
				Subscribe: false,
				Write:     false,
			},
			BaseURL: "https://api.capsulecrm.com/api",
		},
		expectedErr: nil,
	},

	// Wrike provider

	{
		provider:    Wrike,
		description: "Valid Wrike provider config with no substitutions",
		expected: &ProviderInfo{
			AuthType: Oauth2,
			OauthOpts: OauthOpts{
				AuthURL:                   "https://www.wrike.com/oauth2/authorize",
				TokenURL:                  "https://www.wrike.com/oauth2/token",
				ExplicitScopesRequired:    true,
				ExplicitWorkspaceRequired: false,
				TokenMetadataFields: TokenMetadataFields{
					ScopesField: "scope",
				},
			},
			Support: Support{
				BulkWrite: BulkWriteSupport{
					Insert: false,
					Update: false,
					Upsert: false,
					Delete: false,
				},
				Proxy:     false,
				Read:      false,
				Subscribe: false,
				Write:     false,
			},
			BaseURL: "https://www.wrike.com/api",
		},
		expectedErr: nil,
	},

	{
		provider:    Copper,
		description: "Valid Copper provider config with no substitutions",
		expected: &ProviderInfo{
			Support: Support{
				Read:  false,
				Write: false,
				BulkWrite: BulkWriteSupport{
					Insert: false,
					Update: false,
					Upsert: false,
					Delete: false,
				},
				Subscribe: false,
				Proxy:     false,
			},
			AuthType: Oauth2,
			OauthOpts: OauthOpts{
				AuthURL:                   "https://app.copper.com/oauth/authorize",
				TokenURL:                  "https://app.copper.com/oauth/token",
				ExplicitScopesRequired:    true,
				ExplicitWorkspaceRequired: false,
			},
			BaseURL: "https://api.copper.com/developer_api",
		},
		expectedErr: nil,
	},

	{
		provider:    ZohoCRM,
		description: "Valid ZohoCRM provider config with no substitutions",
		expected: &ProviderInfo{
			Support: Support{
				Read:  false,
				Write: false,
				BulkWrite: BulkWriteSupport{
					Insert: false,
					Update: false,
					Upsert: false,
					Delete: false,
				},
				Subscribe: false,
				Proxy:     false,
			},
			AuthType: Oauth2,
			OauthOpts: OauthOpts{
				AuthURL:                   "https://accounts.zoho.com/oauth/v2/auth",
				TokenURL:                  "https://accounts.zoho.com/oauth/v2/token",
				ExplicitScopesRequired:    true,
				ExplicitWorkspaceRequired: false,
			},
			BaseURL: "https://www.zohoapis.com",
		},
		expectedErr: nil,
	},

	{
		provider:    Mural,
		description: "Valid Mural provider config with no substitutions",
		expected: &ProviderInfo{
			Support: Support{
				Read:  false,
				Write: false,
				BulkWrite: BulkWriteSupport{
					Insert: false,
					Update: false,
					Upsert: false,
					Delete: false,
				},
				Subscribe: false,
				Proxy:     false,
			},
			AuthType: Oauth2,
			OauthOpts: OauthOpts{
				AuthURL:                   "https://api.mural.co/oauth/authorize",
				TokenURL:                  "https://api.mural.co/oauth/token",
				ExplicitScopesRequired:    true,
				ExplicitWorkspaceRequired: false,
				TokenMetadataFields: TokenMetadataFields{
					ScopesField: "scope",
				},
			},
			BaseURL: "https://api.mural.co/api",
		},
		expectedErr: nil,
	},

	{
		provider:    Klaviyo,
		description: "Valid Klaviyo provider config with no substitutions",
		expected: &ProviderInfo{
			Support: Support{
				BulkWrite: BulkWriteSupport{
					Insert: false,
					Update: false,
					Upsert: false,
					Delete: false,
				},
				Proxy:     false,
				Read:      false,
				Subscribe: false,
				Write:     false,
			},
			AuthType: Oauth2,
			OauthOpts: OauthOpts{
				GrantType:                 "PKCE",
				AuthURL:                   "https://www.klaviyo.com/oauth/authorize",
				TokenURL:                  "https://a.klaviyo.com/oauth/token",
				ExplicitScopesRequired:    true,
				ExplicitWorkspaceRequired: false,
				TokenMetadataFields: TokenMetadataFields{
					ScopesField: "scope",
				},
			},
			BaseURL: "https://a.klaviyo.com",
		},
		expectedErr: nil,
	},

	{
		provider: Sellsy,
		expected: &ProviderInfo{
			AuthType: Oauth2,
			OauthOpts: OauthOpts{
				GrantType:                 PKCE,
				AuthURL:                   "https://login.sellsy.com/oauth2/authorization",
				TokenURL:                  "https://login.sellsy.com/oauth2/access-tokens",
				ExplicitScopesRequired:    false,
				ExplicitWorkspaceRequired: false,
			},
			Support: Support{
				BulkWrite: BulkWriteSupport{
					Insert: false,
					Update: false,
					Upsert: false,
					Delete: false,
				},
				Proxy:     false,
				Read:      false,
				Subscribe: false,
				Write:     false,
			},
			BaseURL: "https://api.sellsy.com",
		},
		expectedErr: nil,
	},

	{
		provider:    Attio,
		description: "Valid Attio provider config with non-existent substitutions",
		substitutions: map[string]string{
			"nonexistentvar": "abc",
		},
		expected: &ProviderInfo{
			Support: Support{
				Read:  false,
				Write: false,
				BulkWrite: BulkWriteSupport{
					Insert: false,
					Update: false,
					Upsert: false,
					Delete: false,
				},
				Subscribe: false,
				Proxy:     false,
			},
			AuthType: Oauth2,
			OauthOpts: OauthOpts{
				AuthURL:                   "https://app.attio.com/authorize",
				TokenURL:                  "https://app.attio.com/oauth/token",
				ExplicitScopesRequired:    true,
				ExplicitWorkspaceRequired: false,
			},
			BaseURL: "https://api.attio.com/api",
		},
		expectedErr: nil,
	},

	{
		provider:    Close,
		description: "Valid Close provider config with no substitutions",
		expected: &ProviderInfo{
			Support: Support{
				Read:  false,
				Write: false,

				BulkWrite: BulkWriteSupport{
					Insert: false,
					Update: false,
					Upsert: false,
					Delete: false,
				},
				Subscribe: false,
				Proxy:     false,
			},
			AuthType: Oauth2,
			OauthOpts: OauthOpts{
				AuthURL:                   "https://app.close.com/oauth2/authorize",
				TokenURL:                  "https://api.close.com/oauth2/token",
				ExplicitScopesRequired:    false,
				ExplicitWorkspaceRequired: false,
			},
			BaseURL: "https://api.close.com/api",
		},
		expectedErr: nil,
	},

	{
		provider:    Keap,
		description: "Valid Keap provider config with no substitutions",
		expected: &ProviderInfo{
			Support: Support{
				Read:  false,
				Write: false,

				BulkWrite: BulkWriteSupport{
					Insert: false,
					Update: false,
					Upsert: false,
					Delete: false,
				},
				Subscribe: false,
				Proxy:     false,
			},
			AuthType: Oauth2,
			OauthOpts: OauthOpts{
				AuthURL:                   "https://accounts.infusionsoft.com/app/oauth/authorize",
				TokenURL:                  "https://api.infusionsoft.com/token",
				ExplicitScopesRequired:    false,
				ExplicitWorkspaceRequired: false,
			},
			BaseURL: "https://api.infusionsoft.com",
		},
		expectedErr: nil,
	},
	{
		provider:    Asana,
		description: "Valid Asana provider config with no substitutions",
		expected: &ProviderInfo{
			Support: Support{
				Read:  false,
				Write: false,
				BulkWrite: BulkWriteSupport{
					Insert: false,
					Update: false,
					Upsert: false,
					Delete: false,
				},
				Subscribe: false,
				Proxy:     false,
			},
			AuthType: Oauth2,
			OauthOpts: OauthOpts{
				AuthURL:                   "https://app.asana.com/-/oauth_authorize",
				TokenURL:                  "https://app.asana.com/-/oauth_token",
				ExplicitScopesRequired:    false,
				ExplicitWorkspaceRequired: false,
				TokenMetadataFields: TokenMetadataFields{
					ConsumerRefField: "data.id",
				},
			},
			BaseURL: "https://app.asana.com/api",
		},
		expectedErr: nil,
	},
	{
		provider: Dropbox,
		expected: &ProviderInfo{
			AuthType: Oauth2,
			OauthOpts: OauthOpts{
				GrantType:                 AuthorizationCode,
				AuthURL:                   "https://www.dropbox.com/oauth2/authorize",
				TokenURL:                  "https://api.dropboxapi.com/oauth2/token",
				ExplicitScopesRequired:    false,
				ExplicitWorkspaceRequired: false,
				TokenMetadataFields: TokenMetadataFields{
					ScopesField:      "scope",
					ConsumerRefField: "account_id",
				},
			},
			Support: Support{
				BulkWrite: BulkWriteSupport{
					Insert: false,
					Update: false,
					Upsert: false,
					Delete: false,
				},
				Proxy:     true,
				Read:      false,
				Subscribe: false,
				Write:     false,
			},
			BaseURL: "https://api.dropboxapi.com",
		},
		expectedErr: nil,
	},
	{
		provider:    Notion,
		description: "Valid Notion provider config with no substitutions",
		expected: &ProviderInfo{
			Support: Support{
				Read:  false,
				Write: false,
				BulkWrite: BulkWriteSupport{
					Insert: false,
					Update: false,
					Upsert: false,
					Delete: false,
				},
				Subscribe: false,
				Proxy:     true,
			},
			AuthType: Oauth2,
			OauthOpts: OauthOpts{
				AuthURL:                   "https://api.notion.com/v1/oauth/authorize",
				TokenURL:                  "https://api.notion.com/v1/oauth/token",
				ExplicitScopesRequired:    false,
				ExplicitWorkspaceRequired: false,
				TokenMetadataFields: TokenMetadataFields{
					WorkspaceRefField: "workspace_id",
					ConsumerRefField:  "owner.user.id",
				},
			},
			BaseURL: "https://api.notion.com",
		},
		expectedErr: nil,
	},
	{
		provider:    Gong,
		description: "Gong provider config without substitutions",
		expected: &ProviderInfo{
			Support: Support{
				Read:  false,
				Write: false,
				BulkWrite: BulkWriteSupport{
					Insert: false,
					Update: false,
					Upsert: false,
					Delete: false,
				},
				Subscribe: false,
				Proxy:     false,
			},
			AuthType: Oauth2,
			OauthOpts: OauthOpts{
				AuthURL:                   "https://app.gong.io/oauth2/authorize",
				TokenURL:                  "https://app.gong.io/oauth2/generate-customer-token",
				ExplicitWorkspaceRequired: false,
				ExplicitScopesRequired:    true,
				TokenMetadataFields: TokenMetadataFields{
					ScopesField: "scope",
				},
			},
			BaseURL: "https://api.gong.io",
		},
		expectedErr: nil,
	},
	{
		provider:    Zoom,
		description: "Zoom provider config with no substitutions",
		expected: &ProviderInfo{
			Support: Support{
				Read:  false,
				Write: false,
				BulkWrite: BulkWriteSupport{
					Insert: false,
					Update: false,
					Upsert: false,
					Delete: false,
				},
				Subscribe: false,
				Proxy:     false,
			},
			AuthType: Oauth2,
			OauthOpts: OauthOpts{
				AuthURL:                   "https://zoom.us/oauth/authorize",
				TokenURL:                  "https://zoom.us/oauth/token",
				ExplicitScopesRequired:    false,
				ExplicitWorkspaceRequired: false,
			},
			BaseURL: "https://api.zoom.us",
		},
		expectedErr: nil,
	},
	{
		provider:    Intercom,
		description: "Valid Intercom provider config with no substitutions",
		expected: &ProviderInfo{
			Support: Support{
				Read:  false,
				Write: false,
				BulkWrite: BulkWriteSupport{
					Insert: false,
					Update: false,
					Upsert: false,
					Delete: false,
				},
				Subscribe: false,
				Proxy:     false,
			},
			AuthType: Oauth2,
			OauthOpts: OauthOpts{
				AuthURL:                   "https://app.intercom.com/oauth",
				TokenURL:                  "https://api.intercom.io/auth/eagle/token",
				ExplicitWorkspaceRequired: false,
				ExplicitScopesRequired:    false,
			},
			BaseURL: "https://api.intercom.io",
		},
		expectedErr: nil,
	},
	{
		provider: Docusign,
		substitutions: map[string]string{
			"server": "example",
		},
		expected: &ProviderInfo{
			Support: Support{
				Read:  false,
				Write: false,
				BulkWrite: BulkWriteSupport{
					Insert: false,
					Update: false,
					Upsert: false,
					Delete: false,
				},
				Subscribe: false,
				Proxy:     false,
			},
			AuthType: Oauth2,
			OauthOpts: OauthOpts{
				AuthURL:                   "https://account.docusign.com/oauth/auth",
				TokenURL:                  "https://account.docusign.com/oauth/token",
				ExplicitScopesRequired:    true,
				ExplicitWorkspaceRequired: false,
			},
			BaseURL: "https://example.docusign.net",
		},
		expectedErr: nil,
	},
	{
		provider: DocusignDeveloper,
		expected: &ProviderInfo{
			Support: Support{
				Read:  false,
				Write: false,
				BulkWrite: BulkWriteSupport{
					Insert: false,
					Update: false,
					Upsert: false,
					Delete: false,
				},
				Subscribe: false,
				Proxy:     true,
			},
			AuthType: Oauth2,
			OauthOpts: OauthOpts{
				GrantType:                 AuthorizationCode,
				AuthURL:                   "https://account-d.docusign.com/oauth/auth",
				TokenURL:                  "https://account-d.docusign.com/oauth/token",
				ExplicitScopesRequired:    true,
				ExplicitWorkspaceRequired: false,
				TokenMetadataFields: TokenMetadataFields{
					ScopesField: "scope",
				},
			},
			BaseURL: "https://demo.docusign.net",
		},
		expectedErr: nil,
	},
	{
		provider:    Calendly,
		description: "Calendly provider config with no substitutions",
		expected: &ProviderInfo{
			Support: Support{
				Read:  false,
				Write: false,
				BulkWrite: BulkWriteSupport{
					Insert: false,
					Update: false,
					Upsert: false,
					Delete: false,
				},
				Subscribe: false,
				Proxy:     true,
			},
			AuthType: Oauth2,
			OauthOpts: OauthOpts{
				GrantType:                 AuthorizationCode,
				AuthURL:                   "https://auth.calendly.com/oauth/authorize",
				TokenURL:                  "https://auth.calendly.com/oauth/token",
				ExplicitScopesRequired:    false,
				ExplicitWorkspaceRequired: false,
			},
			BaseURL: "https://api.calendly.com",
		},
		expectedErr: nil,
	},
	{
		provider:    GetResponse,
		description: "GetResponse provider config with no substitutions",
		expected: &ProviderInfo{
			Support: Support{
				Read:  false,
				Write: false,
				BulkWrite: BulkWriteSupport{
					Insert: false,
					Update: false,
					Upsert: false,
					Delete: false,
				},
				Subscribe: false,
				Proxy:     false,
			},
			AuthType: Oauth2,
			OauthOpts: OauthOpts{
				AuthURL:                   "https://app.getresponse.com/oauth2_authorize.html",
				TokenURL:                  "https://api.getresponse.com/v3/token",
				ExplicitScopesRequired:    false,
				ExplicitWorkspaceRequired: false,
			},
			BaseURL: "https://api.getresponse.com",
		},
		expectedErr: nil,
	},
	{
		provider:    AWeber,
		description: "Valid AWeber provider config with no substitutions",
		expected: &ProviderInfo{
			Support: Support{
				Read:  false,
				Write: false,
				BulkWrite: BulkWriteSupport{
					Insert: false,
					Update: false,
					Upsert: false,
					Delete: false,
				},
				Subscribe: false,
				Proxy:     false,
			},
			AuthType: Oauth2,
			OauthOpts: OauthOpts{
				AuthURL:                   "https://auth.aweber.com/oauth2/authorize",
				TokenURL:                  "https://auth.aweber.com/oauth2/token",
				ExplicitWorkspaceRequired: false,
				ExplicitScopesRequired:    true,
			},
			BaseURL: "https://api.aweber.com",
		},
		expectedErr: nil,
	},
	{
		provider:    MicrosoftDynamics365CRM,
		description: "MS Dynamics 365 CRM provider config with valid substitutions",
		substitutions: map[string]string{
			"workspace": "testing",
		},
		expected: &ProviderInfo{
			Support: Support{
				Read:  false,
				Write: false,
				BulkWrite: BulkWriteSupport{
					Insert: false,
					Update: false,
					Upsert: false,
					Delete: false,
				},
				Subscribe: false,
				Proxy:     false,
			},
			AuthType: Oauth2,
			OauthOpts: OauthOpts{
				GrantType:                 AuthorizationCode,
				AuthURL:                   "https://login.microsoftonline.com/common/oauth2/v2.0/authorize",
				TokenURL:                  "https://login.microsoftonline.com/common/oauth2/v2.0/token",
				ExplicitScopesRequired:    true,
				ExplicitWorkspaceRequired: false,
			},
			BaseURL: "https://testing.api.crm.dynamics.com",
		},
		expectedErr: nil,
	},
	{
		provider:    ConstantContact,
		description: "Valid ConstantContact provider config with no substitutions",
		expected: &ProviderInfo{
			Support: Support{
				Read:  false,
				Write: false,
				BulkWrite: BulkWriteSupport{
					Insert: false,
					Update: false,
					Upsert: false,
					Delete: false,
				},
				Subscribe: false,
				Proxy:     false,
			},
			AuthType: Oauth2,
			OauthOpts: OauthOpts{
				AuthURL:                   "https://authz.constantcontact.com/oauth2/default/v1/authorize",
				TokenURL:                  "https://authz.constantcontact.com/oauth2/default/v1/token",
				ExplicitWorkspaceRequired: false,
				ExplicitScopesRequired:    true,
			},
			BaseURL: "https://api.cc.email",
		},
		expectedErr: nil,
	},
	{
		provider:    MicrosoftDynamics365BusinessCentral,
		description: "Dynamics 365 Business Central provider config with substitutions",
		substitutions: map[string]string{
			"workspace": "tenantID",
		},
		expected: &ProviderInfo{
			Support: Support{
				Read:  false,
				Write: false,
				BulkWrite: BulkWriteSupport{
					Insert: false,
					Update: false,
					Upsert: false,
					Delete: false,
				},
				Subscribe: false,
				Proxy:     false,
			},
			AuthType: Oauth2,
			OauthOpts: OauthOpts{
				AuthURL:                   "https://login.microsoftonline.com/tenantID/oauth2/v2.0/authorize",
				TokenURL:                  "https://login.microsoftonline.com/tenantID/oauth2/v2.0/token",
				ExplicitScopesRequired:    true,
				ExplicitWorkspaceRequired: true,
				TokenMetadataFields: TokenMetadataFields{
					ScopesField: "scope",
				},
			},
			BaseURL: "https://api.businesscentral.dynamics.com",
		},
		expectedErr: nil,
	},
	{
		provider:    Gainsight,
		description: "Gainsight config with substitutions",
		substitutions: map[string]string{
			"workspace": "company",
		},
		expected: &ProviderInfo{
			Support: Support{
				Read:  false,
				Write: false,
				BulkWrite: BulkWriteSupport{
					Insert: false,
					Update: false,
					Upsert: false,
					Delete: false,
				},
				Subscribe: false,
				Proxy:     false,
			},
			AuthType: Oauth2,
			OauthOpts: OauthOpts{
				AuthURL:                   "https://company.gainsightcloud.com/v1/authorize",
				TokenURL:                  "https://company.gainsightcloud.com/v1/users/oauth/token",
				ExplicitScopesRequired:    false,
				ExplicitWorkspaceRequired: true,
			},
			BaseURL: "https://company.gainsightcloud.com",
		},
		expectedErr: nil,
	},
	{
		provider:    Box,
		description: "Box config with no substitutions",
		expected: &ProviderInfo{
			Support: Support{
				Read:  false,
				Write: false,
				BulkWrite: BulkWriteSupport{
					Insert: false,
					Update: false,
					Upsert: false,
					Delete: false,
				},
				Subscribe: false,
				Proxy:     true,
			},
			AuthType: Oauth2,
			OauthOpts: OauthOpts{
				GrantType:                 AuthorizationCode,
				AuthURL:                   "https://account.box.com/api/oauth2/authorize",
				TokenURL:                  "https://api.box.com/oauth2/token",
				ExplicitScopesRequired:    false,
				ExplicitWorkspaceRequired: false,
			},
			BaseURL: "https://api.box.com",
		},
		expectedErr: nil,
	},
	{
		provider:    ZendeskSupport,
		description: "Zendesk Support provider config with valid substitutions",
		substitutions: map[string]string{
			"workspace": "testing",
		},
		expected: &ProviderInfo{
			Support: Support{
				Read:  false,
				Write: false,
				BulkWrite: BulkWriteSupport{
					Insert: false,
					Update: false,
					Upsert: false,
					Delete: false,
				},
				Subscribe: false,
				Proxy:     true,
			},
			AuthType: Oauth2,
			OauthOpts: OauthOpts{
				GrantType:                 AuthorizationCode,
				AuthURL:                   "https://testing.zendesk.com/oauth/authorizations/new",
				TokenURL:                  "https://testing.zendesk.com/oauth/tokens",
				ExplicitScopesRequired:    true,
				ExplicitWorkspaceRequired: true,
			},
			BaseURL: "https://testing.zendesk.com",
		},
		expectedErr: nil,
	},
	{
		provider:    ZendeskChat,
		description: "Valid ZendeskChat provider config with substitutions",
		substitutions: map[string]string{
			"workspace": "test",
		},
		expected: &ProviderInfo{
			AuthType: Oauth2,
			OauthOpts: OauthOpts{
				GrantType:                 AuthorizationCode,
				AuthURL:                   "https://www.zopim.com/oauth2/authorizations/new?subdomain=test",
				TokenURL:                  "https://www.zopim.com/oauth2/token",
				ExplicitScopesRequired:    true,
				ExplicitWorkspaceRequired: true,
			},
			Support: Support{
				BulkWrite: BulkWriteSupport{
					Insert: false,
					Update: false,
					Upsert: false,
					Delete: false,
				},
				Proxy:     false,
				Read:      false,
				Subscribe: false,
				Write:     false,
			},
			BaseURL: "https://www.zopim.com",
		},
		expectedErr: nil,
	},
	{
		provider:    WordPress,
		description: "Valid WordPress provider config with no substitutions",
		expected: &ProviderInfo{
			AuthType: Oauth2,
			OauthOpts: OauthOpts{
				AuthURL:                   "https://public-api.wordpress.com/oauth2/authorize",
				TokenURL:                  "https://public-api.wordpress.com/oauth2/token",
				ExplicitScopesRequired:    false,
				ExplicitWorkspaceRequired: false,
			},
			Support: Support{
				BulkWrite: BulkWriteSupport{
					Insert: false,
					Update: false,
					Upsert: false,
					Delete: false,
				},
				Proxy:     false,
				Read:      false,
				Subscribe: false,
				Write:     false,
			},
			BaseURL: "https://public-api.wordpress.com",
		},
		expectedErr: nil,
	},
	{
		provider:    IroncladDemo,
		description: "IroncladDemo config with no substitutions",
		expected: &ProviderInfo{
			Support: Support{
				BulkWrite: BulkWriteSupport{
					Insert: false,
					Update: false,
					Upsert: false,
					Delete: false,
				},
				Read:      false,
				Write:     false,
				Subscribe: false,
				Proxy:     false,
			},
			AuthType: Oauth2,
			OauthOpts: OauthOpts{
				AuthURL:                   "https://demo.ironcladapp.com/oauth/authorize",
				TokenURL:                  "https://demo.ironcladapp.com/oauth/token",
				ExplicitScopesRequired:    true,
				ExplicitWorkspaceRequired: false,
				GrantType:                 AuthorizationCode,
				TokenMetadataFields: TokenMetadataFields{
					ScopesField: "scope",
				},
			},
			BaseURL: "https://demo.ironcladapp.com",
		},
		expectedErr: nil,
	},
	{
		provider:    IroncladEU,
		description: "IroncladEU config with no substitutions",
		expected: &ProviderInfo{
			Support: Support{
				BulkWrite: BulkWriteSupport{
					Insert: false,
					Update: false,
					Upsert: false,
					Delete: false,
				},
				Read:      false,
				Write:     false,
				Subscribe: false,
				Proxy:     false,
			},
			AuthType: Oauth2,
			OauthOpts: OauthOpts{
				AuthURL:                   "https://eu1.ironcladapp.com/oauth/authorize",
				TokenURL:                  "https://eu1.ironcladapp.com/oauth/token",
				ExplicitScopesRequired:    true,
				ExplicitWorkspaceRequired: false,
				GrantType:                 AuthorizationCode,
				TokenMetadataFields: TokenMetadataFields{
					ScopesField: "scope",
				},
			},
			BaseURL: "https://eu1.ironcladapp.com",
		},
		expectedErr: nil,
	},
	{
		provider:    Airtable,
		description: "Valid Airtable provider config with no substitutions",
		expected: &ProviderInfo{
			AuthType: Oauth2,
			OauthOpts: OauthOpts{
				GrantType:                 PKCE,
				AuthURL:                   "https://airtable.com/oauth2/v1/authorize",
				TokenURL:                  "https://airtable.com/oauth2/v1/token",
				ExplicitScopesRequired:    true,
				ExplicitWorkspaceRequired: false,
				TokenMetadataFields: TokenMetadataFields{
					ScopesField: "scope",
				},
			},
			Support: Support{
				BulkWrite: BulkWriteSupport{
					Insert: false,
					Update: false,
					Upsert: false,
					Delete: false,
				},
				Proxy:     false,
				Read:      false,
				Subscribe: false,
				Write:     false,
			},
			BaseURL: "https://api.airtable.com",
		},
		expectedErr: nil,
	},
	{
		provider:    Ironclad,
		description: "Ironclad config with no substitutions",
		expected: &ProviderInfo{
			Support: Support{
				Read:  false,
				Write: false,
				BulkWrite: BulkWriteSupport{
					Insert: false,
					Update: false,
					Upsert: false,
					Delete: false,
				},
				Subscribe: false,
				Proxy:     false,
			},
			AuthType: Oauth2,
			OauthOpts: OauthOpts{
				AuthURL:                   "https://ironcladapp.com/oauth/authorize",
				TokenURL:                  "https://ironcladapp.com/oauth/token",
				ExplicitScopesRequired:    true,
				ExplicitWorkspaceRequired: false,
				GrantType:                 AuthorizationCode,
				TokenMetadataFields: TokenMetadataFields{
					ScopesField: "scope",
				},
			},
			BaseURL: "https://ironcladapp.com",
		},
		expectedErr: nil,
	},
	{
		provider:    Slack,
		description: "Valid Slack provider config with non-existent substitutions",
		expected: &ProviderInfo{
			Support: Support{
				Read:  false,
				Write: false,
				BulkWrite: BulkWriteSupport{
					Insert: false,
					Update: false,
					Upsert: false,
					Delete: false,
				},
				Subscribe: false,
				Proxy:     true,
			},
			AuthType: Oauth2,
			OauthOpts: OauthOpts{
				GrantType:                 AuthorizationCode,
				AuthURL:                   "https://slack.com/oauth/v2/authorize",
				TokenURL:                  "https://slack.com/api/oauth.v2.access",
				ExplicitScopesRequired:    true,
				ExplicitWorkspaceRequired: false,
				TokenMetadataFields: TokenMetadataFields{
					ScopesField:       "scope",
					WorkspaceRefField: "workspace_name",
				},
			},
			BaseURL: "https://slack.com/api",
		},
		expectedErr: nil,
	},
	{
		provider:    HelpScoutMailbox,
		description: "Valid HelpScoutMailbox provider config with no substitutions",
		expected: &ProviderInfo{
			AuthType: Oauth2,
			OauthOpts: OauthOpts{
				GrantType:                 AuthorizationCode,
				AuthURL:                   "https://secure.helpscout.net/authentication/authorizeClientApplication",
				TokenURL:                  "https://api.helpscout.net/v2/oauth2/token",
				ExplicitScopesRequired:    false,
				ExplicitWorkspaceRequired: false,
			},
			Support: Support{
				BulkWrite: BulkWriteSupport{
					Insert: false,
					Update: false,
					Upsert: false,
					Delete: false,
				},
				Proxy:     false,
				Read:      false,
				Subscribe: false,
				Write:     false,
			},
			BaseURL: "https://api.helpscout.net",
		},
		expectedErr: nil,
	},
	{
		provider:    Timely,
		description: "Valid Timely provider config with no substitutions",
		expected: &ProviderInfo{
			AuthType: Oauth2,
			OauthOpts: OauthOpts{
				GrantType:                 AuthorizationCode,
				AuthURL:                   "https://api.timelyapp.com/1.1/oauth/authorize",
				TokenURL:                  "https://api.timelyapp.com/1.1/oauth/token",
				ExplicitScopesRequired:    false,
				ExplicitWorkspaceRequired: false,
				TokenMetadataFields: TokenMetadataFields{
					ScopesField: "scope",
				},
			},
			Support: Support{
				Read:  false,
				Write: false,
				BulkWrite: BulkWriteSupport{
					Insert: false,
					Update: false,
					Upsert: false,
					Delete: false,
				},
				Subscribe: false,
				Proxy:     false,
			},
			BaseURL: "https://api.timelyapp.com",
		},
		expectedErr: nil,
	},
	{
		provider:    Atlassian,
		description: "Valid Atlassian provider config with no substitutions",
		expected: &ProviderInfo{
			AuthType: Oauth2,
			OauthOpts: OauthOpts{
				GrantType:                 AuthorizationCode,
				AuthURL:                   "https://auth.atlassian.com/authorize",
				TokenURL:                  "https://auth.atlassian.com/oauth/token",
				ExplicitScopesRequired:    true,
				ExplicitWorkspaceRequired: false,
			},
			Support: Support{
				BulkWrite: BulkWriteSupport{
					Insert: false,
					Update: false,
					Upsert: false,
					Delete: false,
				},
				Proxy:     false,
				Read:      false,
				Subscribe: false,
				Write:     false,
			},
			BaseURL: "https://api.atlassian.com",
		},
		expectedErr: nil,
	},
	{
		provider:    Webflow,
		description: "Valid Webflow provider config with no substitutions",
		expected: &ProviderInfo{
			AuthType: Oauth2,
			OauthOpts: OauthOpts{
				GrantType:                 AuthorizationCode,
				AuthURL:                   "https://webflow.com/oauth/authorize",
				TokenURL:                  "https://api.webflow.com/oauth/access_token",
				ExplicitScopesRequired:    true,
				ExplicitWorkspaceRequired: false,
				TokenMetadataFields: TokenMetadataFields{
					ScopesField: "scope",
				},
			},
			Support: Support{
				BulkWrite: BulkWriteSupport{
					Insert: false,
					Update: false,
					Upsert: false,
					Delete: false,
				},
				Proxy:     true,
				Read:      false,
				Subscribe: false,
				Write:     false,
			},
			BaseURL: "https://api.webflow.com",
		},
		expectedErr: nil,
	},
	{
		provider:    Smartsheet,
		description: "Valid Smartsheet provider config with no substitutions",
		expected: &ProviderInfo{
			AuthType: Oauth2,
			OauthOpts: OauthOpts{
				GrantType:                 AuthorizationCode,
				AuthURL:                   "https://app.smartsheet.com/b/authorize",
				TokenURL:                  "https://api.smartsheet.com/2.0/token",
				ExplicitScopesRequired:    true,
				ExplicitWorkspaceRequired: false,
				TokenMetadataFields: TokenMetadataFields{
					ScopesField: "scope",
				},
			},
			Support: Support{
				BulkWrite: BulkWriteSupport{
					Insert: false,
					Update: false,
					Upsert: false,
					Delete: false,
				},
				Proxy:     false,
				Read:      false,
				Subscribe: false,
				Write:     false,
			},
			BaseURL: "https://api.smartsheet.com",
		},
		expectedErr: nil,
	},
	{
		provider:    StackExchange,
		description: "Valid StackExchange provider config with non-existent substitutions",
		expected: &ProviderInfo{
			Support: Support{
				Read:  false,
				Write: false,
				BulkWrite: BulkWriteSupport{
					Insert: false,
					Update: false,
					Upsert: false,
					Delete: false,
				},
				Subscribe: false,
				Proxy:     false,
			},
			AuthType: Oauth2,
			OauthOpts: OauthOpts{
				GrantType:                 AuthorizationCode,
				AuthURL:                   "https://stackoverflow.com/oauth",
				TokenURL:                  "https://stackoverflow.com/oauth/access_token/json",
				ExplicitScopesRequired:    true,
				ExplicitWorkspaceRequired: false,
				TokenMetadataFields: TokenMetadataFields{
					ScopesField: "scope",
				},
			},
			BaseURL: "https://api.stackexchange.com",
		},
		expectedErr: nil,
	},
	{
		provider:    Google,
		description: "Valid Google provider config with no substitutions",
		expected: &ProviderInfo{
			AuthType: Oauth2,
			OauthOpts: OauthOpts{
				GrantType:                 AuthorizationCode,
				AuthURL:                   "https://accounts.google.com/o/oauth2/v2/auth",
				TokenURL:                  "https://oauth2.googleapis.com/token",
				ExplicitScopesRequired:    true,
				ExplicitWorkspaceRequired: false,
				TokenMetadataFields: TokenMetadataFields{
					ScopesField: "scope",
				},
			},
			Support: Support{
				BulkWrite: BulkWriteSupport{
					Insert: false,
					Update: false,
					Upsert: false,
					Delete: false,
				},
				Proxy:     false,
				Read:      false,
				Subscribe: false,
				Write:     false,
			},
			BaseURL: "https://www.googleapis.com",
		},
		expectedErr: nil,
	},
	{
		provider:    GoogleContacts,
		description: "Valid GoogleContacts provider config with no substitutions",
		expected: &ProviderInfo{
			AuthType: Oauth2,
			OauthOpts: OauthOpts{
				GrantType:                 AuthorizationCode,
				AuthURL:                   "https://accounts.google.com/o/oauth2/v2/auth",
				TokenURL:                  "https://oauth2.googleapis.com/token",
				ExplicitScopesRequired:    true,
				ExplicitWorkspaceRequired: false,
				TokenMetadataFields: TokenMetadataFields{
					ScopesField: "scope",
				},
			},
			Support: Support{
				BulkWrite: BulkWriteSupport{
					Insert: false,
					Update: false,
					Upsert: false,
					Delete: false,
				},
				Proxy:     false,
				Read:      false,
				Subscribe: false,
				Write:     false,
			},
			BaseURL: "https://people.googleapis.com",
		},
		expectedErr: nil,
	},
	{
		provider:    Gmail,
		description: "Valid GoogleMail provider config with no substitutions",
		expected: &ProviderInfo{
			AuthType: Oauth2,
			OauthOpts: OauthOpts{
				GrantType:                 AuthorizationCode,
				AuthURL:                   "https://accounts.google.com/o/oauth2/v2/auth",
				TokenURL:                  "https://oauth2.googleapis.com/token",
				ExplicitScopesRequired:    true,
				ExplicitWorkspaceRequired: false,
				TokenMetadataFields: TokenMetadataFields{
					ScopesField: "scope",
				},
			},
			Support: Support{
				BulkWrite: BulkWriteSupport{
					Insert: false,
					Update: false,
					Upsert: false,
					Delete: false,
				},
				Proxy:     false,
				Read:      false,
				Subscribe: false,
				Write:     false,
			},
			BaseURL: "https://gmail.googleapis.com",
		},
		expectedErr: nil,
	},
	{
		provider:    Monday,
		description: "Valid Monday provider config with no substitutions",
		expected: &ProviderInfo{
			AuthType: Oauth2,
			OauthOpts: OauthOpts{
				GrantType:                 AuthorizationCode,
				AuthURL:                   "https://auth.monday.com/oauth2/authorize",
				TokenURL:                  "https://auth.monday.com/oauth2/token",
				ExplicitScopesRequired:    false,
				ExplicitWorkspaceRequired: false,
				TokenMetadataFields: TokenMetadataFields{
					ScopesField: "scope",
				},
			},
			Support: Support{
				BulkWrite: BulkWriteSupport{
					Insert: false,
					Update: false,
					Upsert: false,
					Delete: false,
				},
				Proxy:     false,
				Read:      false,
				Subscribe: false,
				Write:     false,
			},
			BaseURL: "https://api.monday.com",
		},
		expectedErr: nil,
	},
	{
		provider:    Figma,
		description: "Valid Figma provider config with no substitutions",
		expected: &ProviderInfo{
			AuthType: Oauth2,
			OauthOpts: OauthOpts{
				GrantType:                 AuthorizationCode,
				AuthURL:                   "https://www.figma.com/oauth",
				TokenURL:                  "https://www.figma.com/api/oauth/token",
				ExplicitScopesRequired:    true,
				ExplicitWorkspaceRequired: false,
				TokenMetadataFields: TokenMetadataFields{
					ConsumerRefField: "user_id",
				},
			},
			Support: Support{
				BulkWrite: BulkWriteSupport{
					Insert: false,
					Update: false,
					Upsert: false,
					Delete: false,
				},
				Proxy:     false,
				Read:      false,
				Subscribe: false,
				Write:     false,
			},
			BaseURL: "https://api.figma.com",
		},
		expectedErr: nil,
	},
	{
		provider:    Miro,
		description: "Valid Miro provider config with no substitutions",
		expected: &ProviderInfo{
			AuthType: Oauth2,
			OauthOpts: OauthOpts{
				GrantType:                 AuthorizationCode,
				AuthURL:                   "https://miro.com/oauth/authorize",
				TokenURL:                  "https://api.miro.com/v1/oauth/token",
				ExplicitScopesRequired:    false,
				ExplicitWorkspaceRequired: false,
				TokenMetadataFields: TokenMetadataFields{
					ConsumerRefField:  "user_id",
					WorkspaceRefField: "team_id",
					ScopesField:       "scope",
				},
			},
			Support: Support{
				BulkWrite: BulkWriteSupport{
					Insert: false,
					Update: false,
					Upsert: false,
					Delete: false,
				},
				Proxy:     true,
				Read:      false,
				Subscribe: false,
				Write:     false,
			},
			BaseURL: "https://api.miro.com",
		},
		expectedErr: nil,
	},
	{
		provider:    Typeform,
		description: "Valid Typeform provider config with no substitutions",
		expected: &ProviderInfo{
			AuthType: Oauth2,
			OauthOpts: OauthOpts{
				GrantType:                 AuthorizationCode,
				AuthURL:                   "https://api.typeform.com/oauth/authorize",
				TokenURL:                  "https://api.typeform.com/oauth/token",
				ExplicitScopesRequired:    true,
				ExplicitWorkspaceRequired: false,
			},
			Support: Support{
				BulkWrite: BulkWriteSupport{
					Insert: false,
					Update: false,
					Upsert: false,
					Delete: false,
				},
				Proxy:     false,
				Read:      false,
				Subscribe: false,
				Write:     false,
			},

			BaseURL: "https://api.typeform.com",
		},
		expectedErr: nil,
	},
	{
		provider:    Zuora,
		description: "Valid Zuora provider config with substitutions",
		substitutions: map[string]string{
			"workspace": "rest.test",
		},
		expected: &ProviderInfo{
			AuthType: Oauth2,
			OauthOpts: OauthOpts{
				GrantType:                 ClientCredentials,
				AuthURL:                   "https://rest.test.zuora.com/oauth/auth_mock",
				TokenURL:                  "https://rest.test.zuora.com/oauth/token",
				ExplicitScopesRequired:    false,
				ExplicitWorkspaceRequired: true,
			},
			Support: Support{
				BulkWrite: BulkWriteSupport{
					Insert: false,
					Update: false,
					Upsert: false,
					Delete: false,
				},
				Proxy:     false,
				Read:      false,
				Subscribe: false,
				Write:     false,
			},
			BaseURL: "https://rest.test.zuora.com",
		},
		expectedErr: nil,
	},
	{
		provider:    DropboxSign,
		description: "Valid DropboxSign provider config with no substitutions",
		expected: &ProviderInfo{
			AuthType: Oauth2,
			OauthOpts: OauthOpts{
				GrantType:                 AuthorizationCode,
				AuthURL:                   "https://app.hellosign.com/oauth/authorize",
				TokenURL:                  "https://app.hellosign.com/oauth/token",
				ExplicitScopesRequired:    true,
				ExplicitWorkspaceRequired: false,
			},
			Support: Support{
				BulkWrite: BulkWriteSupport{
					Insert: false,
					Update: false,
					Upsert: false,
					Delete: false,
				},
				Proxy:     false,
				Read:      false,
				Subscribe: false,
				Write:     false,
			},

			BaseURL: "https://api.hellosign.com",
		},
		expectedErr: nil,
	},
	{
		provider:    ClickUp,
		description: "Valid ClickUp provider config with no substitutions",
		expected: &ProviderInfo{
			AuthType: Oauth2,
			OauthOpts: OauthOpts{
				GrantType:                 AuthorizationCode,
				AuthURL:                   "https://app.clickup.com/api",
				TokenURL:                  "https://api.clickup.com/api/v2/oauth/token",
				ExplicitScopesRequired:    false,
				ExplicitWorkspaceRequired: false,
			},
			Support: Support{
				BulkWrite: BulkWriteSupport{
					Insert: false,
					Update: false,
					Upsert: false,
					Delete: false,
				},
				Proxy:     false,
				Read:      false,
				Subscribe: false,
				Write:     false,
			},
			BaseURL: "https://api.clickup.com",
		},
		expectedErr: nil,
	},
	{
		provider:    Discord,
		description: "Valid Discord provider config with no substitutions",
		expected: &ProviderInfo{
			AuthType: Oauth2,
			OauthOpts: OauthOpts{
				GrantType:                 AuthorizationCode,
				AuthURL:                   "https://discord.com/oauth2/authorize",
				TokenURL:                  "https://discord.com/api/oauth2/token",
				ExplicitScopesRequired:    true,
				ExplicitWorkspaceRequired: false,
				TokenMetadataFields: TokenMetadataFields{
					ScopesField: "scope",
				},
			},
			Support: Support{
				BulkWrite: BulkWriteSupport{
					Insert: false,
					Update: false,
					Upsert: false,
					Delete: false,
				},
				Proxy:     false,
				Read:      false,
				Subscribe: false,
				Write:     false,
			},
			BaseURL: "https://discord.com",
		},
		expectedErr: nil,
	},
	{
<<<<<<< HEAD
		provider:    Drift,
		description: "Valid Drift provider config with no substitutions",
=======
		provider:    Aircall,
		description: "Valid Aircall provider config without substitutions",
>>>>>>> 72dcabe9
		expected: &ProviderInfo{
			AuthType: Oauth2,
			OauthOpts: OauthOpts{
				GrantType:                 AuthorizationCode,
<<<<<<< HEAD
				AuthURL:                   "https://dev.drift.com/authorize",
				TokenURL:                  "https://driftapi.com/oauth2/token",
				ExplicitScopesRequired:    false,
				ExplicitWorkspaceRequired: false,
				TokenMetadataFields:       TokenMetadataFields{
					WorkspaceRefField: "orgId",
=======
				AuthURL:                   "https://dashboard.aircall.io/oauth/authorize",
				TokenURL:                  "https://api.aircall.io/v1/oauth/token",
				ExplicitScopesRequired:    true,
				ExplicitWorkspaceRequired: false,
				TokenMetadataFields: TokenMetadataFields{
					ScopesField: "scope",
>>>>>>> 72dcabe9
				},
			},
			Support: Support{
				BulkWrite: BulkWriteSupport{
					Insert: false,
					Update: false,
					Upsert: false,
					Delete: false,
				},
				Proxy:     false,
				Read:      false,
				Subscribe: false,
				Write:     false,
			},
<<<<<<< HEAD
			BaseURL: "https://driftapi.com",
=======
			BaseURL: "https://api.aircall.io",
>>>>>>> 72dcabe9
		},
		expectedErr: nil,
	},
}

func TestReadInfo(t *testing.T) { // nolint
	t.Parallel()

	for _, tc := range testCases {
		tc := tc // nolint:varnamelen

		t.Run(tc.provider, func(t *testing.T) {
			t.Parallel()

			config, err := ReadInfo(tc.provider, &tc.substitutions)

			if !errors.Is(err, tc.expectedErr) {
				t.Errorf("[%s] Expected error: %v, but got: %v", tc.description, tc.expectedErr, err)
			}

			if tc.expectedErr == nil && config != nil { // nolint
				if config.Support != tc.expected.Support {
					t.Errorf("[%s] Expected support: %v, but got: %v", tc.description, tc.expected.Support, config.Support)
				}

				if config.AuthType != tc.expected.AuthType {
					t.Errorf("[%s] Expected auth: %v, but got: %v", tc.description, tc.expected.AuthType, config.AuthType)
				}

				if config.OauthOpts != tc.expected.OauthOpts {
					t.Errorf("[%s] Expected auth options: %v, but got: %v", tc.description, tc.expected.OauthOpts, config.OauthOpts)
				}

				if config.BaseURL != tc.expected.BaseURL {
					t.Errorf("[%s] Expected base URL: %s, but got: %s", tc.description, tc.expected.BaseURL, config.BaseURL)
				}

				if config.ProviderOpts != nil {
					for k, v := range config.ProviderOpts {
						candidateValue, ok := tc.expected.GetOption(k)
						if !ok {
							t.Errorf("[%s] Unexpected option: %s", tc.description, k)
						}

						if v != candidateValue {
							t.Errorf("[%s] Expected option %s: %s, but got: %s", tc.description, k, candidateValue, v)
						}
					}
				}
			}
		})
	}
}<|MERGE_RESOLUTION|>--- conflicted
+++ resolved
@@ -1784,51 +1784,64 @@
 		expectedErr: nil,
 	},
 	{
-<<<<<<< HEAD
+		provider:    Aircall,
+		description: "Valid Aircall provider config without substitutions",
+		expected: &ProviderInfo{
+			AuthType: Oauth2,
+			OauthOpts: OauthOpts{
+				GrantType:                 AuthorizationCode,
+				AuthURL:                   "https://dashboard.aircall.io/oauth/authorize",
+				TokenURL:                  "https://api.aircall.io/v1/oauth/token",
+				ExplicitScopesRequired:    true,
+				ExplicitWorkspaceRequired: false,
+				TokenMetadataFields: TokenMetadataFields{
+					ScopesField: "scope",
+				},
+			},
+			Support: Support{
+				BulkWrite: BulkWriteSupport{
+					Insert: false,
+					Update: false,
+					Upsert: false,
+					Delete: false,
+				},
+				Proxy:     false,
+				Read:      false,
+				Subscribe: false,
+				Write:     false,
+			},
+			BaseURL: "https://api.aircall.io",
+		},
+		expectedErr: nil,
+	},
+	{
 		provider:    Drift,
 		description: "Valid Drift provider config with no substitutions",
-=======
-		provider:    Aircall,
-		description: "Valid Aircall provider config without substitutions",
->>>>>>> 72dcabe9
-		expected: &ProviderInfo{
-			AuthType: Oauth2,
-			OauthOpts: OauthOpts{
-				GrantType:                 AuthorizationCode,
-<<<<<<< HEAD
+		expected: &ProviderInfo{
+			AuthType: Oauth2,
+			OauthOpts: OauthOpts{
+				GrantType:                 AuthorizationCode,
 				AuthURL:                   "https://dev.drift.com/authorize",
 				TokenURL:                  "https://driftapi.com/oauth2/token",
 				ExplicitScopesRequired:    false,
 				ExplicitWorkspaceRequired: false,
 				TokenMetadataFields:       TokenMetadataFields{
 					WorkspaceRefField: "orgId",
-=======
-				AuthURL:                   "https://dashboard.aircall.io/oauth/authorize",
-				TokenURL:                  "https://api.aircall.io/v1/oauth/token",
-				ExplicitScopesRequired:    true,
-				ExplicitWorkspaceRequired: false,
-				TokenMetadataFields: TokenMetadataFields{
-					ScopesField: "scope",
->>>>>>> 72dcabe9
-				},
-			},
-			Support: Support{
-				BulkWrite: BulkWriteSupport{
-					Insert: false,
-					Update: false,
-					Upsert: false,
-					Delete: false,
-				},
-				Proxy:     false,
-				Read:      false,
-				Subscribe: false,
-				Write:     false,
-			},
-<<<<<<< HEAD
+				},
+			},
+			Support: Support{
+				BulkWrite: BulkWriteSupport{
+					Insert: false,
+					Update: false,
+					Upsert: false,
+					Delete: false,
+				},
+				Proxy:     false,
+				Read:      false,
+				Subscribe: false,
+				Write:     false,
+			},
 			BaseURL: "https://driftapi.com",
-=======
-			BaseURL: "https://api.aircall.io",
->>>>>>> 72dcabe9
 		},
 		expectedErr: nil,
 	},
