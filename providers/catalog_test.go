package providers

import (
	"errors"
	"testing"
)

// All test cases.
var testCases = []struct { // nolint
	provider      Provider
	description   string
	substitutions map[string]string
	expected      *ProviderInfo
	expectedErr   error
}{
	{
		provider:    Salesforce,
		description: "Salesforce provider config with valid & invalid substitutions",
		substitutions: map[string]string{
			"workspace": "example",
			"version":   "-1.0",
		},
		expected: &ProviderInfo{
			Support: Support{
				Read:  true,
				Write: true,
				BulkWrite: BulkWriteSupport{
					Insert: false,
					Update: false,
					Upsert: true,
					Delete: true,
				},
				Subscribe: false,
				Proxy:     true,
			},
			AuthType: Oauth2,
			OauthOpts: OauthOpts{
				GrantType:                 AuthorizationCode,
				AuthURL:                   "https://example.my.salesforce.com/services/oauth2/authorize",
				TokenURL:                  "https://example.my.salesforce.com/services/oauth2/token",
				ExplicitWorkspaceRequired: true,
				ExplicitScopesRequired:    false,
				TokenMetadataFields: TokenMetadataFields{
					ConsumerRefField:  "id",
					WorkspaceRefField: "instance_url",
					ScopesField:       "scope",
				},
			},
			BaseURL: "https://example.my.salesforce.com",
			ProviderOpts: ProviderOpts{
				"restApiUrl": "https://example.my.salesforce.com/services/data/v59.0",
				"domain":     "example.my.salesforce.com",
			},
		},
		expectedErr: nil,
	},
	{
		provider:    Hubspot,
		description: "Valid hubspot provider config with non-existent substitutions",
		substitutions: map[string]string{
			"nonexistentvar": "test",
		},
		expected: &ProviderInfo{
			Support: Support{
				Read:  true,
				Write: true,
				BulkWrite: BulkWriteSupport{
					Insert: false,
					Update: false,
					Upsert: false,
					Delete: false,
				},
				Subscribe: false,
				Proxy:     true,
			},
			AuthType: Oauth2,
			OauthOpts: OauthOpts{
				GrantType:                 AuthorizationCode,
				AuthURL:                   "https://app.hubspot.com/oauth/authorize",
				TokenURL:                  "https://api.hubapi.com/oauth/v1/token",
				ExplicitScopesRequired:    true,
				ExplicitWorkspaceRequired: false,
			},
			BaseURL: "https://api.hubapi.com",
		},
		expectedErr: nil,
	},
	{
		provider:    LinkedIn,
		description: "Valid LinkedIn provider config with non-existent substitutions",
		substitutions: map[string]string{
			"nonexistentvar": "xyz",
		},
		expected: &ProviderInfo{
			Support: Support{
				Read:  false,
				Write: false,
				BulkWrite: BulkWriteSupport{
					Insert: false,
					Update: false,
					Upsert: false,
					Delete: false,
				},
				Subscribe: false,
				Proxy:     false,
			},
			AuthType: Oauth2,
			OauthOpts: OauthOpts{
				GrantType:                 AuthorizationCode,
				AuthURL:                   "https://www.linkedin.com/oauth/v2/authorization",
				TokenURL:                  "https://www.linkedin.com/oauth/v2/accessToken",
				ExplicitScopesRequired:    true,
				ExplicitWorkspaceRequired: false,
				TokenMetadataFields: TokenMetadataFields{
					ScopesField: "scope",
				},
			},
			BaseURL: "https://api.linkedin.com",
		},
		expectedErr: nil,
	},
	{
		provider:    "nonexistent",
		description: "Non-existent provider config",
		substitutions: map[string]string{
			"workspace": "test",
		},
		expected:    nil,
		expectedErr: ErrProviderCatalogNotFound,
	},
	{
		provider:    Salesloft,
		description: "Valid SalesLoft provider config with non-existent substitutions",
		substitutions: map[string]string{
			"nonexistentvar": "abc",
		},
		expected: &ProviderInfo{
			Support: Support{
				Read:  false,
				Write: false,
				BulkWrite: BulkWriteSupport{
					Insert: false,
					Update: false,
					Upsert: false,
					Delete: false,
				},
				Subscribe: false,
				Proxy:     false,
			},
			AuthType: Oauth2,
			OauthOpts: OauthOpts{
				AuthURL:                   "https://accounts.salesloft.com/oauth/authorize",
				TokenURL:                  "https://accounts.salesloft.com/oauth/token",
				ExplicitScopesRequired:    false,
				ExplicitWorkspaceRequired: false,
				TokenMetadataFields: TokenMetadataFields{
					ScopesField: "scope",
				},
			},
			BaseURL: "https://api.salesloft.com",
		},
		expectedErr: nil,
	},
	{
		provider:    Outreach,
		description: "Valid Outreach provider config with no substitutions",
		expected: &ProviderInfo{
			Support: Support{
				Read:  false,
				Write: false,
				BulkWrite: BulkWriteSupport{
					Insert: false,
					Update: false,
					Upsert: false,
					Delete: false,
				},
				Subscribe: false,
				Proxy:     true,
			},
			AuthType: Oauth2,
			OauthOpts: OauthOpts{
				AuthURL:                   "https://api.outreach.io/oauth/authorize",
				TokenURL:                  "https://api.outreach.io/oauth/token",
				ExplicitScopesRequired:    true,
				ExplicitWorkspaceRequired: false,
				TokenMetadataFields: TokenMetadataFields{
					ScopesField: "scope",
				},
			},
			BaseURL: "https://api.outreach.io",
			ProviderOpts: ProviderOpts{
				"restAPIURL": "https://api.outreach.io/api/v2",
			},
		},
		expectedErr: nil,
	},

	// RingCentral

	{
		provider:    RingCentral,
		description: "Valid RingCentral provider config without substitutions",
		expected: &ProviderInfo{
			Support: Support{
				Read:  false,
				Write: false,
				BulkWrite: BulkWriteSupport{
					Insert: false,

					Update: false,
					Upsert: false,

					Delete: false,
				},
				Subscribe: false,
				Proxy:     false,
			},
			AuthType: Oauth2,
			OauthOpts: OauthOpts{
				GrantType: PKCE,

				AuthURL:  "https://platform.ringcentral.com/restapi/oauth/authorize",
				TokenURL: "https://platform.ringcentral.com/restapi/oauth/token",

				ExplicitScopesRequired:    false,
				ExplicitWorkspaceRequired: false,
				TokenMetadataFields: TokenMetadataFields{
					ScopesField:      "scope",
					ConsumerRefField: "owner_id",
				},
			},
			BaseURL: "https://platform.ringcentral.com",
		},
		expectedErr: nil,
	},

	{
		provider: Pipedrive,
		expected: &ProviderInfo{
			AuthType: Oauth2,
			OauthOpts: OauthOpts{
				AuthURL:                   "https://oauth.pipedrive.com/oauth/authorize",
				TokenURL:                  "https://oauth.pipedrive.com/oauth/token",
				ExplicitScopesRequired:    true,
				ExplicitWorkspaceRequired: false,
			},
			Support: Support{
				BulkWrite: BulkWriteSupport{
					Insert: false,
					Update: false,
					Upsert: false,
					Delete: false,
				},
				Proxy:     false,
				Read:      false,
				Subscribe: false,
				Write:     false,
			},
			BaseURL: "https://api.pipedrive.com",
		},
		expectedErr: nil,
	},

	{
		provider: Capsule,
		expected: &ProviderInfo{
			AuthType: Oauth2,
			OauthOpts: OauthOpts{
				AuthURL:                   "https://api.capsulecrm.com/oauth/authorise",
				TokenURL:                  "https://api.capsulecrm.com/oauth/token",
				ExplicitScopesRequired:    true,
				ExplicitWorkspaceRequired: false,
			},
			Support: Support{
				BulkWrite: BulkWriteSupport{
					Insert: false,
					Update: false,
					Upsert: false,
					Delete: false,
				},
				Proxy:     false,
				Read:      false,
				Subscribe: false,
				Write:     false,
			},
			BaseURL: "https://api.capsulecrm.com/api",
		},
		expectedErr: nil,
	},

	// Wrike provider

	{
		provider:    Wrike,
		description: "Valid Wrike provider config with no substitutions",
		expected: &ProviderInfo{
			AuthType: Oauth2,
			OauthOpts: OauthOpts{
				AuthURL:                   "https://www.wrike.com/oauth2/authorize",
				TokenURL:                  "https://www.wrike.com/oauth2/token",
				ExplicitScopesRequired:    true,
				ExplicitWorkspaceRequired: false,
				TokenMetadataFields: TokenMetadataFields{
					ScopesField: "scope",
				},
			},
			Support: Support{
				BulkWrite: BulkWriteSupport{
					Insert: false,
					Update: false,
					Upsert: false,
					Delete: false,
				},
				Proxy:     false,
				Read:      false,
				Subscribe: false,
				Write:     false,
			},
			BaseURL: "https://www.wrike.com/api",
		},
		expectedErr: nil,
	},

	{
		provider:    Copper,
		description: "Valid Copper provider config with no substitutions",
		expected: &ProviderInfo{
			Support: Support{
				Read:  false,
				Write: false,
				BulkWrite: BulkWriteSupport{
					Insert: false,
					Update: false,
					Upsert: false,
					Delete: false,
				},
				Subscribe: false,
				Proxy:     false,
			},
			AuthType: Oauth2,
			OauthOpts: OauthOpts{
				AuthURL:                   "https://app.copper.com/oauth/authorize",
				TokenURL:                  "https://app.copper.com/oauth/token",
				ExplicitScopesRequired:    true,
				ExplicitWorkspaceRequired: false,
			},
			BaseURL: "https://api.copper.com/developer_api",
		},
		expectedErr: nil,
	},

	{
		provider:    ZohoCRM,
		description: "Valid ZohoCRM provider config with no substitutions",
		expected: &ProviderInfo{
			Support: Support{
				Read:  false,
				Write: false,
				BulkWrite: BulkWriteSupport{
					Insert: false,
					Update: false,
					Upsert: false,
					Delete: false,
				},
				Subscribe: false,
				Proxy:     false,
			},
			AuthType: Oauth2,
			OauthOpts: OauthOpts{
				AuthURL:                   "https://accounts.zoho.com/oauth/v2/auth",
				TokenURL:                  "https://accounts.zoho.com/oauth/v2/token",
				ExplicitScopesRequired:    true,
				ExplicitWorkspaceRequired: false,
			},
			BaseURL: "https://www.zohoapis.com",
		},
		expectedErr: nil,
	},

	{
		provider:    Mural,
		description: "Valid Mural provider config with no substitutions",
		expected: &ProviderInfo{
			Support: Support{
				Read:  false,
				Write: false,
				BulkWrite: BulkWriteSupport{
					Insert: false,
					Update: false,
					Upsert: false,
					Delete: false,
				},
				Subscribe: false,
				Proxy:     false,
			},
			AuthType: Oauth2,
			OauthOpts: OauthOpts{
				AuthURL:                   "https://api.mural.co/oauth/authorize",
				TokenURL:                  "https://api.mural.co/oauth/token",
				ExplicitScopesRequired:    true,
				ExplicitWorkspaceRequired: false,
				TokenMetadataFields: TokenMetadataFields{
					ScopesField: "scope",
				},
			},
			BaseURL: "https://api.mural.co/api",
		},
		expectedErr: nil,
	},

	{
		provider:    Klaviyo,
		description: "Valid Klaviyo provider config with no substitutions",
		expected: &ProviderInfo{
			Support: Support{
				BulkWrite: BulkWriteSupport{
					Insert: false,
					Update: false,
					Upsert: false,
					Delete: false,
				},
				Proxy:     false,
				Read:      false,
				Subscribe: false,
				Write:     false,
			},
			AuthType: Oauth2,
			OauthOpts: OauthOpts{
				GrantType:                 "PKCE",
				AuthURL:                   "https://www.klaviyo.com/oauth/authorize",
				TokenURL:                  "https://a.klaviyo.com/oauth/token",
				ExplicitScopesRequired:    true,
				ExplicitWorkspaceRequired: false,
				TokenMetadataFields: TokenMetadataFields{
					ScopesField: "scope",
				},
			},
			BaseURL: "https://a.klaviyo.com",
		},
		expectedErr: nil,
	},

	{
		provider: Sellsy,
		expected: &ProviderInfo{
			AuthType: Oauth2,
			OauthOpts: OauthOpts{
				GrantType:                 PKCE,
				AuthURL:                   "https://login.sellsy.com/oauth2/authorization",
				TokenURL:                  "https://login.sellsy.com/oauth2/access-tokens",
				ExplicitScopesRequired:    false,
				ExplicitWorkspaceRequired: false,
			},
			Support: Support{
				BulkWrite: BulkWriteSupport{
					Insert: false,
					Update: false,
					Upsert: false,
					Delete: false,
				},
				Proxy:     false,
				Read:      false,
				Subscribe: false,
				Write:     false,
			},
			BaseURL: "https://api.sellsy.com",
		},
		expectedErr: nil,
	},

	{
		provider:    Attio,
		description: "Valid Attio provider config with non-existent substitutions",
		substitutions: map[string]string{
			"nonexistentvar": "abc",
		},
		expected: &ProviderInfo{
			Support: Support{
				Read:  false,
				Write: false,
				BulkWrite: BulkWriteSupport{
					Insert: false,
					Update: false,
					Upsert: false,
					Delete: false,
				},
				Subscribe: false,
				Proxy:     false,
			},
			AuthType: Oauth2,
			OauthOpts: OauthOpts{
				AuthURL:                   "https://app.attio.com/authorize",
				TokenURL:                  "https://app.attio.com/oauth/token",
				ExplicitScopesRequired:    true,
				ExplicitWorkspaceRequired: false,
			},
			BaseURL: "https://api.attio.com/api",
		},
		expectedErr: nil,
	},

	{
		provider:    Close,
		description: "Valid Close provider config with no substitutions",
		expected: &ProviderInfo{
			Support: Support{
				Read:  false,
				Write: false,

				BulkWrite: BulkWriteSupport{
					Insert: false,
					Update: false,
					Upsert: false,
					Delete: false,
				},
				Subscribe: false,
				Proxy:     false,
			},
			AuthType: Oauth2,
			OauthOpts: OauthOpts{
				AuthURL:                   "https://app.close.com/oauth2/authorize",
				TokenURL:                  "https://api.close.com/oauth2/token",
				ExplicitScopesRequired:    false,
				ExplicitWorkspaceRequired: false,
			},
			BaseURL: "https://api.close.com/api",
		},
		expectedErr: nil,
	},

	{
		provider:    Keap,
		description: "Valid Keap provider config with no substitutions",
		expected: &ProviderInfo{
			Support: Support{
				Read:  false,
				Write: false,

				BulkWrite: BulkWriteSupport{
					Insert: false,
					Update: false,
					Upsert: false,
					Delete: false,
				},
				Subscribe: false,
				Proxy:     false,
			},
			AuthType: Oauth2,
			OauthOpts: OauthOpts{
				AuthURL:                   "https://accounts.infusionsoft.com/app/oauth/authorize",
				TokenURL:                  "https://api.infusionsoft.com/token",
				ExplicitScopesRequired:    false,
				ExplicitWorkspaceRequired: false,
			},
			BaseURL: "https://api.infusionsoft.com",
		},
		expectedErr: nil,
	},
	{
		provider:    Asana,
		description: "Valid Asana provider config with no substitutions",
		expected: &ProviderInfo{
			Support: Support{
				Read:  false,
				Write: false,
				BulkWrite: BulkWriteSupport{
					Insert: false,
					Update: false,
					Upsert: false,
					Delete: false,
				},
				Subscribe: false,
				Proxy:     false,
			},
			AuthType: Oauth2,
			OauthOpts: OauthOpts{
				AuthURL:                   "https://app.asana.com/-/oauth_authorize",
				TokenURL:                  "https://app.asana.com/-/oauth_token",
				ExplicitScopesRequired:    false,
				ExplicitWorkspaceRequired: false,
				TokenMetadataFields: TokenMetadataFields{
					ConsumerRefField: "data.id",
				},
			},
			BaseURL: "https://app.asana.com/api",
		},
		expectedErr: nil,
	},
	{
		provider: Dropbox,
		expected: &ProviderInfo{
			AuthType: Oauth2,
			OauthOpts: OauthOpts{
				AuthURL:                   "https://www.dropbox.com/oauth2/authorize",
				TokenURL:                  "https://api.dropboxapi.com/oauth2/token",
				ExplicitScopesRequired:    false,
				ExplicitWorkspaceRequired: false,
			},
			Support: Support{
				BulkWrite: BulkWriteSupport{
					Insert: false,
					Update: false,
					Upsert: false,
					Delete: false,
				},
				Proxy:     false,
				Read:      false,
				Subscribe: false,
				Write:     false,
			},
			BaseURL: "https://api.dropboxapi.com",
		},
		expectedErr: nil,
	},
	{
		provider:    Notion,
		description: "Valid Notion provider config with no substitutions",
		expected: &ProviderInfo{
			Support: Support{
				Read:  false,
				Write: false,
				BulkWrite: BulkWriteSupport{
					Insert: false,
					Update: false,
					Upsert: false,
					Delete: false,
				},
				Subscribe: false,
				Proxy:     true,
			},
			AuthType: Oauth2,
			OauthOpts: OauthOpts{
				AuthURL:                   "https://api.notion.com/v1/oauth/authorize",
				TokenURL:                  "https://api.notion.com/v1/oauth/token",
				ExplicitScopesRequired:    false,
				ExplicitWorkspaceRequired: false,
				TokenMetadataFields: TokenMetadataFields{
					WorkspaceRefField: "workspace_id",
					ConsumerRefField:  "owner.user.id",
				},
			},
			BaseURL: "https://api.notion.com",
		},
		expectedErr: nil,
	},
	{
		provider:    Gong,
		description: "Gong provider config without substitutions",
		expected: &ProviderInfo{
			Support: Support{
				Read:  false,
				Write: false,
				BulkWrite: BulkWriteSupport{
					Insert: false,
					Update: false,
					Upsert: false,
					Delete: false,
				},
				Subscribe: false,
				Proxy:     false,
			},
			AuthType: Oauth2,
			OauthOpts: OauthOpts{
				AuthURL:                   "https://app.gong.io/oauth2/authorize",
				TokenURL:                  "https://app.gong.io/oauth2/generate-customer-token",
				ExplicitWorkspaceRequired: false,
				ExplicitScopesRequired:    true,
				TokenMetadataFields: TokenMetadataFields{
					ScopesField:      "scope",
					ConsumerRefField: "client_id",
				},
			},
			BaseURL: "https://api.gong.io",
		},
		expectedErr: nil,
	},
	{
		provider:    Zoom,
		description: "Zoom provider config with no substitutions",
		expected: &ProviderInfo{
			Support: Support{
				Read:  false,
				Write: false,
				BulkWrite: BulkWriteSupport{
					Insert: false,
					Update: false,
					Upsert: false,
					Delete: false,
				},
				Subscribe: false,
				Proxy:     false,
			},
			AuthType: Oauth2,
			OauthOpts: OauthOpts{
				AuthURL:                   "https://zoom.us/oauth/authorize",
				TokenURL:                  "https://zoom.us/oauth/token",
				ExplicitScopesRequired:    false,
				ExplicitWorkspaceRequired: false,
			},
			BaseURL: "https://api.zoom.us",
		},
		expectedErr: nil,
	},
	{
		provider:    Intercom,
		description: "Valid Intercom provider config with no substitutions",
		expected: &ProviderInfo{
			Support: Support{
				Read:  false,
				Write: false,
				BulkWrite: BulkWriteSupport{
					Insert: false,
					Update: false,
					Upsert: false,
					Delete: false,
				},
				Subscribe: false,
				Proxy:     false,
			},
			AuthType: Oauth2,
			OauthOpts: OauthOpts{
				AuthURL:                   "https://app.intercom.com/oauth",
				TokenURL:                  "https://api.intercom.io/auth/eagle/token",
				ExplicitWorkspaceRequired: false,
				ExplicitScopesRequired:    false,
			},
			BaseURL: "https://api.intercom.io",
		},
		expectedErr: nil,
	},
	// TODO: uncomment this when the docusign connector is uncommented
	//{
	//	provider: Docusign,
	//	substitutions: map[string]string{
	//		"server": "example",
	//	},
	//	expected: &ProviderInfo{
	//		Support: Support{
	//			Read:  false,
	//			Write: false,
	//			BulkWrite: BulkWriteSupport{
	//				Insert: false,
	//				Update: false,
	//				Upsert: false,
	//				Delete: false,
	//			},
	//			Subscribe: false,
	//			Proxy:     false,
	//		},
	//		AuthType: Oauth2,
	//		OauthOpts: OauthOpts{
	//			AuthURL:                   "https://account.docusign.com/oauth/auth",
	//			TokenURL:                  "https://account.docusign.com/oauth/token",
	//			ExplicitScopesRequired:    true,
	//			ExplicitWorkspaceRequired: false,
	//		},
	//		BaseURL: "https://example.docusign.net",
	//	},
	//	expectedErr: nil,
	// },
	{
		provider: DocusignDeveloper,
		expected: &ProviderInfo{
			Support: Support{
				Read:  false,
				Write: false,
				BulkWrite: BulkWriteSupport{
					Insert: false,
					Update: false,
					Upsert: false,
					Delete: false,
				},
				Subscribe: false,
				Proxy:     true,
			},
			AuthType: Oauth2,
			OauthOpts: OauthOpts{
				GrantType:                 AuthorizationCode,
				AuthURL:                   "https://account-d.docusign.com/oauth/auth",
				TokenURL:                  "https://account-d.docusign.com/oauth/token",
				ExplicitScopesRequired:    true,
				ExplicitWorkspaceRequired: false,
				TokenMetadataFields: TokenMetadataFields{
					ScopesField: "scope",
				},
			},
			BaseURL: "https://demo.docusign.net",
		},
		expectedErr: nil,
	},
	{
		provider:    Calendly,
		description: "Calendly provider config with no substitutions",
		expected: &ProviderInfo{
			Support: Support{
				Read:  false,
				Write: false,
				BulkWrite: BulkWriteSupport{
					Insert: false,
					Update: false,
					Upsert: false,
					Delete: false,
				},
				Subscribe: false,
				Proxy:     false,
			},
			AuthType: Oauth2,
			OauthOpts: OauthOpts{
				GrantType:                 AuthorizationCode,
				AuthURL:                   "https://auth.calendly.com/oauth/authorize",
				TokenURL:                  "https://auth.calendly.com/oauth/token",
				ExplicitScopesRequired:    false,
				ExplicitWorkspaceRequired: false,
			},
			BaseURL: "https://api.calendly.com",
		},
		expectedErr: nil,
	},
	{
		provider:    GetResponse,
		description: "GetResponse provider config with no substitutions",
		expected: &ProviderInfo{
			Support: Support{
				Read:  false,
				Write: false,
				BulkWrite: BulkWriteSupport{
					Insert: false,
					Update: false,
					Upsert: false,
					Delete: false,
				},
				Subscribe: false,
				Proxy:     false,
			},
			AuthType: Oauth2,
			OauthOpts: OauthOpts{
				AuthURL:                   "https://app.getresponse.com/oauth2_authorize.html",
				TokenURL:                  "https://api.getresponse.com/v3/token",
				ExplicitScopesRequired:    false,
				ExplicitWorkspaceRequired: false,
			},
			BaseURL: "https://api.getresponse.com",
		},
		expectedErr: nil,
	},
	{
		provider:    AWeber,
		description: "Valid AWeber provider config with no substitutions",
		expected: &ProviderInfo{
			Support: Support{
				Read:  false,
				Write: false,
				BulkWrite: BulkWriteSupport{
					Insert: false,
					Update: false,
					Upsert: false,
					Delete: false,
				},
				Subscribe: false,
				Proxy:     false,
			},
			AuthType: Oauth2,
			OauthOpts: OauthOpts{
				AuthURL:                   "https://auth.aweber.com/oauth2/authorize",
				TokenURL:                  "https://auth.aweber.com/oauth2/token",
				ExplicitWorkspaceRequired: false,
				ExplicitScopesRequired:    true,
			},
			BaseURL: "https://api.aweber.com",
		},
		expectedErr: nil,
	},
	{
		provider:    MicrosoftDynamics365CRM,
		description: "MS Dynamics 365 CRM provider config with valid substitutions",
		substitutions: map[string]string{
			"workspace": "testing",
		},
		expected: &ProviderInfo{
			Support: Support{
				Read:  false,
				Write: false,
				BulkWrite: BulkWriteSupport{
					Insert: false,
					Update: false,
					Upsert: false,
					Delete: false,
				},
				Subscribe: false,
				Proxy:     false,
			},
			AuthType: Oauth2,
			OauthOpts: OauthOpts{
				GrantType:                 AuthorizationCode,
				AuthURL:                   "https://login.microsoftonline.com/common/oauth2/v2.0/authorize",
				TokenURL:                  "https://login.microsoftonline.com/common/oauth2/v2.0/token",
				ExplicitScopesRequired:    true,
				ExplicitWorkspaceRequired: true,
			},
			BaseURL: "https://testing.api.crm.dynamics.com",
		},
		expectedErr: nil,
	},
	{
		provider:    ConstantContact,
		description: "Valid ConstantContact provider config with no substitutions",
		expected: &ProviderInfo{
			Support: Support{
				Read:  false,
				Write: false,
				BulkWrite: BulkWriteSupport{
					Insert: false,
					Update: false,
					Upsert: false,
					Delete: false,
				},
				Subscribe: false,
				Proxy:     false,
			},
			AuthType: Oauth2,
			OauthOpts: OauthOpts{
				AuthURL:                   "https://authz.constantcontact.com/oauth2/default/v1/authorize",
				TokenURL:                  "https://authz.constantcontact.com/oauth2/default/v1/token",
				ExplicitWorkspaceRequired: false,
				ExplicitScopesRequired:    true,
			},
			BaseURL: "https://api.cc.email",
		},
		expectedErr: nil,
	},
	{
		provider:    MicrosoftDynamics365BusinessCentral,
		description: "Dynamics 365 Business Central provider config with substitutions",
		substitutions: map[string]string{
			"workspace": "tenantID",
		},
		expected: &ProviderInfo{
			Support: Support{
				Read:  false,
				Write: false,
				BulkWrite: BulkWriteSupport{
					Insert: false,
					Update: false,
					Upsert: false,
					Delete: false,
				},
				Subscribe: false,
				Proxy:     false,
			},
			AuthType: Oauth2,
			OauthOpts: OauthOpts{
				AuthURL:                   "https://login.microsoftonline.com/tenantID/oauth2/v2.0/authorize",
				TokenURL:                  "https://login.microsoftonline.com/tenantID/oauth2/v2.0/token",
				ExplicitScopesRequired:    true,
				ExplicitWorkspaceRequired: true,
				TokenMetadataFields: TokenMetadataFields{
					ScopesField: "scope",
				},
			},
			BaseURL: "https://api.businesscentral.dynamics.com",
		},
		expectedErr: nil,
	},
	{
		provider:    Gainsight,
		description: "Gainsight config with substitutions",
		substitutions: map[string]string{
			"workspace": "company",
		},
		expected: &ProviderInfo{
			Support: Support{
				Read:  false,
				Write: false,
				BulkWrite: BulkWriteSupport{
					Insert: false,
					Update: false,
					Upsert: false,
					Delete: false,
				},
				Subscribe: false,
				Proxy:     false,
			},
			AuthType: Oauth2,
			OauthOpts: OauthOpts{
				AuthURL:                   "https://company.gainsightcloud.com/v1/authorize",
				TokenURL:                  "https://company.gainsightcloud.com/v1/users/oauth/token",
				ExplicitScopesRequired:    false,
				ExplicitWorkspaceRequired: true,
			},
			BaseURL: "https://company.gainsightcloud.com",
		},
		expectedErr: nil,
	},
	{
		provider:    Box,
		description: "Box config with no substitutions",
		expected: &ProviderInfo{
			Support: Support{
				Read:  false,
				Write: false,
				BulkWrite: BulkWriteSupport{
					Insert: false,
					Update: false,
					Upsert: false,
					Delete: false,
				},
				Subscribe: false,
				Proxy:     false,
			},
			AuthType: Oauth2,
			OauthOpts: OauthOpts{
				GrantType:                 AuthorizationCode,
				AuthURL:                   "https://account.box.com/api/oauth2/authorize",
				TokenURL:                  "https://api.box.com/oauth2/token",
				ExplicitScopesRequired:    false,
				ExplicitWorkspaceRequired: false,
			},
			BaseURL: "https://api.box.com",
		},
		expectedErr: nil,
	},
	{
		provider:    ZendeskSupport,
		description: "Zendesk Support provider config with valid substitutions",
		substitutions: map[string]string{
			"workspace": "testing",
		},
		expected: &ProviderInfo{
			Support: Support{
				Read:  false,
				Write: false,
				BulkWrite: BulkWriteSupport{
					Insert: false,
					Update: false,
					Upsert: false,
					Delete: false,
				},
				Subscribe: false,
				Proxy:     true,
			},
			AuthType: Oauth2,
			OauthOpts: OauthOpts{
				GrantType:                 AuthorizationCode,
				AuthURL:                   "https://testing.zendesk.com/oauth/authorizations/new",
				TokenURL:                  "https://testing.zendesk.com/oauth/tokens",
				ExplicitScopesRequired:    true,
				ExplicitWorkspaceRequired: true,
			},
			BaseURL: "https://testing.zendesk.com",
		},
		expectedErr: nil,
	},
	{
		provider:    ZendeskChat,
		description: "Valid ZendeskChat provider config with substitutions",
		substitutions: map[string]string{
			"workspace": "test",
		},
		expected: &ProviderInfo{
			AuthType: Oauth2,
			OauthOpts: OauthOpts{
				GrantType:                 AuthorizationCode,
				AuthURL:                   "https://www.zopim.com/oauth2/authorizations/new?subdomain=test",
				TokenURL:                  "https://www.zopim.com/oauth2/token",
				ExplicitScopesRequired:    true,
				ExplicitWorkspaceRequired: true,
			},
			Support: Support{
				BulkWrite: BulkWriteSupport{
					Insert: false,
					Update: false,
					Upsert: false,
					Delete: false,
				},
				Proxy:     false,
				Read:      false,
				Subscribe: false,
				Write:     false,
			},
			BaseURL: "https://www.zopim.com",
		},
		expectedErr: nil,
	},
	{
		provider:    WordPress,
		description: "Valid WordPress provider config with no substitutions",
		expected: &ProviderInfo{
			AuthType: Oauth2,
			OauthOpts: OauthOpts{
				AuthURL:                   "https://public-api.wordpress.com/oauth2/authorize",
				TokenURL:                  "https://public-api.wordpress.com/oauth2/token",
				ExplicitScopesRequired:    false,
				ExplicitWorkspaceRequired: false,
			},
			Support: Support{
				BulkWrite: BulkWriteSupport{
					Insert: false,
					Update: false,
					Upsert: false,
					Delete: false,
				},
				Proxy:     false,
				Read:      false,
				Subscribe: false,
				Write:     false,
			},
			BaseURL: "https://public-api.wordpress.com",
		},
		expectedErr: nil,
	},
	{
		provider:    Airtable,
		description: "Valid Airtable provider config with no substitutions",
		expected: &ProviderInfo{
			AuthType: Oauth2,
			OauthOpts: OauthOpts{
				GrantType:                 PKCE,
				AuthURL:                   "https://airtable.com/oauth2/v1/authorize",
				TokenURL:                  "https://airtable.com/oauth2/v1/token",
				ExplicitScopesRequired:    true,
				ExplicitWorkspaceRequired: false,
				TokenMetadataFields: TokenMetadataFields{
					ScopesField: "scope",
				},
			},
			Support: Support{
				BulkWrite: BulkWriteSupport{
					Insert: false,
					Update: false,
					Upsert: false,
					Delete: false,
				},
				Proxy:     false,
				Read:      false,
				Subscribe: false,
				Write:     false,
			},
			BaseURL: "https://api.airtable.com",
		},
		expectedErr: nil,
	},
	{
		provider:    Slack,
		description: "Valid Slack provider config with non-existent substitutions",
		expected: &ProviderInfo{
			Support: Support{
				Read:  false,
				Write: false,
				BulkWrite: BulkWriteSupport{
					Insert: false,
					Update: false,
					Upsert: false,
					Delete: false,
				},
				Subscribe: false,
				Proxy:     true,
			},
			AuthType: Oauth2,
			OauthOpts: OauthOpts{
				GrantType:                 AuthorizationCode,
				AuthURL:                   "https://slack.com/oauth/v2/authorize",
				TokenURL:                  "https://slack.com/api/oauth.v2.access",
				ExplicitScopesRequired:    true,
				ExplicitWorkspaceRequired: true,
				TokenMetadataFields: TokenMetadataFields{
					ScopesField:       "scope",
					WorkspaceRefField: "workspace_name",
				},
			},
			BaseURL: "https://slack.com/api",
		},
		expectedErr: nil,
	},
	{
		provider:    HelpScoutMailbox,
		description: "Valid HelpScoutMailbox provider config with no substitutions",
		expected: &ProviderInfo{
			AuthType: Oauth2,
			OauthOpts: OauthOpts{
				GrantType:                 AuthorizationCode,
				AuthURL:                   "https://secure.helpscout.net/authentication/authorizeClientApplication",
				TokenURL:                  "https://api.helpscout.net/v2/oauth2/token",
				ExplicitScopesRequired:    false,
				ExplicitWorkspaceRequired: false,
			},
			Support: Support{
				BulkWrite: BulkWriteSupport{
					Insert: false,
					Update: false,
					Upsert: false,
					Delete: false,
				},
				Proxy:     false,
				Read:      false,
				Subscribe: false,
				Write:     false,
			},
			BaseURL: "https://api.helpscout.net",
		},
		expectedErr: nil,
	},
	{
		provider:    Timely,
		description: "Valid Timely provider config with no substitutions",
		expected: &ProviderInfo{
			AuthType: Oauth2,
			OauthOpts: OauthOpts{
				GrantType:                 AuthorizationCode,
				AuthURL:                   "https://api.timelyapp.com/1.1/oauth/authorize",
				TokenURL:                  "https://api.timelyapp.com/1.1/oauth/token",
				ExplicitScopesRequired:    false,
				ExplicitWorkspaceRequired: false,
				TokenMetadataFields: TokenMetadataFields{
					ScopesField: "scope",
				},
			},
			Support: Support{
				Read:  false,
				Write: false,
				BulkWrite: BulkWriteSupport{
					Insert: false,
					Update: false,
					Upsert: false,
					Delete: false,
				},
				Subscribe: false,
				Proxy:     false,
			},
			BaseURL: "https://api.timelyapp.com",
		},
		expectedErr: nil,
	},
	{
		provider:    Atlassian,
		description: "Valid Atlassian provider config with no substitutions",
		expected: &ProviderInfo{
			AuthType: Oauth2,
			OauthOpts: OauthOpts{
				GrantType:                 AuthorizationCode,
				AuthURL:                   "https://auth.atlassian.com/authorize",
				TokenURL:                  "https://auth.atlassian.com/oauth/token",
				ExplicitScopesRequired:    true,
				ExplicitWorkspaceRequired: false,
			},
			Support: Support{
				BulkWrite: BulkWriteSupport{
					Insert: false,
					Update: false,
					Upsert: false,
					Delete: false,
				},
				Proxy:     false,
				Read:      false,
				Subscribe: false,
				Write:     false,
			},
			BaseURL: "https://api.atlassian.com",
		},
		expectedErr: nil,
	},
	{
		provider:    Webflow,
		description: "Valid Webflow provider config with no substitutions",
		expected: &ProviderInfo{
			AuthType: Oauth2,
			OauthOpts: OauthOpts{
				GrantType:                 AuthorizationCode,
				AuthURL:                   "https://webflow.com/oauth/authorize",
				TokenURL:                  "https://api.webflow.com/oauth/access_token",
				ExplicitScopesRequired:    true,
				ExplicitWorkspaceRequired: false,
				TokenMetadataFields: TokenMetadataFields{
					ScopesField: "scope",
				},
			},
			Support: Support{
				BulkWrite: BulkWriteSupport{
					Insert: false,
					Update: false,
					Upsert: false,
					Delete: false,
				},
				Proxy:     true,
				Read:      false,
				Subscribe: false,
				Write:     false,
			},
			BaseURL: "https://api.webflow.com",
		},
		expectedErr: nil,
	},
	{
		provider:    Smartsheet,
		description: "Valid Smartsheet provider config with no substitutions",
		expected: &ProviderInfo{
			AuthType: Oauth2,
			OauthOpts: OauthOpts{
				GrantType:                 AuthorizationCode,
				AuthURL:                   "https://app.smartsheet.com/b/authorize",
				TokenURL:                  "https://api.smartsheet.com/2.0/token",
				ExplicitScopesRequired:    true,
				ExplicitWorkspaceRequired: false,
				TokenMetadataFields: TokenMetadataFields{
					ScopesField: "scope",
				},
			},
			Support: Support{
				BulkWrite: BulkWriteSupport{
					Insert: false,
					Update: false,
					Upsert: false,
					Delete: false,
				},
				Proxy:     false,
				Read:      false,
				Subscribe: false,
				Write:     false,
			},
			BaseURL: "https://api.smartsheet.com",
		},
		expectedErr: nil,
	},
	{
		provider:    StackExchange,
		description: "Valid StackExchange provider config with non-existent substitutions",
		expected: &ProviderInfo{
			Support: Support{
				Read:  false,
				Write: false,
				BulkWrite: BulkWriteSupport{
					Insert: false,
					Update: false,
					Upsert: false,
					Delete: false,
				},
				Subscribe: false,
				Proxy:     false,
			},
			AuthType: Oauth2,
			OauthOpts: OauthOpts{
				GrantType:                 AuthorizationCode,
				AuthURL:                   "https://stackoverflow.com/oauth",
				TokenURL:                  "https://stackoverflow.com/oauth/access_token/json",
				ExplicitScopesRequired:    true,
				ExplicitWorkspaceRequired: false,
				TokenMetadataFields: TokenMetadataFields{
					ScopesField: "scope",
				},
			},
			BaseURL: "https://api.stackexchange.com",
		},
		expectedErr: nil,
	},
	{
		provider:    Google,
		description: "Valid Google provider config with no substitutions",
		expected: &ProviderInfo{
			AuthType: Oauth2,
			OauthOpts: OauthOpts{
				GrantType:                 AuthorizationCode,
				AuthURL:                   "https://accounts.google.com/o/oauth2/v2/auth",
				TokenURL:                  "https://oauth2.googleapis.com/token",
				ExplicitScopesRequired:    true,
				ExplicitWorkspaceRequired: false,
				TokenMetadataFields: TokenMetadataFields{
					ScopesField: "scope",
				},
			},
			Support: Support{
				BulkWrite: BulkWriteSupport{
					Insert: false,
					Update: false,
					Upsert: false,
					Delete: false,
				},
				Proxy:     false,
				Read:      false,
				Subscribe: false,
				Write:     false,
			},
			BaseURL: "https://www.googleapis.com",
		},
		expectedErr: nil,
	},
	{
		provider:    GoogleContacts,
		description: "Valid GoogleContacts provider config with no substitutions",
		expected: &ProviderInfo{
			AuthType: Oauth2,
			OauthOpts: OauthOpts{
				GrantType:                 AuthorizationCode,
				AuthURL:                   "https://accounts.google.com/o/oauth2/v2/auth",
				TokenURL:                  "https://oauth2.googleapis.com/token",
				ExplicitScopesRequired:    true,
				ExplicitWorkspaceRequired: false,
				TokenMetadataFields: TokenMetadataFields{
					ScopesField: "scope",
				},
			},
			Support: Support{
				BulkWrite: BulkWriteSupport{
					Insert: false,
					Update: false,
					Upsert: false,
					Delete: false,
				},
				Proxy:     false,
				Read:      false,
				Subscribe: false,
				Write:     false,
			},
			BaseURL: "https://people.googleapis.com",
		},
		expectedErr: nil,
	},
	{
		provider:    GoogleMail,
		description: "Valid GoogleMail provider config with no substitutions",
		expected: &ProviderInfo{
			AuthType: Oauth2,
			OauthOpts: OauthOpts{
				GrantType:                 AuthorizationCode,
				AuthURL:                   "https://accounts.google.com/o/oauth2/v2/auth",
				TokenURL:                  "https://oauth2.googleapis.com/token",
				ExplicitScopesRequired:    true,
				ExplicitWorkspaceRequired: false,
				TokenMetadataFields: TokenMetadataFields{
					ScopesField: "scope",
				},
			},
			Support: Support{
				BulkWrite: BulkWriteSupport{
					Insert: false,
					Update: false,
					Upsert: false,
					Delete: false,
				},
				Proxy:     false,
				Read:      false,
				Subscribe: false,
				Write:     false,
			},
			BaseURL: "https://gmail.googleapis.com",
		},
		expectedErr: nil,
	},
	{
<<<<<<< HEAD
		provider:    ClickUp,
		description: "Valid ClickUp provider config with no substitutions",
=======
		provider:    Monday,
		description: "Valid Monday provider config with no substitutions",
>>>>>>> 41d54adb
		expected: &ProviderInfo{
			AuthType: Oauth2,
			OauthOpts: OauthOpts{
				GrantType:                 AuthorizationCode,
<<<<<<< HEAD
				AuthURL:                   "https://app.clickup.com/api",
				TokenURL:                  "https://api.clickup.com/api/v2/oauth/token",
				ExplicitScopesRequired:    false,
				ExplicitWorkspaceRequired: false,
=======
				AuthURL:                   "https://auth.monday.com/oauth2/authorize",
				TokenURL:                  "https://auth.monday.com/oauth2/token",
				ExplicitScopesRequired:    false,
				ExplicitWorkspaceRequired: false,
				TokenMetadataFields: TokenMetadataFields{
					ScopesField: "scope",
				},
			},
			Support: Support{
				BulkWrite: BulkWriteSupport{
					Insert: false,
					Update: false,
					Upsert: false,
					Delete: false,
				},
				Proxy:     false,
				Read:      false,
				Subscribe: false,
				Write:     false,
			},
			BaseURL: "https://api.monday.com",
		},
		expectedErr: nil,
	},
	{
		provider:    Figma,
		description: "Valid Figma provider config with no substitutions",
		expected: &ProviderInfo{
			AuthType: Oauth2,
			OauthOpts: OauthOpts{
				GrantType:                 AuthorizationCode,
				AuthURL:                   "https://www.figma.com/oauth",
				TokenURL:                  "https://www.figma.com/api/oauth/token",
				ExplicitScopesRequired:    true,
				ExplicitWorkspaceRequired: false,
				TokenMetadataFields: TokenMetadataFields{
					ConsumerRefField: "user_id",
				},
			},
			Support: Support{
				BulkWrite: BulkWriteSupport{
					Insert: false,
					Update: false,
					Upsert: false,
					Delete: false,
				},
				Proxy:     false,
				Read:      false,
				Subscribe: false,
				Write:     false,
			},
			BaseURL: "https://api.figma.com",
		},
		expectedErr: nil,
	},
	{
		provider:    Miro,
		description: "Valid Miro provider config with no substitutions",
		expected: &ProviderInfo{
			AuthType: Oauth2,
			OauthOpts: OauthOpts{
				GrantType:                 AuthorizationCode,
				AuthURL:                   "https://miro.com/oauth/authorize",
				TokenURL:                  "https://api.miro.com/v1/oauth/token",
				ExplicitScopesRequired:    false,
				ExplicitWorkspaceRequired: false,
				TokenMetadataFields: TokenMetadataFields{
					ConsumerRefField:  "user_id",
					WorkspaceRefField: "team_id",
					ScopesField:       "scope",
				},
			},
			Support: Support{
				BulkWrite: BulkWriteSupport{
					Insert: false,
					Update: false,
					Upsert: false,
					Delete: false,
				},
				Proxy:     true,
				Read:      false,
				Subscribe: false,
				Write:     false,
			},
			BaseURL: "https://api.miro.com",
		},
		expectedErr: nil,
	},
	{
		provider:    Typeform,
		description: "Valid Typeform provider config with no substitutions",
		expected: &ProviderInfo{
			AuthType: Oauth2,
			OauthOpts: OauthOpts{
				GrantType:                 AuthorizationCode,
				AuthURL:                   "https://api.typeform.com/oauth/authorize",
				TokenURL:                  "https://api.typeform.com/oauth/token",
				ExplicitScopesRequired:    true,
				ExplicitWorkspaceRequired: false,
			},
			Support: Support{
				BulkWrite: BulkWriteSupport{
					Insert: false,
					Update: false,
					Upsert: false,
					Delete: false,
				},
				Proxy:     false,
				Read:      false,
				Subscribe: false,
				Write:     false,
			},

			BaseURL: "https://api.typeform.com",
		},
		expectedErr: nil,
	},
	{
		provider:    Zuora,
		description: "Valid Zuora provider config with substitutions",
		substitutions: map[string]string{
			"subdomain": "rest.test",
		},
		expected: &ProviderInfo{
			AuthType: Oauth2,
			OauthOpts: OauthOpts{
				GrantType:                 ClientCredentials,
				AuthURL:                   "https://rest.test.zuora.com/oauth/auth_mock",
				TokenURL:                  "https://rest.test.zuora.com/oauth/token",
				ExplicitScopesRequired:    false,
				ExplicitWorkspaceRequired: false,
			},
			Support: Support{
				BulkWrite: BulkWriteSupport{
					Insert: false,
					Update: false,
					Upsert: false,
					Delete: false,
				},
				Proxy:     false,
				Read:      false,
				Subscribe: false,
				Write:     false,
			},
			BaseURL: "https://rest.test.zuora.com",
		},
		expectedErr: nil,
	},
	{
		provider:    DropboxSign,
		description: "Valid DropboxSign provider config with no substitutions",
		expected: &ProviderInfo{
			AuthType: Oauth2,
			OauthOpts: OauthOpts{
				GrantType:                 AuthorizationCode,
				AuthURL:                   "https://app.hellosign.com/oauth/authorize",
				TokenURL:                  "https://app.hellosign.com/oauth/token",
				ExplicitScopesRequired:    true,
				ExplicitWorkspaceRequired: false,
>>>>>>> 41d54adb
			},
			Support: Support{
				BulkWrite: BulkWriteSupport{
					Insert: false,
					Update: false,
					Upsert: false,
					Delete: false,
				},
				Proxy:     false,
				Read:      false,
				Subscribe: false,
				Write:     false,
			},
<<<<<<< HEAD
			BaseURL: "https://api.clickup.com",
=======

			BaseURL: "https://api.hellosign.com",
>>>>>>> 41d54adb
		},
		expectedErr: nil,
	},
}

func TestReadInfo(t *testing.T) { // nolint
	t.Parallel()

	for _, tc := range testCases {
		tc := tc // nolint:varnamelen

		t.Run(tc.provider, func(t *testing.T) {
			t.Parallel()

			config, err := ReadInfo(tc.provider, &tc.substitutions)

			if !errors.Is(err, tc.expectedErr) {
				t.Errorf("[%s] Expected error: %v, but got: %v", tc.description, tc.expectedErr, err)
			}

			if tc.expectedErr == nil && config != nil { // nolint
				if config.Support != tc.expected.Support {
					t.Errorf("[%s] Expected support: %v, but got: %v", tc.description, tc.expected.Support, config.Support)
				}

				if config.AuthType != tc.expected.AuthType {
					t.Errorf("[%s] Expected auth: %v, but got: %v", tc.description, tc.expected.AuthType, config.AuthType)
				}

				if config.OauthOpts != tc.expected.OauthOpts {
					t.Errorf("[%s] Expected auth options: %v, but got: %v", tc.description, tc.expected.OauthOpts, config.OauthOpts)
				}

				if config.BaseURL != tc.expected.BaseURL {
					t.Errorf("[%s] Expected base URL: %s, but got: %s", tc.description, tc.expected.BaseURL, config.BaseURL)
				}

				if config.ProviderOpts != nil {
					for k, v := range config.ProviderOpts {
						candidateValue, ok := tc.expected.GetOption(k)
						if !ok {
							t.Errorf("[%s] Unexpected option: %s", tc.description, k)
						}

						if v != candidateValue {
							t.Errorf("[%s] Expected option %s: %s, but got: %s", tc.description, k, candidateValue, v)
						}
					}
				}
			}
		})
	}
}<|MERGE_RESOLUTION|>--- conflicted
+++ resolved
@@ -1445,23 +1445,12 @@
 		expectedErr: nil,
 	},
 	{
-<<<<<<< HEAD
-		provider:    ClickUp,
-		description: "Valid ClickUp provider config with no substitutions",
-=======
 		provider:    Monday,
 		description: "Valid Monday provider config with no substitutions",
->>>>>>> 41d54adb
-		expected: &ProviderInfo{
-			AuthType: Oauth2,
-			OauthOpts: OauthOpts{
-				GrantType:                 AuthorizationCode,
-<<<<<<< HEAD
-				AuthURL:                   "https://app.clickup.com/api",
-				TokenURL:                  "https://api.clickup.com/api/v2/oauth/token",
-				ExplicitScopesRequired:    false,
-				ExplicitWorkspaceRequired: false,
-=======
+		expected: &ProviderInfo{
+			AuthType: Oauth2,
+			OauthOpts: OauthOpts{
+				GrantType:                 AuthorizationCode,
 				AuthURL:                   "https://auth.monday.com/oauth2/authorize",
 				TokenURL:                  "https://auth.monday.com/oauth2/token",
 				ExplicitScopesRequired:    false,
@@ -1621,26 +1610,49 @@
 				TokenURL:                  "https://app.hellosign.com/oauth/token",
 				ExplicitScopesRequired:    true,
 				ExplicitWorkspaceRequired: false,
->>>>>>> 41d54adb
-			},
-			Support: Support{
-				BulkWrite: BulkWriteSupport{
-					Insert: false,
-					Update: false,
-					Upsert: false,
-					Delete: false,
-				},
-				Proxy:     false,
-				Read:      false,
-				Subscribe: false,
-				Write:     false,
-			},
-<<<<<<< HEAD
+			},
+			Support: Support{
+				BulkWrite: BulkWriteSupport{
+					Insert: false,
+					Update: false,
+					Upsert: false,
+					Delete: false,
+				},
+				Proxy:     false,
+				Read:      false,
+				Subscribe: false,
+				Write:     false,
+			},
+
+			BaseURL: "https://api.hellosign.com",
+		},
+		expectedErr: nil,
+	},
+	{
+		provider:    ClickUp,
+		description: "Valid ClickUp provider config with no substitutions",
+		expected: &ProviderInfo{
+			AuthType: Oauth2,
+			OauthOpts: OauthOpts{
+				GrantType:                 AuthorizationCode,
+				AuthURL:                   "https://app.clickup.com/api",
+				TokenURL:                  "https://api.clickup.com/api/v2/oauth/token",
+				ExplicitScopesRequired:    false,
+				ExplicitWorkspaceRequired: false,
+			},
+			Support: Support{
+				BulkWrite: BulkWriteSupport{
+					Insert: false,
+					Update: false,
+					Upsert: false,
+					Delete: false,
+				},
+				Proxy:     false,
+				Read:      false,
+				Subscribe: false,
+				Write:     false,
+			},
 			BaseURL: "https://api.clickup.com",
-=======
-
-			BaseURL: "https://api.hellosign.com",
->>>>>>> 41d54adb
 		},
 		expectedErr: nil,
 	},
