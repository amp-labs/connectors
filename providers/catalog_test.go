--- conflicted
+++ resolved
@@ -220,7 +220,6 @@
 		expectedErr: nil,
 	},
 	{
-<<<<<<< HEAD
 		provider: Dropbox,
 		expected: &ProviderInfo{
 			AuthType: Oauth2,
@@ -238,7 +237,6 @@
 				Write:     false,
 			},
 			BaseURL:  "https://api.dropboxapi.com/2/",
-=======
 		provider:    Notion,
 		description: "Valid Notion provider config with no substitutions",
 		expected: &ProviderInfo{
@@ -257,7 +255,6 @@
 				ExplicitWorkspaceRequired: false,
 			},
 			BaseURL: "https://api.notion.com",
->>>>>>> aad813c1
 		},
 		expectedErr: nil,
 	},
