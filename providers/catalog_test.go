package providers

import (
	"errors"
	"testing"
)

// All test cases.
var testCases = []struct { // nolint
	provider      Provider
	description   string
	substitutions map[string]string
	expected      *ProviderInfo
	expectedErr   error
}{
	{
		provider:    Salesforce,
		description: "Salesforce provider config with valid & invalid substitutions",
		substitutions: map[string]string{
			"workspace": "example",
			"version":   "-1.0",
		},
		expected: &ProviderInfo{
			Support: Support{
				Read:  true,
				Write: true,
				BulkWrite: BulkWriteSupport{
					Insert: false,
					Update: false,
					Upsert: true,
					Delete: true,
				},
				Subscribe: false,
				Proxy:     true,
			},
			AuthType: Oauth2,
			OauthOpts: OauthOpts{
				GrantType:                 AuthorizationCode,
				AuthURL:                   "https://example.my.salesforce.com/services/oauth2/authorize",
				TokenURL:                  "https://example.my.salesforce.com/services/oauth2/token",
				ExplicitWorkspaceRequired: true,
				ExplicitScopesRequired:    false,
				TokenMetadataFields: TokenMetadataFields{
					ConsumerRefField:  "id",
					WorkspaceRefField: "instance_url",
					ScopesField:       "scope",
				},
			},
			BaseURL: "https://example.my.salesforce.com",
			ProviderOpts: ProviderOpts{
				"restApiUrl": "https://example.my.salesforce.com/services/data/v59.0",
				"domain":     "example.my.salesforce.com",
			},
		},
		expectedErr: nil,
	},
	{
		provider:    Hubspot,
		description: "Valid hubspot provider config with non-existent substitutions",
		substitutions: map[string]string{
			"nonexistentvar": "test",
		},
		expected: &ProviderInfo{
			Support: Support{
				Read:  true,
				Write: true,
				BulkWrite: BulkWriteSupport{
					Insert: false,
					Update: false,
					Upsert: false,
					Delete: false,
				},
				Subscribe: false,
				Proxy:     true,
			},
			AuthType: Oauth2,
			OauthOpts: OauthOpts{
				GrantType:                 AuthorizationCode,
				AuthURL:                   "https://app.hubspot.com/oauth/authorize",
				TokenURL:                  "https://api.hubapi.com/oauth/v1/token",
				ExplicitScopesRequired:    true,
				ExplicitWorkspaceRequired: false,
			},
			BaseURL: "https://api.hubapi.com",
		},
		expectedErr: nil,
	},
	{
		provider:    LinkedIn,
		description: "Valid LinkedIn provider config with non-existent substitutions",
		substitutions: map[string]string{
			"nonexistentvar": "xyz",
		},
		expected: &ProviderInfo{
			Support: Support{
				Read:  false,
				Write: false,
				BulkWrite: BulkWriteSupport{
					Insert: false,
					Update: false,
					Upsert: false,
					Delete: false,
				},
				Subscribe: false,
				Proxy:     false,
			},
			AuthType: Oauth2,
			OauthOpts: OauthOpts{
				GrantType:                 AuthorizationCode,
				AuthURL:                   "https://www.linkedin.com/oauth/v2/authorization",
				TokenURL:                  "https://www.linkedin.com/oauth/v2/accessToken",
				ExplicitScopesRequired:    true,
				ExplicitWorkspaceRequired: false,
				TokenMetadataFields: TokenMetadataFields{
					ScopesField: "scope",
				},
			},
			BaseURL: "https://api.linkedin.com",
		},
		expectedErr: nil,
	},
	{
		provider:    "nonexistent",
		description: "Non-existent provider config",
		substitutions: map[string]string{
			"workspace": "test",
		},
		expected:    nil,
		expectedErr: ErrProviderCatalogNotFound,
	},
	{
		provider:    Salesloft,
		description: "Valid SalesLoft provider config with non-existent substitutions",
		substitutions: map[string]string{
			"nonexistentvar": "abc",
		},
		expected: &ProviderInfo{
			Support: Support{
				Read:  false,
				Write: false,
				BulkWrite: BulkWriteSupport{
					Insert: false,
					Update: false,
					Upsert: false,
					Delete: false,
				},
				Subscribe: false,
				Proxy:     false,
			},
			AuthType: Oauth2,
			OauthOpts: OauthOpts{
				AuthURL:                   "https://accounts.salesloft.com/oauth/authorize",
				TokenURL:                  "https://accounts.salesloft.com/oauth/token",
				ExplicitScopesRequired:    false,
				ExplicitWorkspaceRequired: false,
				TokenMetadataFields: TokenMetadataFields{
					ScopesField: "scope",
				},
			},
			BaseURL: "https://api.salesloft.com",
		},
		expectedErr: nil,
	},
	{
		provider:    Outreach,
		description: "Valid Outreach provider config with no substitutions",
		expected: &ProviderInfo{
			Support: Support{
				Read:  false,
				Write: false,
				BulkWrite: BulkWriteSupport{
					Insert: false,
					Update: false,
					Upsert: false,
					Delete: false,
				},
				Subscribe: false,
				Proxy:     true,
			},
			AuthType: Oauth2,
			OauthOpts: OauthOpts{
				AuthURL:                   "https://api.outreach.io/oauth/authorize",
				TokenURL:                  "https://api.outreach.io/oauth/token",
				ExplicitScopesRequired:    true,
				ExplicitWorkspaceRequired: false,
				TokenMetadataFields: TokenMetadataFields{
					ScopesField: "scope",
				},
			},
			BaseURL: "https://api.outreach.io",
			ProviderOpts: ProviderOpts{
				"restAPIURL": "https://api.outreach.io/api/v2",
			},
		},
		expectedErr: nil,
	},

	// RingCentral

	{
		provider:    RingCentral,
		description: "Valid RingCentral provider config without substitutions",
		expected: &ProviderInfo{
			Support: Support{
				Read:  false,
				Write: false,
				BulkWrite: BulkWriteSupport{
					Insert: false,

					Update: false,
					Upsert: false,

					Delete: false,
				},
				Subscribe: false,
				Proxy:     false,
			},
			AuthType: Oauth2,
			OauthOpts: OauthOpts{
				GrantType: PKCE,

				AuthURL:  "https://platform.ringcentral.com/restapi/oauth/authorize",
				TokenURL: "https://platform.ringcentral.com/restapi/oauth/token",

				ExplicitScopesRequired:    false,
				ExplicitWorkspaceRequired: false,
				TokenMetadataFields: TokenMetadataFields{
					ScopesField:      "scope",
					ConsumerRefField: "owner_id",
				},
			},
			BaseURL: "https://platform.ringcentral.com",
		},
		expectedErr: nil,
	},

	{
		provider: Pipedrive,
		expected: &ProviderInfo{
			AuthType: Oauth2,
			OauthOpts: OauthOpts{
				AuthURL:                   "https://oauth.pipedrive.com/oauth/authorize",
				TokenURL:                  "https://oauth.pipedrive.com/oauth/token",
				ExplicitScopesRequired:    true,
				ExplicitWorkspaceRequired: false,
			},
			Support: Support{
				BulkWrite: BulkWriteSupport{
					Insert: false,
					Update: false,
					Upsert: false,
					Delete: false,
				},
				Proxy:     false,
				Read:      false,
				Subscribe: false,
				Write:     false,
			},
			BaseURL: "https://api.pipedrive.com",
		},
		expectedErr: nil,
	},

	{
		provider: Capsule,
		expected: &ProviderInfo{
			AuthType: Oauth2,
			OauthOpts: OauthOpts{
				AuthURL:                   "https://api.capsulecrm.com/oauth/authorise",
				TokenURL:                  "https://api.capsulecrm.com/oauth/token",
				ExplicitScopesRequired:    true,
				ExplicitWorkspaceRequired: false,
			},
			Support: Support{
				BulkWrite: BulkWriteSupport{
					Insert: false,
					Update: false,
					Upsert: false,
					Delete: false,
				},
				Proxy:     false,
				Read:      false,
				Subscribe: false,
				Write:     false,
			},
			BaseURL: "https://api.capsulecrm.com/api",
		},
		expectedErr: nil,
	},

	// Wrike provider

	{
		provider:    Wrike,
		description: "Valid Wrike provider config with no substitutions",
		expected: &ProviderInfo{
			AuthType: Oauth2,
			OauthOpts: OauthOpts{
				AuthURL:                   "https://www.wrike.com/oauth2/authorize",
				TokenURL:                  "https://www.wrike.com/oauth2/token",
				ExplicitScopesRequired:    true,
				ExplicitWorkspaceRequired: false,
				TokenMetadataFields: TokenMetadataFields{
					ScopesField: "scope",
				},
			},
			Support: Support{
				BulkWrite: BulkWriteSupport{
					Insert: false,
					Update: false,
					Upsert: false,
					Delete: false,
				},
				Proxy:     false,
				Read:      false,
				Subscribe: false,
				Write:     false,
			},
			BaseURL: "https://www.wrike.com/api",
		},
		expectedErr: nil,
	},

	{
		provider:    Copper,
		description: "Valid Copper provider config with no substitutions",
		expected: &ProviderInfo{
			Support: Support{
				Read:  false,
				Write: false,
				BulkWrite: BulkWriteSupport{
					Insert: false,
					Update: false,
					Upsert: false,
					Delete: false,
				},
				Subscribe: false,
				Proxy:     false,
			},
			AuthType: Oauth2,
			OauthOpts: OauthOpts{
				AuthURL:                   "https://app.copper.com/oauth/authorize",
				TokenURL:                  "https://app.copper.com/oauth/token",
				ExplicitScopesRequired:    true,
				ExplicitWorkspaceRequired: false,
			},
			BaseURL: "https://api.copper.com/developer_api",
		},
		expectedErr: nil,
	},

	{
		provider:    ZohoCRM,
		description: "Valid ZohoCRM provider config with no substitutions",
		expected: &ProviderInfo{
			Support: Support{
				Read:  false,
				Write: false,
				BulkWrite: BulkWriteSupport{
					Insert: false,
					Update: false,
					Upsert: false,
					Delete: false,
				},
				Subscribe: false,
				Proxy:     false,
			},
			AuthType: Oauth2,
			OauthOpts: OauthOpts{
				AuthURL:                   "https://accounts.zoho.com/oauth/v2/auth",
				TokenURL:                  "https://accounts.zoho.com/oauth/v2/token",
				ExplicitScopesRequired:    true,
				ExplicitWorkspaceRequired: false,
			},
			BaseURL: "https://www.zohoapis.com",
		},
		expectedErr: nil,
	},

	{
		provider:    Mural,
		description: "Valid Mural provider config with no substitutions",
		expected: &ProviderInfo{
			Support: Support{
				Read:  false,
				Write: false,
				BulkWrite: BulkWriteSupport{
					Insert: false,
					Update: false,
					Upsert: false,
					Delete: false,
				},
				Subscribe: false,
				Proxy:     false,
			},
			AuthType: Oauth2,
			OauthOpts: OauthOpts{
				AuthURL:                   "https://api.mural.co/oauth/authorize",
				TokenURL:                  "https://api.mural.co/oauth/token",
				ExplicitScopesRequired:    true,
				ExplicitWorkspaceRequired: false,
				TokenMetadataFields: TokenMetadataFields{
					ScopesField: "scope",
				},
			},
			BaseURL: "https://api.mural.co/api",
		},
		expectedErr: nil,
	},

	{
		provider:    Klaviyo,
		description: "Valid Klaviyo provider config with no substitutions",
		expected: &ProviderInfo{
			Support: Support{
				BulkWrite: BulkWriteSupport{
					Insert: false,
					Update: false,
					Upsert: false,
					Delete: false,
				},
				Proxy:     false,
				Read:      false,
				Subscribe: false,
				Write:     false,
			},
			AuthType: Oauth2,
			OauthOpts: OauthOpts{
				GrantType:                 "PKCE",
				AuthURL:                   "https://www.klaviyo.com/oauth/authorize",
				TokenURL:                  "https://a.klaviyo.com/oauth/token",
				ExplicitScopesRequired:    true,
				ExplicitWorkspaceRequired: false,
				TokenMetadataFields: TokenMetadataFields{
					ScopesField: "scope",
				},
			},
			BaseURL: "https://a.klaviyo.com",
		},
		expectedErr: nil,
	},

	{
		provider: Sellsy,
		expected: &ProviderInfo{
			AuthType: Oauth2,
			OauthOpts: OauthOpts{
				GrantType:                 PKCE,
				AuthURL:                   "https://login.sellsy.com/oauth2/authorization",
				TokenURL:                  "https://login.sellsy.com/oauth2/access-tokens",
				ExplicitScopesRequired:    false,
				ExplicitWorkspaceRequired: false,
			},
			Support: Support{
				BulkWrite: BulkWriteSupport{
					Insert: false,
					Update: false,
					Upsert: false,
					Delete: false,
				},
				Proxy:     false,
				Read:      false,
				Subscribe: false,
				Write:     false,
			},
			BaseURL: "https://api.sellsy.com",
		},
		expectedErr: nil,
	},

	{
		provider:    Attio,
		description: "Valid Attio provider config with non-existent substitutions",
		substitutions: map[string]string{
			"nonexistentvar": "abc",
		},
		expected: &ProviderInfo{
			Support: Support{
				Read:  false,
				Write: false,
				BulkWrite: BulkWriteSupport{
					Insert: false,
					Update: false,
					Upsert: false,
					Delete: false,
				},
				Subscribe: false,
				Proxy:     false,
			},
			AuthType: Oauth2,
			OauthOpts: OauthOpts{
				AuthURL:                   "https://app.attio.com/authorize",
				TokenURL:                  "https://app.attio.com/oauth/token",
				ExplicitScopesRequired:    true,
				ExplicitWorkspaceRequired: false,
			},
			BaseURL: "https://api.attio.com/api",
		},
		expectedErr: nil,
	},

	{
		provider:    Close,
		description: "Valid Close provider config with no substitutions",
		expected: &ProviderInfo{
			Support: Support{
				Read:  false,
				Write: false,

				BulkWrite: BulkWriteSupport{
					Insert: false,
					Update: false,
					Upsert: false,
					Delete: false,
				},
				Subscribe: false,
				Proxy:     false,
			},
			AuthType: Oauth2,
			OauthOpts: OauthOpts{
				AuthURL:                   "https://app.close.com/oauth2/authorize",
				TokenURL:                  "https://api.close.com/oauth2/token",
				ExplicitScopesRequired:    false,
				ExplicitWorkspaceRequired: false,
			},
			BaseURL: "https://api.close.com/api",
		},
		expectedErr: nil,
	},

	{
		provider:    Keap,
		description: "Valid Keap provider config with no substitutions",
		expected: &ProviderInfo{
			Support: Support{
				Read:  false,
				Write: false,

				BulkWrite: BulkWriteSupport{
					Insert: false,
					Update: false,
					Upsert: false,
					Delete: false,
				},
				Subscribe: false,
				Proxy:     false,
			},
			AuthType: Oauth2,
			OauthOpts: OauthOpts{
				AuthURL:                   "https://accounts.infusionsoft.com/app/oauth/authorize",
				TokenURL:                  "https://api.infusionsoft.com/token",
				ExplicitScopesRequired:    false,
				ExplicitWorkspaceRequired: false,
			},
			BaseURL: "https://api.infusionsoft.com",
		},
		expectedErr: nil,
	},
	{
		provider:    Asana,
		description: "Valid Asana provider config with no substitutions",
		expected: &ProviderInfo{
			Support: Support{
				Read:  false,
				Write: false,
				BulkWrite: BulkWriteSupport{
					Insert: false,
					Update: false,
					Upsert: false,
					Delete: false,
				},
				Subscribe: false,
				Proxy:     false,
			},
			AuthType: Oauth2,
			OauthOpts: OauthOpts{
				AuthURL:                   "https://app.asana.com/-/oauth_authorize",
				TokenURL:                  "https://app.asana.com/-/oauth_token",
				ExplicitScopesRequired:    false,
				ExplicitWorkspaceRequired: false,
				TokenMetadataFields: TokenMetadataFields{
					ConsumerRefField: "data.id",
				},
			},
			BaseURL: "https://app.asana.com/api",
		},
		expectedErr: nil,
	},
	{
		provider: Dropbox,
		expected: &ProviderInfo{
			AuthType: Oauth2,
			OauthOpts: OauthOpts{
				GrantType:                 AuthorizationCode,
				AuthURL:                   "https://www.dropbox.com/oauth2/authorize",
				TokenURL:                  "https://api.dropboxapi.com/oauth2/token",
				ExplicitScopesRequired:    false,
				ExplicitWorkspaceRequired: false,
				TokenMetadataFields: TokenMetadataFields{
					ScopesField:      "scope",
					ConsumerRefField: "account_id",
				},
			},
			Support: Support{
				BulkWrite: BulkWriteSupport{
					Insert: false,
					Update: false,
					Upsert: false,
					Delete: false,
				},
				Proxy:     true,
				Read:      false,
				Subscribe: false,
				Write:     false,
			},
			BaseURL: "https://api.dropboxapi.com",
		},
		expectedErr: nil,
	},
	{
		provider:    Notion,
		description: "Valid Notion provider config with no substitutions",
		expected: &ProviderInfo{
			Support: Support{
				Read:  false,
				Write: false,
				BulkWrite: BulkWriteSupport{
					Insert: false,
					Update: false,
					Upsert: false,
					Delete: false,
				},
				Subscribe: false,
				Proxy:     true,
			},
			AuthType: Oauth2,
			OauthOpts: OauthOpts{
				AuthURL:                   "https://api.notion.com/v1/oauth/authorize",
				TokenURL:                  "https://api.notion.com/v1/oauth/token",
				ExplicitScopesRequired:    false,
				ExplicitWorkspaceRequired: false,
				TokenMetadataFields: TokenMetadataFields{
					WorkspaceRefField: "workspace_id",
					ConsumerRefField:  "owner.user.id",
				},
			},
			BaseURL: "https://api.notion.com",
		},
		expectedErr: nil,
	},
	{
		provider:    Gong,
		description: "Gong provider config without substitutions",
		expected: &ProviderInfo{
			Support: Support{
				Read:  false,
				Write: false,
				BulkWrite: BulkWriteSupport{
					Insert: false,
					Update: false,
					Upsert: false,
					Delete: false,
				},
				Subscribe: false,
				Proxy:     false,
			},
			AuthType: Oauth2,
			OauthOpts: OauthOpts{
				AuthURL:                   "https://app.gong.io/oauth2/authorize",
				TokenURL:                  "https://app.gong.io/oauth2/generate-customer-token",
				ExplicitWorkspaceRequired: false,
				ExplicitScopesRequired:    true,
				TokenMetadataFields: TokenMetadataFields{
					ScopesField: "scope",
				},
			},
			BaseURL: "https://api.gong.io",
		},
		expectedErr: nil,
	},
	{
		provider:    Zoom,
		description: "Zoom provider config with no substitutions",
		expected: &ProviderInfo{
			Support: Support{
				Read:  false,
				Write: false,
				BulkWrite: BulkWriteSupport{
					Insert: false,
					Update: false,
					Upsert: false,
					Delete: false,
				},
				Subscribe: false,
				Proxy:     false,
			},
			AuthType: Oauth2,
			OauthOpts: OauthOpts{
				AuthURL:                   "https://zoom.us/oauth/authorize",
				TokenURL:                  "https://zoom.us/oauth/token",
				ExplicitScopesRequired:    false,
				ExplicitWorkspaceRequired: false,
			},
			BaseURL: "https://api.zoom.us",
		},
		expectedErr: nil,
	},
	{
		provider:    Intercom,
		description: "Valid Intercom provider config with no substitutions",
		expected: &ProviderInfo{
			Support: Support{
				Read:  false,
				Write: false,
				BulkWrite: BulkWriteSupport{
					Insert: false,
					Update: false,
					Upsert: false,
					Delete: false,
				},
				Subscribe: false,
				Proxy:     false,
			},
			AuthType: Oauth2,
			OauthOpts: OauthOpts{
				AuthURL:                   "https://app.intercom.com/oauth",
				TokenURL:                  "https://api.intercom.io/auth/eagle/token",
				ExplicitWorkspaceRequired: false,
				ExplicitScopesRequired:    false,
			},
			BaseURL: "https://api.intercom.io",
		},
		expectedErr: nil,
	},
	{
		provider: Docusign,
		substitutions: map[string]string{
			"server": "example",
		},
		expected: &ProviderInfo{
			Support: Support{
				Read:  false,
				Write: false,
				BulkWrite: BulkWriteSupport{
					Insert: false,
					Update: false,
					Upsert: false,
					Delete: false,
				},
				Subscribe: false,
				Proxy:     false,
			},
			AuthType: Oauth2,
			OauthOpts: OauthOpts{
				AuthURL:                   "https://account.docusign.com/oauth/auth",
				TokenURL:                  "https://account.docusign.com/oauth/token",
				ExplicitScopesRequired:    true,
				ExplicitWorkspaceRequired: false,
			},
			BaseURL: "https://example.docusign.net",
		},
		expectedErr: nil,
	},
	{
		provider: DocusignDeveloper,
		expected: &ProviderInfo{
			Support: Support{
				Read:  false,
				Write: false,
				BulkWrite: BulkWriteSupport{
					Insert: false,
					Update: false,
					Upsert: false,
					Delete: false,
				},
				Subscribe: false,
				Proxy:     true,
			},
			AuthType: Oauth2,
			OauthOpts: OauthOpts{
				GrantType:                 AuthorizationCode,
				AuthURL:                   "https://account-d.docusign.com/oauth/auth",
				TokenURL:                  "https://account-d.docusign.com/oauth/token",
				ExplicitScopesRequired:    true,
				ExplicitWorkspaceRequired: false,
				TokenMetadataFields: TokenMetadataFields{
					ScopesField: "scope",
				},
			},
			BaseURL: "https://demo.docusign.net",
		},
		expectedErr: nil,
	},
	{
		provider:    Calendly,
		description: "Calendly provider config with no substitutions",
		expected: &ProviderInfo{
			Support: Support{
				Read:  false,
				Write: false,
				BulkWrite: BulkWriteSupport{
					Insert: false,
					Update: false,
					Upsert: false,
					Delete: false,
				},
				Subscribe: false,
				Proxy:     true,
			},
			AuthType: Oauth2,
			OauthOpts: OauthOpts{
				GrantType:                 AuthorizationCode,
				AuthURL:                   "https://auth.calendly.com/oauth/authorize",
				TokenURL:                  "https://auth.calendly.com/oauth/token",
				ExplicitScopesRequired:    false,
				ExplicitWorkspaceRequired: false,
			},
			BaseURL: "https://api.calendly.com",
		},
		expectedErr: nil,
	},
	{
		provider:    GetResponse,
		description: "GetResponse provider config with no substitutions",
		expected: &ProviderInfo{
			Support: Support{
				Read:  false,
				Write: false,
				BulkWrite: BulkWriteSupport{
					Insert: false,
					Update: false,
					Upsert: false,
					Delete: false,
				},
				Subscribe: false,
				Proxy:     false,
			},
			AuthType: Oauth2,
			OauthOpts: OauthOpts{
				AuthURL:                   "https://app.getresponse.com/oauth2_authorize.html",
				TokenURL:                  "https://api.getresponse.com/v3/token",
				ExplicitScopesRequired:    false,
				ExplicitWorkspaceRequired: false,
			},
			BaseURL: "https://api.getresponse.com",
		},
		expectedErr: nil,
	},
	{
		provider:    AWeber,
		description: "Valid AWeber provider config with no substitutions",
		expected: &ProviderInfo{
			Support: Support{
				Read:  false,
				Write: false,
				BulkWrite: BulkWriteSupport{
					Insert: false,
					Update: false,
					Upsert: false,
					Delete: false,
				},
				Subscribe: false,
				Proxy:     false,
			},
			AuthType: Oauth2,
			OauthOpts: OauthOpts{
				AuthURL:                   "https://auth.aweber.com/oauth2/authorize",
				TokenURL:                  "https://auth.aweber.com/oauth2/token",
				ExplicitWorkspaceRequired: false,
				ExplicitScopesRequired:    true,
			},
			BaseURL: "https://api.aweber.com",
		},
		expectedErr: nil,
	},
	{
		provider:    MicrosoftDynamics365CRM,
		description: "MS Dynamics 365 CRM provider config with valid substitutions",
		substitutions: map[string]string{
			"workspace": "testing",
		},
		expected: &ProviderInfo{
			Support: Support{
				Read:  false,
				Write: false,
				BulkWrite: BulkWriteSupport{
					Insert: false,
					Update: false,
					Upsert: false,
					Delete: false,
				},
				Subscribe: false,
				Proxy:     false,
			},
			AuthType: Oauth2,
			OauthOpts: OauthOpts{
				GrantType:                 AuthorizationCode,
				AuthURL:                   "https://login.microsoftonline.com/common/oauth2/v2.0/authorize",
				TokenURL:                  "https://login.microsoftonline.com/common/oauth2/v2.0/token",
				ExplicitScopesRequired:    true,
				ExplicitWorkspaceRequired: false,
			},
			BaseURL: "https://testing.api.crm.dynamics.com",
		},
		expectedErr: nil,
	},
	{
		provider:    ConstantContact,
		description: "Valid ConstantContact provider config with no substitutions",
		expected: &ProviderInfo{
			Support: Support{
				Read:  false,
				Write: false,
				BulkWrite: BulkWriteSupport{
					Insert: false,
					Update: false,
					Upsert: false,
					Delete: false,
				},
				Subscribe: false,
				Proxy:     false,
			},
			AuthType: Oauth2,
			OauthOpts: OauthOpts{
				AuthURL:                   "https://authz.constantcontact.com/oauth2/default/v1/authorize",
				TokenURL:                  "https://authz.constantcontact.com/oauth2/default/v1/token",
				ExplicitWorkspaceRequired: false,
				ExplicitScopesRequired:    true,
			},
			BaseURL: "https://api.cc.email",
		},
		expectedErr: nil,
	},
	{
		provider:    MicrosoftDynamics365BusinessCentral,
		description: "Dynamics 365 Business Central provider config with substitutions",
		substitutions: map[string]string{
			"workspace": "tenantID",
		},
		expected: &ProviderInfo{
			Support: Support{
				Read:  false,
				Write: false,
				BulkWrite: BulkWriteSupport{
					Insert: false,
					Update: false,
					Upsert: false,
					Delete: false,
				},
				Subscribe: false,
				Proxy:     false,
			},
			AuthType: Oauth2,
			OauthOpts: OauthOpts{
				AuthURL:                   "https://login.microsoftonline.com/tenantID/oauth2/v2.0/authorize",
				TokenURL:                  "https://login.microsoftonline.com/tenantID/oauth2/v2.0/token",
				ExplicitScopesRequired:    true,
				ExplicitWorkspaceRequired: true,
				TokenMetadataFields: TokenMetadataFields{
					ScopesField: "scope",
				},
			},
			BaseURL: "https://api.businesscentral.dynamics.com",
		},
		expectedErr: nil,
	},
	{
		provider:    Gainsight,
		description: "Gainsight config with substitutions",
		substitutions: map[string]string{
			"workspace": "company",
		},
		expected: &ProviderInfo{
			Support: Support{
				Read:  false,
				Write: false,
				BulkWrite: BulkWriteSupport{
					Insert: false,
					Update: false,
					Upsert: false,
					Delete: false,
				},
				Subscribe: false,
				Proxy:     false,
			},
			AuthType: Oauth2,
			OauthOpts: OauthOpts{
				AuthURL:                   "https://company.gainsightcloud.com/v1/authorize",
				TokenURL:                  "https://company.gainsightcloud.com/v1/users/oauth/token",
				ExplicitScopesRequired:    false,
				ExplicitWorkspaceRequired: true,
			},
			BaseURL: "https://company.gainsightcloud.com",
		},
		expectedErr: nil,
	},
	{
		provider:    Box,
		description: "Box config with no substitutions",
		expected: &ProviderInfo{
			Support: Support{
				Read:  false,
				Write: false,
				BulkWrite: BulkWriteSupport{
					Insert: false,
					Update: false,
					Upsert: false,
					Delete: false,
				},
				Subscribe: false,
				Proxy:     false,
			},
			AuthType: Oauth2,
			OauthOpts: OauthOpts{
				GrantType:                 AuthorizationCode,
				AuthURL:                   "https://account.box.com/api/oauth2/authorize",
				TokenURL:                  "https://api.box.com/oauth2/token",
				ExplicitScopesRequired:    false,
				ExplicitWorkspaceRequired: false,
			},
			BaseURL: "https://api.box.com",
		},
		expectedErr: nil,
	},
	{
		provider:    ZendeskSupport,
		description: "Zendesk Support provider config with valid substitutions",
		substitutions: map[string]string{
			"workspace": "testing",
		},
		expected: &ProviderInfo{
			Support: Support{
				Read:  false,
				Write: false,
				BulkWrite: BulkWriteSupport{
					Insert: false,
					Update: false,
					Upsert: false,
					Delete: false,
				},
				Subscribe: false,
				Proxy:     true,
			},
			AuthType: Oauth2,
			OauthOpts: OauthOpts{
				GrantType:                 AuthorizationCode,
				AuthURL:                   "https://testing.zendesk.com/oauth/authorizations/new",
				TokenURL:                  "https://testing.zendesk.com/oauth/tokens",
				ExplicitScopesRequired:    true,
				ExplicitWorkspaceRequired: true,
			},
			BaseURL: "https://testing.zendesk.com",
		},
		expectedErr: nil,
	},
	{
		provider:    ZendeskChat,
		description: "Valid ZendeskChat provider config with substitutions",
		substitutions: map[string]string{
			"workspace": "test",
		},
		expected: &ProviderInfo{
			AuthType: Oauth2,
			OauthOpts: OauthOpts{
				GrantType:                 AuthorizationCode,
				AuthURL:                   "https://www.zopim.com/oauth2/authorizations/new?subdomain=test",
				TokenURL:                  "https://www.zopim.com/oauth2/token",
				ExplicitScopesRequired:    true,
				ExplicitWorkspaceRequired: true,
			},
			Support: Support{
				BulkWrite: BulkWriteSupport{
					Insert: false,
					Update: false,
					Upsert: false,
					Delete: false,
				},
				Proxy:     false,
				Read:      false,
				Subscribe: false,
				Write:     false,
			},
			BaseURL: "https://www.zopim.com",
		},
		expectedErr: nil,
	},
	{
		provider:    WordPress,
		description: "Valid WordPress provider config with no substitutions",
		expected: &ProviderInfo{
			AuthType: Oauth2,
			OauthOpts: OauthOpts{
				AuthURL:                   "https://public-api.wordpress.com/oauth2/authorize",
				TokenURL:                  "https://public-api.wordpress.com/oauth2/token",
				ExplicitScopesRequired:    false,
				ExplicitWorkspaceRequired: false,
			},
			Support: Support{
				BulkWrite: BulkWriteSupport{
					Insert: false,
					Update: false,
					Upsert: false,
					Delete: false,
				},
				Proxy:     false,
				Read:      false,
				Subscribe: false,
				Write:     false,
			},
			BaseURL: "https://public-api.wordpress.com",
		},
		expectedErr: nil,
	},
	{
		provider:    IroncladDemo,
		description: "IroncladDemo config with no substitutions",
		expected: &ProviderInfo{
			Support: Support{
				BulkWrite: BulkWriteSupport{
					Insert: false,
					Update: false,
					Upsert: false,
					Delete: false,
				},
				Read:      false,
				Write:     false,
				Subscribe: false,
				Proxy:     false,
			},
			AuthType: Oauth2,
			OauthOpts: OauthOpts{
				AuthURL:                   "https://demo.ironcladapp.com/oauth/authorize",
				TokenURL:                  "https://demo.ironcladapp.com/oauth/token",
				ExplicitScopesRequired:    true,
				ExplicitWorkspaceRequired: false,
				GrantType:                 AuthorizationCode,
				TokenMetadataFields: TokenMetadataFields{
					ScopesField: "scope",
				},
			},
			BaseURL: "https://demo.ironcladapp.com",
		},
		expectedErr: nil,
	},
	{
		provider:    IroncladEU,
		description: "IroncladEU config with no substitutions",
		expected: &ProviderInfo{
			Support: Support{
				BulkWrite: BulkWriteSupport{
					Insert: false,
					Update: false,
					Upsert: false,
					Delete: false,
				},
				Read:      false,
				Write:     false,
				Subscribe: false,
				Proxy:     false,
			},
			AuthType: Oauth2,
			OauthOpts: OauthOpts{
				AuthURL:                   "https://eu1.ironcladapp.com/oauth/authorize",
				TokenURL:                  "https://eu1.ironcladapp.com/oauth/token",
				ExplicitScopesRequired:    true,
				ExplicitWorkspaceRequired: false,
				GrantType:                 AuthorizationCode,
				TokenMetadataFields: TokenMetadataFields{
					ScopesField: "scope",
				},
			},
			BaseURL: "https://eu1.ironcladapp.com",
		},
		expectedErr: nil,
	},
	{
		provider:    Airtable,
		description: "Valid Airtable provider config with no substitutions",
		expected: &ProviderInfo{
			AuthType: Oauth2,
			OauthOpts: OauthOpts{
				GrantType:                 PKCE,
				AuthURL:                   "https://airtable.com/oauth2/v1/authorize",
				TokenURL:                  "https://airtable.com/oauth2/v1/token",
				ExplicitScopesRequired:    true,
				ExplicitWorkspaceRequired: false,
				TokenMetadataFields: TokenMetadataFields{
					ScopesField: "scope",
				},
			},
			Support: Support{
				BulkWrite: BulkWriteSupport{
					Insert: false,
					Update: false,
					Upsert: false,
					Delete: false,
				},
				Proxy:     false,
				Read:      false,
				Subscribe: false,
				Write:     false,
			},
			BaseURL: "https://api.airtable.com",
		},
		expectedErr: nil,
	},
	{
		provider:    Ironclad,
		description: "Ironclad config with no substitutions",
		expected: &ProviderInfo{
			Support: Support{
				Read:  false,
				Write: false,
				BulkWrite: BulkWriteSupport{
					Insert: false,
					Update: false,
					Upsert: false,
					Delete: false,
				},
				Subscribe: false,
				Proxy:     false,
			},
			AuthType: Oauth2,
			OauthOpts: OauthOpts{
				AuthURL:                   "https://ironcladapp.com/oauth/authorize",
				TokenURL:                  "https://ironcladapp.com/oauth/token",
				ExplicitScopesRequired:    true,
				ExplicitWorkspaceRequired: false,
				GrantType:                 AuthorizationCode,
				TokenMetadataFields: TokenMetadataFields{
					ScopesField: "scope",
				},
			},
			BaseURL: "https://ironcladapp.com",
		},
		expectedErr: nil,
	},
	{
		provider:    Slack,
		description: "Valid Slack provider config with non-existent substitutions",
		expected: &ProviderInfo{
			Support: Support{
				Read:  false,
				Write: false,
				BulkWrite: BulkWriteSupport{
					Insert: false,
					Update: false,
					Upsert: false,
					Delete: false,
				},
				Subscribe: false,
				Proxy:     true,
			},
			AuthType: Oauth2,
			OauthOpts: OauthOpts{
				GrantType:                 AuthorizationCode,
				AuthURL:                   "https://slack.com/oauth/v2/authorize",
				TokenURL:                  "https://slack.com/api/oauth.v2.access",
				ExplicitScopesRequired:    true,
				ExplicitWorkspaceRequired: false,
				TokenMetadataFields: TokenMetadataFields{
					ScopesField:       "scope",
					WorkspaceRefField: "workspace_name",
				},
			},
			BaseURL: "https://slack.com/api",
		},
		expectedErr: nil,
	},
	{
		provider:    HelpScoutMailbox,
		description: "Valid HelpScoutMailbox provider config with no substitutions",
		expected: &ProviderInfo{
			AuthType: Oauth2,
			OauthOpts: OauthOpts{
				GrantType:                 AuthorizationCode,
				AuthURL:                   "https://secure.helpscout.net/authentication/authorizeClientApplication",
				TokenURL:                  "https://api.helpscout.net/v2/oauth2/token",
				ExplicitScopesRequired:    false,
				ExplicitWorkspaceRequired: false,
			},
			Support: Support{
				BulkWrite: BulkWriteSupport{
					Insert: false,
					Update: false,
					Upsert: false,
					Delete: false,
				},
				Proxy:     false,
				Read:      false,
				Subscribe: false,
				Write:     false,
			},
			BaseURL: "https://api.helpscout.net",
		},
		expectedErr: nil,
	},
	{
		provider:    Timely,
		description: "Valid Timely provider config with no substitutions",
		expected: &ProviderInfo{
			AuthType: Oauth2,
			OauthOpts: OauthOpts{
				GrantType:                 AuthorizationCode,
				AuthURL:                   "https://api.timelyapp.com/1.1/oauth/authorize",
				TokenURL:                  "https://api.timelyapp.com/1.1/oauth/token",
				ExplicitScopesRequired:    false,
				ExplicitWorkspaceRequired: false,
				TokenMetadataFields: TokenMetadataFields{
					ScopesField: "scope",
				},
			},
			Support: Support{
				Read:  false,
				Write: false,
				BulkWrite: BulkWriteSupport{
					Insert: false,
					Update: false,
					Upsert: false,
					Delete: false,
				},
				Subscribe: false,
				Proxy:     false,
			},
			BaseURL: "https://api.timelyapp.com",
		},
		expectedErr: nil,
	},
	{
		provider:    Atlassian,
		description: "Valid Atlassian provider config with no substitutions",
		expected: &ProviderInfo{
			AuthType: Oauth2,
			OauthOpts: OauthOpts{
				GrantType:                 AuthorizationCode,
				AuthURL:                   "https://auth.atlassian.com/authorize",
				TokenURL:                  "https://auth.atlassian.com/oauth/token",
				ExplicitScopesRequired:    true,
				ExplicitWorkspaceRequired: false,
			},
			Support: Support{
				BulkWrite: BulkWriteSupport{
					Insert: false,
					Update: false,
					Upsert: false,
					Delete: false,
				},
				Proxy:     false,
				Read:      false,
				Subscribe: false,
				Write:     false,
			},
			BaseURL: "https://api.atlassian.com",
		},
		expectedErr: nil,
	},
	{
		provider:    Webflow,
		description: "Valid Webflow provider config with no substitutions",
		expected: &ProviderInfo{
			AuthType: Oauth2,
			OauthOpts: OauthOpts{
				GrantType:                 AuthorizationCode,
				AuthURL:                   "https://webflow.com/oauth/authorize",
				TokenURL:                  "https://api.webflow.com/oauth/access_token",
				ExplicitScopesRequired:    true,
				ExplicitWorkspaceRequired: false,
				TokenMetadataFields: TokenMetadataFields{
					ScopesField: "scope",
				},
			},
			Support: Support{
				BulkWrite: BulkWriteSupport{
					Insert: false,
					Update: false,
					Upsert: false,
					Delete: false,
				},
				Proxy:     true,
				Read:      false,
				Subscribe: false,
				Write:     false,
			},
			BaseURL: "https://api.webflow.com",
		},
		expectedErr: nil,
	},
	{
		provider:    Smartsheet,
		description: "Valid Smartsheet provider config with no substitutions",
		expected: &ProviderInfo{
			AuthType: Oauth2,
			OauthOpts: OauthOpts{
				GrantType:                 AuthorizationCode,
				AuthURL:                   "https://app.smartsheet.com/b/authorize",
				TokenURL:                  "https://api.smartsheet.com/2.0/token",
				ExplicitScopesRequired:    true,
				ExplicitWorkspaceRequired: false,
				TokenMetadataFields: TokenMetadataFields{
					ScopesField: "scope",
				},
			},
			Support: Support{
				BulkWrite: BulkWriteSupport{
					Insert: false,
					Update: false,
					Upsert: false,
					Delete: false,
				},
				Proxy:     false,
				Read:      false,
				Subscribe: false,
				Write:     false,
			},
			BaseURL: "https://api.smartsheet.com",
		},
		expectedErr: nil,
	},
	{
		provider:    StackExchange,
		description: "Valid StackExchange provider config with non-existent substitutions",
		expected: &ProviderInfo{
			Support: Support{
				Read:  false,
				Write: false,
				BulkWrite: BulkWriteSupport{
					Insert: false,
					Update: false,
					Upsert: false,
					Delete: false,
				},
				Subscribe: false,
				Proxy:     false,
			},
			AuthType: Oauth2,
			OauthOpts: OauthOpts{
				GrantType:                 AuthorizationCode,
				AuthURL:                   "https://stackoverflow.com/oauth",
				TokenURL:                  "https://stackoverflow.com/oauth/access_token/json",
				ExplicitScopesRequired:    true,
				ExplicitWorkspaceRequired: false,
				TokenMetadataFields: TokenMetadataFields{
					ScopesField: "scope",
				},
			},
			BaseURL: "https://api.stackexchange.com",
		},
		expectedErr: nil,
	},
	{
		provider:    Google,
		description: "Valid Google provider config with no substitutions",
		expected: &ProviderInfo{
			AuthType: Oauth2,
			OauthOpts: OauthOpts{
				GrantType:                 AuthorizationCode,
				AuthURL:                   "https://accounts.google.com/o/oauth2/v2/auth",
				TokenURL:                  "https://oauth2.googleapis.com/token",
				ExplicitScopesRequired:    true,
				ExplicitWorkspaceRequired: false,
				TokenMetadataFields: TokenMetadataFields{
					ScopesField: "scope",
				},
			},
			Support: Support{
				BulkWrite: BulkWriteSupport{
					Insert: false,
					Update: false,
					Upsert: false,
					Delete: false,
				},
				Proxy:     false,
				Read:      false,
				Subscribe: false,
				Write:     false,
			},
			BaseURL: "https://www.googleapis.com",
		},
		expectedErr: nil,
	},
	{
		provider:    GoogleContacts,
		description: "Valid GoogleContacts provider config with no substitutions",
		expected: &ProviderInfo{
			AuthType: Oauth2,
			OauthOpts: OauthOpts{
				GrantType:                 AuthorizationCode,
				AuthURL:                   "https://accounts.google.com/o/oauth2/v2/auth",
				TokenURL:                  "https://oauth2.googleapis.com/token",
				ExplicitScopesRequired:    true,
				ExplicitWorkspaceRequired: false,
				TokenMetadataFields: TokenMetadataFields{
					ScopesField: "scope",
				},
			},
			Support: Support{
				BulkWrite: BulkWriteSupport{
					Insert: false,
					Update: false,
					Upsert: false,
					Delete: false,
				},
				Proxy:     false,
				Read:      false,
				Subscribe: false,
				Write:     false,
			},
			BaseURL: "https://people.googleapis.com",
		},
		expectedErr: nil,
	},
	{
		provider:    Gmail,
		description: "Valid GoogleMail provider config with no substitutions",
		expected: &ProviderInfo{
			AuthType: Oauth2,
			OauthOpts: OauthOpts{
				GrantType:                 AuthorizationCode,
				AuthURL:                   "https://accounts.google.com/o/oauth2/v2/auth",
				TokenURL:                  "https://oauth2.googleapis.com/token",
				ExplicitScopesRequired:    true,
				ExplicitWorkspaceRequired: false,
				TokenMetadataFields: TokenMetadataFields{
					ScopesField: "scope",
				},
			},
			Support: Support{
				BulkWrite: BulkWriteSupport{
					Insert: false,
					Update: false,
					Upsert: false,
					Delete: false,
				},
				Proxy:     false,
				Read:      false,
				Subscribe: false,
				Write:     false,
			},
			BaseURL: "https://gmail.googleapis.com",
		},
		expectedErr: nil,
	},
	{
		provider:    Monday,
		description: "Valid Monday provider config with no substitutions",
		expected: &ProviderInfo{
			AuthType: Oauth2,
			OauthOpts: OauthOpts{
				GrantType:                 AuthorizationCode,
				AuthURL:                   "https://auth.monday.com/oauth2/authorize",
				TokenURL:                  "https://auth.monday.com/oauth2/token",
				ExplicitScopesRequired:    false,
				ExplicitWorkspaceRequired: false,
				TokenMetadataFields: TokenMetadataFields{
					ScopesField: "scope",
				},
			},
			Support: Support{
				BulkWrite: BulkWriteSupport{
					Insert: false,
					Update: false,
					Upsert: false,
					Delete: false,
				},
				Proxy:     false,
				Read:      false,
				Subscribe: false,
				Write:     false,
			},
			BaseURL: "https://api.monday.com",
		},
		expectedErr: nil,
	},
	{
		provider:    Figma,
		description: "Valid Figma provider config with no substitutions",
		expected: &ProviderInfo{
			AuthType: Oauth2,
			OauthOpts: OauthOpts{
				GrantType:                 AuthorizationCode,
				AuthURL:                   "https://www.figma.com/oauth",
				TokenURL:                  "https://www.figma.com/api/oauth/token",
				ExplicitScopesRequired:    true,
				ExplicitWorkspaceRequired: false,
				TokenMetadataFields: TokenMetadataFields{
					ConsumerRefField: "user_id",
				},
			},
			Support: Support{
				BulkWrite: BulkWriteSupport{
					Insert: false,
					Update: false,
					Upsert: false,
					Delete: false,
				},
				Proxy:     false,
				Read:      false,
				Subscribe: false,
				Write:     false,
			},
			BaseURL: "https://api.figma.com",
		},
		expectedErr: nil,
	},
	{
		provider:    Miro,
		description: "Valid Miro provider config with no substitutions",
		expected: &ProviderInfo{
			AuthType: Oauth2,
			OauthOpts: OauthOpts{
				GrantType:                 AuthorizationCode,
				AuthURL:                   "https://miro.com/oauth/authorize",
				TokenURL:                  "https://api.miro.com/v1/oauth/token",
				ExplicitScopesRequired:    false,
				ExplicitWorkspaceRequired: false,
				TokenMetadataFields: TokenMetadataFields{
					ConsumerRefField:  "user_id",
					WorkspaceRefField: "team_id",
					ScopesField:       "scope",
				},
			},
			Support: Support{
				BulkWrite: BulkWriteSupport{
					Insert: false,
					Update: false,
					Upsert: false,
					Delete: false,
				},
				Proxy:     true,
				Read:      false,
				Subscribe: false,
				Write:     false,
			},
			BaseURL: "https://api.miro.com",
		},
		expectedErr: nil,
	},
	{
		provider:    Typeform,
		description: "Valid Typeform provider config with no substitutions",
		expected: &ProviderInfo{
			AuthType: Oauth2,
			OauthOpts: OauthOpts{
				GrantType:                 AuthorizationCode,
				AuthURL:                   "https://api.typeform.com/oauth/authorize",
				TokenURL:                  "https://api.typeform.com/oauth/token",
				ExplicitScopesRequired:    true,
				ExplicitWorkspaceRequired: false,
			},
			Support: Support{
				BulkWrite: BulkWriteSupport{
					Insert: false,
					Update: false,
					Upsert: false,
					Delete: false,
				},
				Proxy:     false,
				Read:      false,
				Subscribe: false,
				Write:     false,
			},

			BaseURL: "https://api.typeform.com",
		},
		expectedErr: nil,
	},
	{
		provider:    Zuora,
		description: "Valid Zuora provider config with substitutions",
		substitutions: map[string]string{
			"workspace": "rest.test",
		},
		expected: &ProviderInfo{
			AuthType: Oauth2,
			OauthOpts: OauthOpts{
				GrantType:                 ClientCredentials,
				AuthURL:                   "https://rest.test.zuora.com/oauth/auth_mock",
				TokenURL:                  "https://rest.test.zuora.com/oauth/token",
				ExplicitScopesRequired:    false,
				ExplicitWorkspaceRequired: true,
			},
			Support: Support{
				BulkWrite: BulkWriteSupport{
					Insert: false,
					Update: false,
					Upsert: false,
					Delete: false,
				},
				Proxy:     false,
				Read:      false,
				Subscribe: false,
				Write:     false,
			},
			BaseURL: "https://rest.test.zuora.com",
		},
		expectedErr: nil,
	},
	{
		provider:    DropboxSign,
		description: "Valid DropboxSign provider config with no substitutions",
		expected: &ProviderInfo{
			AuthType: Oauth2,
			OauthOpts: OauthOpts{
				GrantType:                 AuthorizationCode,
				AuthURL:                   "https://app.hellosign.com/oauth/authorize",
				TokenURL:                  "https://app.hellosign.com/oauth/token",
				ExplicitScopesRequired:    true,
				ExplicitWorkspaceRequired: false,
			},
			Support: Support{
				BulkWrite: BulkWriteSupport{
					Insert: false,
					Update: false,
					Upsert: false,
					Delete: false,
				},
				Proxy:     false,
				Read:      false,
				Subscribe: false,
				Write:     false,
			},

			BaseURL: "https://api.hellosign.com",
		},
		expectedErr: nil,
	},
	{
<<<<<<< HEAD
		provider:    ClickUp,
		description: "Valid ClickUp provider config with no substitutions",
		expected: &ProviderInfo{
			AuthType: Oauth2,
			OauthOpts: OauthOpts{
				GrantType:                 AuthorizationCode,
				AuthURL:                   "https://app.clickup.com/api",
				TokenURL:                  "https://api.clickup.com/api/v2/oauth/token",
				ExplicitScopesRequired:    false,
				ExplicitWorkspaceRequired: false,
			},
			Support: Support{
				BulkWrite: BulkWriteSupport{
					Insert: false,
					Update: false,
					Upsert: false,
					Delete: false,
				},
				Proxy:     false,
				Read:      false,
				Subscribe: false,
				Write:     false,
			},
			BaseURL: "https://api.clickup.com",
		},
		expectedErr: nil,
	},
	{
		provider:    Discord,
		description: "Valid Discord provider config with no substitutions",
		expected: &ProviderInfo{
			AuthType: Oauth2,
			OauthOpts: OauthOpts{
				GrantType:                 AuthorizationCode,
				AuthURL:                   "https://discord.com/oauth2/authorize",
				TokenURL:                  "https://discord.com/api/oauth2/token",
				ExplicitScopesRequired:    true,
				ExplicitWorkspaceRequired: false,
				TokenMetadataFields: TokenMetadataFields{
					ScopesField: "scope",
				},
			},
			Support: Support{
				BulkWrite: BulkWriteSupport{
					Insert: false,
					Update: false,
					Upsert: false,
					Delete: false,
				},
				Proxy:     false,
				Read:      false,
				Subscribe: false,
				Write:     false,
			},
			BaseURL: "https://discord.com",
		},
		expectedErr: nil,
	},
	{
		provider:    OneDrive,
		description: "Valid OneDrive provider config with no substitutions",
		expected: &ProviderInfo{
			AuthType: Oauth2,
			OauthOpts: OauthOpts{
				GrantType:                 AuthorizationCode,
				AuthURL:                   "https://login.microsoftonline.com/common/oauth2/v2.0/authorize",
				TokenURL:                  "https://login.microsoftonline.com/common/oauth2/v2.0/token",
				ExplicitScopesRequired:    true,
				ExplicitWorkspaceRequired: false,
			},
			Support: Support{
				BulkWrite: BulkWriteSupport{
					Insert: false,
					Update: false,
					Upsert: false,
					Delete: false,
				},
				Proxy:     false,
				Read:      false,
				Subscribe: false,
				Write:     false,
			},
			BaseURL: "https://graph.microsoft.com",
		},
		expectedErr: nil,
	},
	{
=======
>>>>>>> fcb304c0
		provider:    OneDrive,
		description: "Valid OneDrive provider config with no substitutions",
		expected: &ProviderInfo{
			AuthType: Oauth2,
			OauthOpts: OauthOpts{
				GrantType:                 AuthorizationCode,
				AuthURL:                   "https://login.microsoftonline.com/common/oauth2/v2.0/authorize",
				TokenURL:                  "https://login.microsoftonline.com/common/oauth2/v2.0/token",
				ExplicitScopesRequired:    true,
				ExplicitWorkspaceRequired: false,
			},
			Support: Support{
				BulkWrite: BulkWriteSupport{
					Insert: false,
					Update: false,
					Upsert: false,
					Delete: false,
				},
				Proxy:     false,
				Read:      false,
				Subscribe: false,
				Write:     false,
			},
			BaseURL: "https://graph.microsoft.com",
		},
		expectedErr: nil,
	},
}

func TestReadInfo(t *testing.T) { // nolint
	t.Parallel()

	for _, tc := range testCases {
		tc := tc // nolint:varnamelen

		t.Run(tc.provider, func(t *testing.T) {
			t.Parallel()

			config, err := ReadInfo(tc.provider, &tc.substitutions)

			if !errors.Is(err, tc.expectedErr) {
				t.Errorf("[%s] Expected error: %v, but got: %v", tc.description, tc.expectedErr, err)
			}

			if tc.expectedErr == nil && config != nil { // nolint
				if config.Support != tc.expected.Support {
					t.Errorf("[%s] Expected support: %v, but got: %v", tc.description, tc.expected.Support, config.Support)
				}

				if config.AuthType != tc.expected.AuthType {
					t.Errorf("[%s] Expected auth: %v, but got: %v", tc.description, tc.expected.AuthType, config.AuthType)
				}

				if config.OauthOpts != tc.expected.OauthOpts {
					t.Errorf("[%s] Expected auth options: %v, but got: %v", tc.description, tc.expected.OauthOpts, config.OauthOpts)
				}

				if config.BaseURL != tc.expected.BaseURL {
					t.Errorf("[%s] Expected base URL: %s, but got: %s", tc.description, tc.expected.BaseURL, config.BaseURL)
				}

				if config.ProviderOpts != nil {
					for k, v := range config.ProviderOpts {
						candidateValue, ok := tc.expected.GetOption(k)
						if !ok {
							t.Errorf("[%s] Unexpected option: %s", tc.description, k)
						}

						if v != candidateValue {
							t.Errorf("[%s] Expected option %s: %s, but got: %s", tc.description, k, candidateValue, v)
						}
					}
				}
			}
		})
	}
}<|MERGE_RESOLUTION|>--- conflicted
+++ resolved
@@ -1725,7 +1725,6 @@
 		expectedErr: nil,
 	},
 	{
-<<<<<<< HEAD
 		provider:    ClickUp,
 		description: "Valid ClickUp provider config with no substitutions",
 		expected: &ProviderInfo{
@@ -1785,36 +1784,6 @@
 		expectedErr: nil,
 	},
 	{
-		provider:    OneDrive,
-		description: "Valid OneDrive provider config with no substitutions",
-		expected: &ProviderInfo{
-			AuthType: Oauth2,
-			OauthOpts: OauthOpts{
-				GrantType:                 AuthorizationCode,
-				AuthURL:                   "https://login.microsoftonline.com/common/oauth2/v2.0/authorize",
-				TokenURL:                  "https://login.microsoftonline.com/common/oauth2/v2.0/token",
-				ExplicitScopesRequired:    true,
-				ExplicitWorkspaceRequired: false,
-			},
-			Support: Support{
-				BulkWrite: BulkWriteSupport{
-					Insert: false,
-					Update: false,
-					Upsert: false,
-					Delete: false,
-				},
-				Proxy:     false,
-				Read:      false,
-				Subscribe: false,
-				Write:     false,
-			},
-			BaseURL: "https://graph.microsoft.com",
-		},
-		expectedErr: nil,
-	},
-	{
-=======
->>>>>>> fcb304c0
 		provider:    OneDrive,
 		description: "Valid OneDrive provider config with no substitutions",
 		expected: &ProviderInfo{
