package providers

import (
	"errors"
	"testing"
)

// All test cases.
var testCases = []struct { // nolint
	provider      Provider
	description   string
	substitutions map[string]string
	expected      *ProviderInfo
	expectedErr   error
}{
	{
		provider:    Salesforce,
		description: "Salesforce provider config with valid & invalid substitutions",
		substitutions: map[string]string{
			"workspace": "example",
			"version":   "-1.0",
		},
		expected: &ProviderInfo{
			Support: Support{
				Read:      true,
				Write:     true,
				BulkWrite: true,
				Subscribe: false,
				Proxy:     true,
			},
			AuthType: Oauth2,
			OauthOpts: OauthOpts{
				AuthURL:                   "https://example.my.salesforce.com/services/oauth2/authorize",
				TokenURL:                  "https://example.my.salesforce.com/services/oauth2/token",
				ExplicitWorkspaceRequired: true,
				ExplicitScopesRequired:    false,
				TokenMetadataFields: TokenMetadataFields{
					ConsumerRefField:  "id",
					WorkspaceRefField: "instance_url",
					ScopesField:       "scope",
				},
			},
			BaseURL: "https://example.my.salesforce.com",
			ProviderOpts: ProviderOpts{
				"restApiUrl": "https://example.my.salesforce.com/services/data/v59.0",
				"domain":     "example.my.salesforce.com",
			},
		},
		expectedErr: nil,
	},
	{
		provider:    Hubspot,
		description: "Valid hubspot provider config with non-existent substitutions",
		substitutions: map[string]string{
			"nonexistentvar": "test",
		},
		expected: &ProviderInfo{
			Support: Support{
				Read:      true,
				Write:     true,
				BulkWrite: false,
				Subscribe: false,
				Proxy:     true,
			},
			AuthType: Oauth2,
			OauthOpts: OauthOpts{
				AuthURL:                   "https://app.hubspot.com/oauth/authorize",
				TokenURL:                  "https://api.hubapi.com/oauth/v1/token",
				ExplicitScopesRequired:    true,
				ExplicitWorkspaceRequired: false,
			},
			BaseURL: "https://api.hubapi.com",
		},
		expectedErr: nil,
	},
	{
		provider:    LinkedIn,
		description: "Valid LinkedIn provider config with non-existent substitutions",
		substitutions: map[string]string{
			"nonexistentvar": "xyz",
		},
		expected: &ProviderInfo{
			Support: Support{
				Read:      false,
				Write:     false,
				BulkWrite: false,
				Subscribe: false,
				Proxy:     false,
			},
			AuthType: Oauth2,
			OauthOpts: OauthOpts{
				AuthURL:                   "https://www.linkedin.com/oauth/v2/authorization",
				TokenURL:                  "https://www.linkedin.com/oauth/v2/accessToken",
				ExplicitScopesRequired:    true,
				ExplicitWorkspaceRequired: false,
				TokenMetadataFields: TokenMetadataFields{
					ScopesField: "scope",
				},
			},
			BaseURL: "https://api.linkedin.com",
		},
		expectedErr: nil,
	},
	{
		provider:    "nonexistent",
		description: "Non-existent provider config",
		substitutions: map[string]string{
			"workspace": "test",
		},
		expected:    nil,
		expectedErr: ErrProviderCatalogNotFound,
	},
	{
		provider:    Salesloft,
		description: "Valid SalesLoft provider config with non-existent substitutions",
		substitutions: map[string]string{
			"nonexistentvar": "abc",
		},
		expected: &ProviderInfo{
			Support: Support{
				Read:      false,
				Write:     false,
				BulkWrite: false,
				Subscribe: false,
				Proxy:     false,
			},
			AuthType: Oauth2,
			OauthOpts: OauthOpts{
				AuthURL:                   "https://accounts.salesloft.com/oauth/authorize",
				TokenURL:                  "https://accounts.salesloft.com/oauth/token",
				ExplicitScopesRequired:    false,
				ExplicitWorkspaceRequired: false,
			},
			BaseURL: "https://api.salesloft.com",
		},
		expectedErr: nil,
	},
	{
		provider:    Outreach,
		description: "Valid Outreach provider config with no substitutions",
		expected: &ProviderInfo{
			Support: Support{
				Read:      false,
				Write:     false,
				BulkWrite: false,
				Subscribe: false,
				Proxy:     false,
			},
			AuthType: Oauth2,
			OauthOpts: OauthOpts{
				AuthURL:                   "https://api.outreach.io/oauth/authorize",
				TokenURL:                  "https://api.outreach.io/oauth/token",
				ExplicitScopesRequired:    true,
				ExplicitWorkspaceRequired: false,
			},
			BaseURL: "https://api.outreach.io",
		},
		expectedErr: nil,
	},

	{
		provider: Pipedrive,
		expected: &ProviderInfo{
			AuthType: Oauth2,
			OauthOpts: OauthOpts{
				AuthURL:                   "https://oauth.pipedrive.com/oauth/authorize",
				TokenURL:                  "https://oauth.pipedrive.com/oauth/token",
				ExplicitScopesRequired:    true,
				ExplicitWorkspaceRequired: false,
			},
			Support: Support{
				BulkWrite: false,
				Proxy:     false,
				Read:      false,
				Subscribe: false,
				Write:     false,
			},
			BaseURL: "https://api.pipedrive.com",
		},
		expectedErr: nil,
	},

	{
		provider: Capsule,
		expected: &ProviderInfo{
			AuthType: Oauth2,
			OauthOpts: OauthOpts{
				AuthURL:                   "https://api.capsulecrm.com/oauth/authorise",
				TokenURL:                  "https://api.capsulecrm.com/oauth/token",
				ExplicitScopesRequired:    true,
				ExplicitWorkspaceRequired: false,
			},
			Support: Support{
				BulkWrite: false,
				Proxy:     false,
				Read:      false,
				Subscribe: false,
				Write:     false,
			},
			BaseURL: "https://api.capsulecrm.com/api",
		},
		expectedErr: nil,
	},

	{
		provider:    Copper,
		description: "Valid Copper provider config with no substitutions",
		expected: &ProviderInfo{
			Support: Support{
				Read:      false,
				Write:     false,
				BulkWrite: false,
				Subscribe: false,
				Proxy:     false,
			},
			AuthType: Oauth2,
			OauthOpts: OauthOpts{
				AuthURL:                   "https://app.copper.com/oauth/authorize",
				TokenURL:                  "https://app.copper.com/oauth/token",
				ExplicitScopesRequired:    true,
				ExplicitWorkspaceRequired: false,
			},
			BaseURL: "https://api.copper.com/developer_api",
		},
		expectedErr: nil,
	},

	{
		provider:    ZohoCRM,
		description: "Valid ZohoCRM provider config with no substitutions",
		expected: &ProviderInfo{
			Support: Support{
				Read:      false,
				Write:     false,
				BulkWrite: false,
				Subscribe: false,
				Proxy:     false,
			},
			AuthType: Oauth2,
			OauthOpts: OauthOpts{
				AuthURL:                   "https://accounts.zoho.com/oauth/v2/auth",
				TokenURL:                  "https://accounts.zoho.com/oauth/v2/token",
				ExplicitScopesRequired:    true,
				ExplicitWorkspaceRequired: false,
			},
			BaseURL: "https://www.zohoapis.com",
		},
		expectedErr: nil,
	},

	{
		provider: Sellsy,
		expected: &ProviderInfo{
			AuthType: Oauth2,
			OauthOpts: OauthOpts{
				AuthURL:                   "https://login.sellsy.com/oauth2/authorization",
				TokenURL:                  "https://login.sellsy.com/oauth2/access-tokens",
				ExplicitScopesRequired:    false,
				ExplicitWorkspaceRequired: false,
			},
			Support: Support{
				BulkWrite: false,
				Proxy:     false,
				Read:      false,
				Subscribe: false,
				Write:     false,
			},
			BaseURL: "https://api.sellsy.com",
		},
		expectedErr: nil,
	},

	{
		provider:    Attio,
		description: "Valid Attio provider config with non-existent substitutions",
		substitutions: map[string]string{
			"nonexistentvar": "abc",
		},
		expected: &ProviderInfo{
			Support: Support{
				Read:      false,
				Write:     false,
				BulkWrite: false,
				Subscribe: false,
				Proxy:     false,
			},
			AuthType: Oauth2,
			OauthOpts: OauthOpts{
				AuthURL:                   "https://app.attio.com/authorize",
				TokenURL:                  "https://app.attio.com/oauth/token",
				ExplicitScopesRequired:    true,
				ExplicitWorkspaceRequired: false,
			},
			BaseURL: "https://api.attio.com/api",
		},
		expectedErr: nil,
	},

	{
		provider:    Close,
		description: "Valid Close provider config with no substitutions",
		expected: &ProviderInfo{
			Support: Support{
				Read:  false,
				Write: false,

				BulkWrite: false,
				Subscribe: false,
				Proxy:     false,
			},
			AuthType: Oauth2,
			OauthOpts: OauthOpts{
				AuthURL:                   "https://app.close.com/oauth2/authorize",
				TokenURL:                  "https://api.close.com/oauth2/token",
				ExplicitScopesRequired:    false,
				ExplicitWorkspaceRequired: false,
			},
			BaseURL: "https://api.close.com/api",
		},
		expectedErr: nil,
	},

	{
		provider:    Keap,
		description: "Valid Keap provider config with no substitutions",
		expected: &ProviderInfo{
			Support: Support{
				Read:  false,
				Write: false,

				BulkWrite: false,
				Subscribe: false,
				Proxy:     false,
			},
			AuthType: Oauth2,
			OauthOpts: OauthOpts{
				AuthURL:                   "https://accounts.infusionsoft.com/app/oauth/authorize",
				TokenURL:                  "https://api.infusionsoft.com/token",
				ExplicitScopesRequired:    false,
				ExplicitWorkspaceRequired: false,
			},
			BaseURL: "https://api.infusionsoft.com",
		},
		expectedErr: nil,
	},
	{
		provider:    Asana,
		description: "Valid Asana provider config with no substitutions",
		expected: &ProviderInfo{
			Support: Support{
				Read:      false,
				Write:     false,
				BulkWrite: false,
				Subscribe: false,
				Proxy:     false,
			},
			AuthType: Oauth2,
			OauthOpts: OauthOpts{
				AuthURL:                   "https://app.asana.com/-/oauth_authorize",
				TokenURL:                  "https://app.asana.com/-/oauth_token",
				ExplicitScopesRequired:    false,
				ExplicitWorkspaceRequired: false,
			},
			BaseURL: "https://app.asana.com/api",
		},
		expectedErr: nil,
	},
	{
		provider: Dropbox,
		expected: &ProviderInfo{
			AuthType: Oauth2,
			OauthOpts: OauthOpts{
				AuthURL:                   "https://www.dropbox.com/oauth2/authorize",
				TokenURL:                  "https://api.dropboxapi.com/oauth2/token",
				ExplicitScopesRequired:    false,
				ExplicitWorkspaceRequired: false,
			},
			Support: Support{
				BulkWrite: false,
				Proxy:     false,
				Read:      false,
				Subscribe: false,
				Write:     false,
			},
			BaseURL: "https://api.dropboxapi.com/2/",
		},
		expectedErr: nil,
	},
	{
		provider:    Notion,
		description: "Valid Notion provider config with no substitutions",
		expected: &ProviderInfo{
			Support: Support{
				Read:      false,
				Write:     false,
				BulkWrite: false,
				Subscribe: false,
				Proxy:     true,
			},
			AuthType: Oauth2,
			OauthOpts: OauthOpts{
				AuthURL:                   "https://api.notion.com/v1/oauth/authorize",
				TokenURL:                  "https://api.notion.com/v1/oauth/token",
				ExplicitScopesRequired:    false,
				ExplicitWorkspaceRequired: false,
				TokenMetadataFields: TokenMetadataFields{
					WorkspaceRefField: "workspace_id",
					ConsumerRefField:  "owner.user.id",
				},
			},
			BaseURL: "https://api.notion.com",
		},
		expectedErr: nil,
	},
	{
		provider:    Gong,
		description: "Gong provider config with valid substitutions",
		substitutions: map[string]string{
			"workspace": "testing",
		},
		expected: &ProviderInfo{
			Support: Support{
				Read:      false,
				Write:     false,
				BulkWrite: false,
				Subscribe: false,
				Proxy:     false,
			},
			AuthType: Oauth2,
			OauthOpts: OauthOpts{
				AuthURL:                   "https://app.gong.io/oauth2/authorize",
				TokenURL:                  "https://app.gong.io/oauth2/generate-customer-token",
				ExplicitWorkspaceRequired: false,
				ExplicitScopesRequired:    true,
			},
			BaseURL: "https://testing.api.gong.io",
		},
		expectedErr: nil,
	},
	{
		provider:    Zoom,
		description: "Zoom provider config with no substitutions",
		expected: &ProviderInfo{
			Support: Support{
				Read:      false,
				Write:     false,
				BulkWrite: false,
				Subscribe: false,
				Proxy:     false,
			},
			AuthType: Oauth2,
			OauthOpts: OauthOpts{
				AuthURL:                   "https://zoom.us/oauth/authorize",
				TokenURL:                  "https://zoom.us/oauth/token",
				ExplicitScopesRequired:    false,
				ExplicitWorkspaceRequired: false,
			},
			BaseURL: "https://api.zoom.us",
		},
		expectedErr: nil,
	},
	{
		provider:    Intercom,
		description: "Valid Intercom provider config with no substitutions",
		expected: &ProviderInfo{
			Support: Support{
				Read:      false,
				Write:     false,
				BulkWrite: false,
				Subscribe: false,
				Proxy:     false,
			},
			AuthType: Oauth2,
			OauthOpts: OauthOpts{
				AuthURL:                   "https://app.intercom.com/oauth",
				TokenURL:                  "https://api.intercom.io/auth/eagle/token",
				ExplicitWorkspaceRequired: false,
				ExplicitScopesRequired:    false,
			},
			BaseURL: "https://api.intercom.io",
		},
		expectedErr: nil,
	},
	{
		provider: DocuSign,
		substitutions: map[string]string{
			"workspace": "example",
		},
		expected: &ProviderInfo{
			Support: Support{
				Read:      false,
				Write:     false,
				BulkWrite: false,
				Subscribe: false,
				Proxy:     false,
			},
			AuthType: Oauth2,
			OauthOpts: OauthOpts{
				AuthURL:                   "https://account.docusign.com/oauth/auth",
				TokenURL:                  "https://account.docusign.com/oauth/token",
				ExplicitScopesRequired:    true,
				ExplicitWorkspaceRequired: true,
			},
			BaseURL: "https://example.docusign.net",
		},
		expectedErr: nil,
	},
	{
		provider: DocuSignDeveloper,
		expected: &ProviderInfo{
			Support: Support{
				Read:      false,
				Write:     false,
				BulkWrite: false,
				Subscribe: false,
				Proxy:     false,
			},
			AuthType: Oauth2,
			OauthOpts: OauthOpts{
				AuthURL:                   "https://account-d.docusign.com/oauth/auth",
				TokenURL:                  "https://account-d.docusign.com/oauth/token",
				ExplicitScopesRequired:    true,
				ExplicitWorkspaceRequired: false,
			},
			BaseURL: "https://demo.docusign.net",
		},
		expectedErr: nil,
	},
	{
		provider:    Calendly,
		description: "Calendly provider config with no substitutions",
		expected: &ProviderInfo{
			Support: Support{
				Read:      false,
				Write:     false,
				BulkWrite: false,
				Subscribe: false,
				Proxy:     false,
			},
			AuthType: Oauth2,
			OauthOpts: OauthOpts{
				AuthURL:                   "https://auth.calendly.com/oauth/authorize",
				TokenURL:                  "https://auth.calendly.com/oauth/token",
				ExplicitScopesRequired:    false,
				ExplicitWorkspaceRequired: false,
			},
			BaseURL: "https://api.calendly.com",
		},
		expectedErr: nil,
	},
	{
		provider:    GetResponse,
		description: "GetResponse provider config with no substitutions",
		expected: &ProviderInfo{
			Support: Support{
				Read:      false,
				Write:     false,
				BulkWrite: false,
				Subscribe: false,
				Proxy:     false,
			},
			AuthType: Oauth2,
			OauthOpts: OauthOpts{
				AuthURL:                   "https://app.getresponse.com/oauth2_authorize.html",
				TokenURL:                  "https://api.getresponse.com/v3/token",
				ExplicitScopesRequired:    false,
				ExplicitWorkspaceRequired: false,
			},
			BaseURL: "https://api.getresponse.com",
		},
		expectedErr: nil,
	},
	{
		provider:    AWeber,
		description: "Valid AWeber provider config with no substitutions",
		expected: &ProviderInfo{
			Support: Support{
				Read:      false,
				Write:     false,
				BulkWrite: false,
				Subscribe: false,
				Proxy:     false,
			},
			AuthType: Oauth2,
			OauthOpts: OauthOpts{
				AuthURL:                   "https://auth.aweber.com/oauth2/authorize",
				TokenURL:                  "https://auth.aweber.com/oauth2/token",
				ExplicitWorkspaceRequired: false,
				ExplicitScopesRequired:    true,
			},
			BaseURL: "https://api.aweber.com",
		},
		expectedErr: nil,
	},
	{
		provider:    MicrosoftDynamics365Sales,
		description: "MS Dynamics 365 Sales provider config with valid substitutions",
		substitutions: map[string]string{
			"workspace": "testing",
		},
		expected: &ProviderInfo{
			Support: Support{
				Read:      false,
				Write:     false,
				BulkWrite: false,
				Subscribe: false,
				Proxy:     false,
			},
			AuthType: Oauth2,
			OauthOpts: OauthOpts{
				AuthURL:                   "https://login.microsoftonline.com/common/oauth2/v2.0/authorize",
				TokenURL:                  "https://login.microsoftonline.com/common/oauth2/v2.0/token",
				ExplicitScopesRequired:    true,
				ExplicitWorkspaceRequired: true,
			},
			BaseURL: "https://testing.api.crm.dynamics.com",
		},
		expectedErr: nil,
	},
	{
		provider:    ConstantContact,
		description: "Valid ConstantContact provider config with no substitutions",
		expected: &ProviderInfo{
			Support: Support{
				Read:      false,
				Write:     false,
				BulkWrite: false,
				Subscribe: false,
				Proxy:     false,
			},
			AuthType: Oauth2,
			OauthOpts: OauthOpts{
				AuthURL:                   "https://authz.constantcontact.com/oauth2/default/v1/authorize",
				TokenURL:                  "https://authz.constantcontact.com/oauth2/default/v1/token",
				ExplicitWorkspaceRequired: false,
				ExplicitScopesRequired:    true,
			},
			BaseURL: "https://api.cc.email",
		},
		expectedErr: nil,
	},
	{
		provider:    MicrosoftDynamics365BusinessCentral,
		description: "Dynamics 365 Business Central provider config with substitutions",
		substitutions: map[string]string{
			"workspace": "tenantID",
		},
		expected: &ProviderInfo{
			Support: Support{
				Read:      false,
				Write:     false,
				BulkWrite: false,
				Subscribe: false,
				Proxy:     false,
			},
			AuthType: Oauth2,
			OauthOpts: OauthOpts{
				AuthURL:                   "https://login.microsoftonline.com/tenantID/oauth2/v2.0/authorize",
				TokenURL:                  "https://login.microsoftonline.com/tenantID/oauth2/v2.0/token",
				ExplicitScopesRequired:    true,
				ExplicitWorkspaceRequired: true,
				TokenMetadataFields: TokenMetadataFields{
					ScopesField: "scope",
				},
			},
			BaseURL: "https://api.businesscentral.dynamics.com",
		},
		expectedErr: nil,
	},
	{
		provider:    Gainsight,
		description: "Gainsight config with substitutions",
		substitutions: map[string]string{
			"workspace": "company",
		},
		expected: &ProviderInfo{
			Support: Support{
				Read:      false,
				Write:     false,
				BulkWrite: false,
				Subscribe: false,
				Proxy:     false,
			},
			AuthType: Oauth2,
			OauthOpts: OauthOpts{
				AuthURL:                   "https://company.gainsightcloud.com/v1/authorize",
				TokenURL:                  "https://company.gainsightcloud.com/v1/users/oauth/token",
				ExplicitScopesRequired:    false,
				ExplicitWorkspaceRequired: true,
			},
			BaseURL: "https://company.gainsightcloud.com",
		},
		expectedErr: nil,
	},
	{
<<<<<<< HEAD
		provider:    Box,
		description: "Box config with no substitutions",
=======
		provider:    GoogleCalendar,
		description: "Google Calendar provider config with no substitutions",
>>>>>>> 5edb0bf7
		expected: &ProviderInfo{
			Support: Support{
				Read:      false,
				Write:     false,
				BulkWrite: false,
				Subscribe: false,
				Proxy:     false,
			},
			AuthType: Oauth2,
			OauthOpts: OauthOpts{
<<<<<<< HEAD
				AuthURL:                   "https://account.box.com/api/oauth2/authorize",
				TokenURL:                  "https://api.box.com/oauth2/token",
				ExplicitScopesRequired:    false,
				ExplicitWorkspaceRequired: false,
			},
			BaseURL: "https://api.box.com",
=======
				AuthURL:                   "https://accounts.google.com/o/oauth2/v2/auth",
				TokenURL:                  "https://oauth2.googleapis.com/token",
				ExplicitWorkspaceRequired: false,
				ExplicitScopesRequired:    true,
				TokenMetadataFields: TokenMetadataFields{
					ScopesField: "scope",
				},
			},
			BaseURL: "https://www.googleapis.com/calendar",
		},
		expectedErr: nil,
	},
	{
		provider:    ZendeskSupport,
		description: "Zendesk Support provider config with valid substitutions",
		substitutions: map[string]string{
			"workspace": "testing",
		},
		expected: &ProviderInfo{
			Support: Support{
				Read:      false,
				Write:     false,
				BulkWrite: false,
				Subscribe: false,
				Proxy:     false,
			},
			AuthType: Oauth2,
			OauthOpts: OauthOpts{
				AuthURL:                   "https://testing.zendesk.com/oauth/authorizations/new",
				TokenURL:                  "https://testing.zendesk.com/oauth/tokens",
				ExplicitScopesRequired:    true,
				ExplicitWorkspaceRequired: true,
			},
			BaseURL: "https://testing.zendesk.com",
		},
		expectedErr: nil,
	},
	{
		provider:    ZendeskChat,
		description: "Valid ZendeskChat provider config with substitutions",
		substitutions: map[string]string{
			"workspace": "test",
		},
		expected: &ProviderInfo{
			AuthType: Oauth2,
			OauthOpts: OauthOpts{
				AuthURL:                   "https://www.zopim.com/oauth2/authorizations/new?subdomain=test",
				TokenURL:                  "https://www.zopim.com/oauth2/token",
				ExplicitScopesRequired:    true,
				ExplicitWorkspaceRequired: true,
			},
			Support: Support{
				BulkWrite: false,
				Proxy:     false,
				Read:      false,
				Subscribe: false,
				Write:     false,
			},
			BaseURL: "https://www.zopim.com",
>>>>>>> 5edb0bf7
		},
		expectedErr: nil,
	},
}

func TestReadInfo(t *testing.T) { // nolint
	t.Parallel()

	for _, tc := range testCases {
		tc := tc // nolint:varnamelen

		t.Run(tc.provider, func(t *testing.T) {
			t.Parallel()

			config, err := ReadInfo(tc.provider, &tc.substitutions)

			if !errors.Is(err, tc.expectedErr) {
				t.Errorf("[%s] Expected error: %v, but got: %v", tc.description, tc.expectedErr, err)
			}

			if tc.expectedErr == nil && config != nil { // nolint
				if config.Support != tc.expected.Support {
					t.Errorf("[%s] Expected support: %v, but got: %v", tc.description, tc.expected.Support, config.Support)
				}

				if config.AuthType != tc.expected.AuthType {
					t.Errorf("[%s] Expected auth: %v, but got: %v", tc.description, tc.expected.AuthType, config.AuthType)
				}

				if config.OauthOpts != tc.expected.OauthOpts {
					t.Errorf("[%s] Expected auth options: %v, but got: %v", tc.description, tc.expected.OauthOpts, config.OauthOpts)
				}

				if config.BaseURL != tc.expected.BaseURL {
					t.Errorf("[%s] Expected base URL: %s, but got: %s", tc.description, tc.expected.BaseURL, config.BaseURL)
				}

				if config.ProviderOpts != nil {
					for k, v := range config.ProviderOpts {
						candidateValue, ok := tc.expected.GetOption(k)
						if !ok {
							t.Errorf("[%s] Unexpected option: %s", tc.description, k)
						}

						if v != candidateValue {
							t.Errorf("[%s] Expected option %s: %s, but got: %s", tc.description, k, candidateValue, v)
						}
					}
				}
			}
		})
	}
}<|MERGE_RESOLUTION|>--- conflicted
+++ resolved
@@ -693,31 +693,40 @@
 		expectedErr: nil,
 	},
 	{
-<<<<<<< HEAD
 		provider:    Box,
 		description: "Box config with no substitutions",
-=======
+    expected: &ProviderInfo{
+			Support: Support{
+				Read:      false,
+				Write:     false,
+				BulkWrite: false,
+				Subscribe: false,
+				Proxy:     false,
+			},
+			AuthType: Oauth2,
+			OauthOpts: OauthOpts{
+        AuthURL:                   "https://account.box.com/api/oauth2/authorize",
+				TokenURL:                  "https://api.box.com/oauth2/token",
+				ExplicitScopesRequired:    false,
+				ExplicitWorkspaceRequired: false,
+			},
+			BaseURL: "https://api.box.com",
+    },
+    expectedErr: nil,
+  },
+  {
 		provider:    GoogleCalendar,
 		description: "Google Calendar provider config with no substitutions",
->>>>>>> 5edb0bf7
-		expected: &ProviderInfo{
-			Support: Support{
-				Read:      false,
-				Write:     false,
-				BulkWrite: false,
-				Subscribe: false,
-				Proxy:     false,
-			},
-			AuthType: Oauth2,
-			OauthOpts: OauthOpts{
-<<<<<<< HEAD
-				AuthURL:                   "https://account.box.com/api/oauth2/authorize",
-				TokenURL:                  "https://api.box.com/oauth2/token",
-				ExplicitScopesRequired:    false,
-				ExplicitWorkspaceRequired: false,
-			},
-			BaseURL: "https://api.box.com",
-=======
+    expected: &ProviderInfo{
+			Support: Support{
+				Read:      false,
+				Write:     false,
+				BulkWrite: false,
+				Subscribe: false,
+				Proxy:     false,
+			},
+			AuthType: Oauth2,
+			OauthOpts: OauthOpts{
 				AuthURL:                   "https://accounts.google.com/o/oauth2/v2/auth",
 				TokenURL:                  "https://oauth2.googleapis.com/token",
 				ExplicitWorkspaceRequired: false,
@@ -777,7 +786,6 @@
 				Write:     false,
 			},
 			BaseURL: "https://www.zopim.com",
->>>>>>> 5edb0bf7
 		},
 		expectedErr: nil,
 	},
