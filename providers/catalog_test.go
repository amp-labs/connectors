--- conflicted
+++ resolved
@@ -1445,26 +1445,15 @@
 		expectedErr: nil,
 	},
 	{
-<<<<<<< HEAD
-		provider:    Discord,
-		description: "Valid Discord provider config with no substitutions",
-=======
 		provider:    Monday,
 		description: "Valid Monday provider config with no substitutions",
->>>>>>> 48531da4
-		expected: &ProviderInfo{
-			AuthType: Oauth2,
-			OauthOpts: OauthOpts{
-				GrantType:                 AuthorizationCode,
-<<<<<<< HEAD
-				AuthURL:                   "https://discord.com/oauth2/authorize",
-				TokenURL:                  "https://discord.com/api/oauth2/token",
-				ExplicitScopesRequired:    true,
-=======
+		expected: &ProviderInfo{
+			AuthType: Oauth2,
+			OauthOpts: OauthOpts{
+				GrantType:                 AuthorizationCode,
 				AuthURL:                   "https://auth.monday.com/oauth2/authorize",
 				TokenURL:                  "https://auth.monday.com/oauth2/token",
 				ExplicitScopesRequired:    false,
->>>>>>> 48531da4
 				ExplicitWorkspaceRequired: false,
 				TokenMetadataFields: TokenMetadataFields{
 					ScopesField: "scope",
@@ -1482,9 +1471,6 @@
 				Subscribe: false,
 				Write:     false,
 			},
-<<<<<<< HEAD
-			BaseURL: "https://discord.com",
-=======
 			BaseURL: "https://api.monday.com",
 		},
 		expectedErr: nil,
@@ -1667,7 +1653,37 @@
 				Write:     false,
 			},
 			BaseURL: "https://api.clickup.com",
->>>>>>> 48531da4
+		},
+		expectedErr: nil,
+	},
+	{
+		provider:    Discord,
+		description: "Valid Discord provider config with no substitutions",
+		expected: &ProviderInfo{
+			AuthType: Oauth2,
+			OauthOpts: OauthOpts{
+				GrantType:                 AuthorizationCode,
+				AuthURL:                   "https://discord.com/oauth2/authorize",
+				TokenURL:                  "https://discord.com/api/oauth2/token",
+				ExplicitScopesRequired:    true,
+				ExplicitWorkspaceRequired: false,
+				TokenMetadataFields: TokenMetadataFields{
+					ScopesField: "scope",
+				},
+			},
+			Support: Support{
+				BulkWrite: BulkWriteSupport{
+					Insert: false,
+					Update: false,
+					Upsert: false,
+					Delete: false,
+				},
+				Proxy:     false,
+				Read:      false,
+				Subscribe: false,
+				Write:     false,
+			},
+			BaseURL: "https://discord.com",
 		},
 		expectedErr: nil,
 	},
