--- conflicted
+++ resolved
@@ -473,34 +473,18 @@
 	},
 	{
 		provider: Dropbox,
-<<<<<<< HEAD
-=======
-		expected: &ProviderInfo{
-			AuthType: Oauth2,
-			OauthOpts: OauthOpts{
+		expected: &ProviderInfo{
+			AuthType: Oauth2,
+			OauthOpts: OauthOpts{
+				GrantType:                 AuthorizationCode,
 				AuthURL:                   "https://www.dropbox.com/oauth2/authorize",
 				TokenURL:                  "https://api.dropboxapi.com/oauth2/token",
 				ExplicitScopesRequired:    false,
 				ExplicitWorkspaceRequired: false,
-			},
-			Support: Support{
-				BulkWrite: false,
-				Proxy:     false,
-				Read:      false,
-				Subscribe: false,
-				Write:     false,
-			},
-			BaseURL:  "https://api.dropboxapi.com/2/",
-		provider:    Notion,
-		description: "Valid Notion provider config with no substitutions",
->>>>>>> 94d3665b
-		expected: &ProviderInfo{
-			AuthType: Oauth2,
-			OauthOpts: OauthOpts{
-				AuthURL:                   "https://www.dropbox.com/oauth2/authorize",
-				TokenURL:                  "https://api.dropboxapi.com/oauth2/token",
-				ExplicitScopesRequired:    false,
-				ExplicitWorkspaceRequired: false,
+				TokenMetadataFields: TokenMetadataFields{
+					ScopesField:      "scope",
+					ConsumerRefField: "account_id",
+				},
 			},
 			Support: Support{
 				BulkWrite: BulkWriteSupport{
@@ -546,6 +530,590 @@
 				},
 			},
 			BaseURL: "https://api.notion.com",
+		},
+		expectedErr: nil,
+	},
+	{
+		provider:    Gong,
+		description: "Gong provider config with valid substitutions",
+		substitutions: map[string]string{
+			"workspace": "testing",
+		},
+		expected: &ProviderInfo{
+			Support: Support{
+				Read:  false,
+				Write: false,
+				BulkWrite: BulkWriteSupport{
+					Insert: false,
+					Update: false,
+					Upsert: false,
+					Delete: false,
+				},
+				Subscribe: false,
+				Proxy:     false,
+			},
+			AuthType: Oauth2,
+			OauthOpts: OauthOpts{
+				AuthURL:                   "https://app.gong.io/oauth2/authorize",
+				TokenURL:                  "https://app.gong.io/oauth2/generate-customer-token",
+				ExplicitWorkspaceRequired: false,
+				ExplicitScopesRequired:    true,
+			},
+			BaseURL: "https://testing.api.gong.io",
+		},
+		expectedErr: nil,
+	},
+	{
+		provider:    Zoom,
+		description: "Zoom provider config with no substitutions",
+		expected: &ProviderInfo{
+			Support: Support{
+				Read:  false,
+				Write: false,
+				BulkWrite: BulkWriteSupport{
+					Insert: false,
+					Update: false,
+					Upsert: false,
+					Delete: false,
+				},
+				Subscribe: false,
+				Proxy:     false,
+			},
+			AuthType: Oauth2,
+			OauthOpts: OauthOpts{
+				AuthURL:                   "https://zoom.us/oauth/authorize",
+				TokenURL:                  "https://zoom.us/oauth/token",
+				ExplicitScopesRequired:    false,
+				ExplicitWorkspaceRequired: false,
+			},
+			BaseURL: "https://api.zoom.us",
+		},
+		expectedErr: nil,
+	},
+	{
+		provider:    Intercom,
+		description: "Valid Intercom provider config with no substitutions",
+		expected: &ProviderInfo{
+			Support: Support{
+				Read:  false,
+				Write: false,
+				BulkWrite: BulkWriteSupport{
+					Insert: false,
+					Update: false,
+					Upsert: false,
+					Delete: false,
+				},
+				Subscribe: false,
+				Proxy:     false,
+			},
+			AuthType: Oauth2,
+			OauthOpts: OauthOpts{
+				AuthURL:                   "https://app.intercom.com/oauth",
+				TokenURL:                  "https://api.intercom.io/auth/eagle/token",
+				ExplicitWorkspaceRequired: false,
+				ExplicitScopesRequired:    false,
+			},
+			BaseURL: "https://api.intercom.io",
+		},
+		expectedErr: nil,
+	},
+	{
+		provider: DocuSign,
+		substitutions: map[string]string{
+			"workspace": "example",
+		},
+		expected: &ProviderInfo{
+			Support: Support{
+				Read:  false,
+				Write: false,
+				BulkWrite: BulkWriteSupport{
+					Insert: false,
+					Update: false,
+					Upsert: false,
+					Delete: false,
+				},
+				Subscribe: false,
+				Proxy:     false,
+			},
+			AuthType: Oauth2,
+			OauthOpts: OauthOpts{
+				AuthURL:                   "https://account.docusign.com/oauth/auth",
+				TokenURL:                  "https://account.docusign.com/oauth/token",
+				ExplicitScopesRequired:    true,
+				ExplicitWorkspaceRequired: true,
+			},
+			BaseURL: "https://example.docusign.net",
+		},
+		expectedErr: nil,
+	},
+	{
+		provider: DocuSignDeveloper,
+		expected: &ProviderInfo{
+			Support: Support{
+				Read:  false,
+				Write: false,
+				BulkWrite: BulkWriteSupport{
+					Insert: false,
+					Update: false,
+					Upsert: false,
+					Delete: false,
+				},
+				Subscribe: false,
+				Proxy:     false,
+			},
+			AuthType: Oauth2,
+			OauthOpts: OauthOpts{
+				AuthURL:                   "https://account-d.docusign.com/oauth/auth",
+				TokenURL:                  "https://account-d.docusign.com/oauth/token",
+				ExplicitScopesRequired:    true,
+				ExplicitWorkspaceRequired: false,
+			},
+			BaseURL: "https://demo.docusign.net",
+		},
+		expectedErr: nil,
+	},
+	{
+		provider:    Calendly,
+		description: "Calendly provider config with no substitutions",
+		expected: &ProviderInfo{
+			Support: Support{
+				Read:  false,
+				Write: false,
+				BulkWrite: BulkWriteSupport{
+					Insert: false,
+					Update: false,
+					Upsert: false,
+					Delete: false,
+				},
+				Subscribe: false,
+				Proxy:     false,
+			},
+			AuthType: Oauth2,
+			OauthOpts: OauthOpts{
+				GrantType:                 AuthorizationCode,
+				AuthURL:                   "https://auth.calendly.com/oauth/authorize",
+				TokenURL:                  "https://auth.calendly.com/oauth/token",
+				ExplicitScopesRequired:    false,
+				ExplicitWorkspaceRequired: false,
+			},
+			BaseURL: "https://api.calendly.com",
+		},
+		expectedErr: nil,
+	},
+	{
+		provider:    GetResponse,
+		description: "GetResponse provider config with no substitutions",
+		expected: &ProviderInfo{
+			Support: Support{
+				Read:  false,
+				Write: false,
+				BulkWrite: BulkWriteSupport{
+					Insert: false,
+					Update: false,
+					Upsert: false,
+					Delete: false,
+				},
+				Subscribe: false,
+				Proxy:     false,
+			},
+			AuthType: Oauth2,
+			OauthOpts: OauthOpts{
+				AuthURL:                   "https://app.getresponse.com/oauth2_authorize.html",
+				TokenURL:                  "https://api.getresponse.com/v3/token",
+				ExplicitScopesRequired:    false,
+				ExplicitWorkspaceRequired: false,
+			},
+			BaseURL: "https://api.getresponse.com",
+		},
+		expectedErr: nil,
+	},
+	{
+		provider:    AWeber,
+		description: "Valid AWeber provider config with no substitutions",
+		expected: &ProviderInfo{
+			Support: Support{
+				Read:  false,
+				Write: false,
+				BulkWrite: BulkWriteSupport{
+					Insert: false,
+					Update: false,
+					Upsert: false,
+					Delete: false,
+				},
+				Subscribe: false,
+				Proxy:     false,
+			},
+			AuthType: Oauth2,
+			OauthOpts: OauthOpts{
+				AuthURL:                   "https://auth.aweber.com/oauth2/authorize",
+				TokenURL:                  "https://auth.aweber.com/oauth2/token",
+				ExplicitWorkspaceRequired: false,
+				ExplicitScopesRequired:    true,
+			},
+			BaseURL: "https://api.aweber.com",
+		},
+		expectedErr: nil,
+	},
+	{
+		provider:    MicrosoftDynamics365CRM,
+		description: "MS Dynamics 365 CRM provider config with valid substitutions",
+		substitutions: map[string]string{
+			"workspace": "testing",
+		},
+		expected: &ProviderInfo{
+			Support: Support{
+				Read:  false,
+				Write: false,
+				BulkWrite: BulkWriteSupport{
+					Insert: false,
+					Update: false,
+					Upsert: false,
+					Delete: false,
+				},
+				Subscribe: false,
+				Proxy:     false,
+			},
+			AuthType: Oauth2,
+			OauthOpts: OauthOpts{
+				GrantType:                 AuthorizationCode,
+				AuthURL:                   "https://login.microsoftonline.com/common/oauth2/v2.0/authorize",
+				TokenURL:                  "https://login.microsoftonline.com/common/oauth2/v2.0/token",
+				ExplicitScopesRequired:    true,
+				ExplicitWorkspaceRequired: true,
+			},
+			BaseURL: "https://testing.api.crm.dynamics.com",
+		},
+		expectedErr: nil,
+	},
+	{
+		provider:    ConstantContact,
+		description: "Valid ConstantContact provider config with no substitutions",
+		expected: &ProviderInfo{
+			Support: Support{
+				Read:  false,
+				Write: false,
+				BulkWrite: BulkWriteSupport{
+					Insert: false,
+					Update: false,
+					Upsert: false,
+					Delete: false,
+				},
+				Subscribe: false,
+				Proxy:     false,
+			},
+			AuthType: Oauth2,
+			OauthOpts: OauthOpts{
+				AuthURL:                   "https://authz.constantcontact.com/oauth2/default/v1/authorize",
+				TokenURL:                  "https://authz.constantcontact.com/oauth2/default/v1/token",
+				ExplicitWorkspaceRequired: false,
+				ExplicitScopesRequired:    true,
+			},
+			BaseURL: "https://api.cc.email",
+		},
+		expectedErr: nil,
+	},
+	{
+		provider:    MicrosoftDynamics365BusinessCentral,
+		description: "Dynamics 365 Business Central provider config with substitutions",
+		substitutions: map[string]string{
+			"workspace": "tenantID",
+		},
+		expected: &ProviderInfo{
+			Support: Support{
+				Read:  false,
+				Write: false,
+				BulkWrite: BulkWriteSupport{
+					Insert: false,
+					Update: false,
+					Upsert: false,
+					Delete: false,
+				},
+				Subscribe: false,
+				Proxy:     false,
+			},
+			AuthType: Oauth2,
+			OauthOpts: OauthOpts{
+				AuthURL:                   "https://login.microsoftonline.com/tenantID/oauth2/v2.0/authorize",
+				TokenURL:                  "https://login.microsoftonline.com/tenantID/oauth2/v2.0/token",
+				ExplicitScopesRequired:    true,
+				ExplicitWorkspaceRequired: true,
+				TokenMetadataFields: TokenMetadataFields{
+					ScopesField: "scope",
+				},
+			},
+			BaseURL: "https://api.businesscentral.dynamics.com",
+		},
+		expectedErr: nil,
+	},
+	{
+		provider:    Gainsight,
+		description: "Gainsight config with substitutions",
+		substitutions: map[string]string{
+			"workspace": "company",
+		},
+		expected: &ProviderInfo{
+			Support: Support{
+				Read:  false,
+				Write: false,
+				BulkWrite: BulkWriteSupport{
+					Insert: false,
+					Update: false,
+					Upsert: false,
+					Delete: false,
+				},
+				Subscribe: false,
+				Proxy:     false,
+			},
+			AuthType: Oauth2,
+			OauthOpts: OauthOpts{
+				AuthURL:                   "https://company.gainsightcloud.com/v1/authorize",
+				TokenURL:                  "https://company.gainsightcloud.com/v1/users/oauth/token",
+				ExplicitScopesRequired:    false,
+				ExplicitWorkspaceRequired: true,
+			},
+			BaseURL: "https://company.gainsightcloud.com",
+		},
+		expectedErr: nil,
+	},
+	{
+		provider:    Box,
+		description: "Box config with no substitutions",
+		expected: &ProviderInfo{
+			Support: Support{
+				Read:  false,
+				Write: false,
+				BulkWrite: BulkWriteSupport{
+					Insert: false,
+					Update: false,
+					Upsert: false,
+					Delete: false,
+				},
+				Subscribe: false,
+				Proxy:     false,
+			},
+			AuthType: Oauth2,
+			OauthOpts: OauthOpts{
+				AuthURL:                   "https://account.box.com/api/oauth2/authorize",
+				TokenURL:                  "https://api.box.com/oauth2/token",
+				ExplicitScopesRequired:    false,
+				ExplicitWorkspaceRequired: false,
+			},
+			BaseURL: "https://api.box.com",
+		},
+		expectedErr: nil,
+	},
+	{
+		provider:    ZendeskSupport,
+		description: "Zendesk Support provider config with valid substitutions",
+		substitutions: map[string]string{
+			"workspace": "testing",
+		},
+		expected: &ProviderInfo{
+			Support: Support{
+				Read:  false,
+				Write: false,
+				BulkWrite: BulkWriteSupport{
+					Insert: false,
+					Update: false,
+					Upsert: false,
+					Delete: false,
+				},
+				Subscribe: false,
+				Proxy:     false,
+			},
+			AuthType: Oauth2,
+			OauthOpts: OauthOpts{
+				GrantType:                 AuthorizationCode,
+				AuthURL:                   "https://testing.zendesk.com/oauth/authorizations/new",
+				TokenURL:                  "https://testing.zendesk.com/oauth/tokens",
+				ExplicitScopesRequired:    true,
+				ExplicitWorkspaceRequired: true,
+			},
+			BaseURL: "https://testing.zendesk.com",
+		},
+		expectedErr: nil,
+	},
+	{
+		provider:    ZendeskChat,
+		description: "Valid ZendeskChat provider config with substitutions",
+		substitutions: map[string]string{
+			"workspace": "test",
+		},
+		expected: &ProviderInfo{
+			AuthType: Oauth2,
+			OauthOpts: OauthOpts{
+				GrantType:                 AuthorizationCode,
+				AuthURL:                   "https://www.zopim.com/oauth2/authorizations/new?subdomain=test",
+				TokenURL:                  "https://www.zopim.com/oauth2/token",
+				ExplicitScopesRequired:    true,
+				ExplicitWorkspaceRequired: true,
+			},
+			Support: Support{
+				BulkWrite: BulkWriteSupport{
+					Insert: false,
+					Update: false,
+					Upsert: false,
+					Delete: false,
+				},
+				Proxy:     false,
+				Read:      false,
+				Subscribe: false,
+				Write:     false,
+			},
+			BaseURL: "https://www.zopim.com",
+		},
+		expectedErr: nil,
+	},
+	{
+		provider:    WordPress,
+		description: "Valid WordPress provider config with no substitutions",
+		expected: &ProviderInfo{
+			AuthType: Oauth2,
+			OauthOpts: OauthOpts{
+				AuthURL:                   "https://public-api.wordpress.com/oauth2/authorize",
+				TokenURL:                  "https://public-api.wordpress.com/oauth2/token",
+				ExplicitScopesRequired:    false,
+				ExplicitWorkspaceRequired: false,
+			},
+			Support: Support{
+				BulkWrite: BulkWriteSupport{
+					Insert: false,
+					Update: false,
+					Upsert: false,
+					Delete: false,
+				},
+				Proxy:     false,
+				Read:      false,
+				Subscribe: false,
+				Write:     false,
+			},
+			BaseURL: "https://public-api.wordpress.com",
+		},
+		expectedErr: nil,
+	},
+	{
+		provider:    Airtable,
+		description: "Valid Airtable provider config with no substitutions",
+		expected: &ProviderInfo{
+			AuthType: Oauth2,
+			OauthOpts: OauthOpts{
+				GrantType:                 PKCE,
+				AuthURL:                   "https://airtable.com/oauth2/v1/authorize",
+				TokenURL:                  "https://airtable.com/oauth2/v1/token",
+				ExplicitScopesRequired:    true,
+				ExplicitWorkspaceRequired: false,
+				TokenMetadataFields: TokenMetadataFields{
+					ScopesField: "scope",
+				},
+			},
+			Support: Support{
+				BulkWrite: BulkWriteSupport{
+					Insert: false,
+					Update: false,
+					Upsert: false,
+					Delete: false,
+				},
+				Proxy:     false,
+				Read:      false,
+				Subscribe: false,
+				Write:     false,
+			},
+			BaseURL: "https://api.airtable.com",
+		},
+		expectedErr: nil,
+	},
+	{
+		provider:    Slack,
+		description: "Valid Slack provider config with non-existent substitutions",
+		expected: &ProviderInfo{
+			Support: Support{
+				Read:  false,
+				Write: false,
+				BulkWrite: BulkWriteSupport{
+					Insert: false,
+					Update: false,
+					Upsert: false,
+					Delete: false,
+				},
+				Subscribe: false,
+				Proxy:     true,
+			},
+			AuthType: Oauth2,
+			OauthOpts: OauthOpts{
+				GrantType:                 AuthorizationCode,
+				AuthURL:                   "https://slack.com/oauth/v2/authorize",
+				TokenURL:                  "https://slack.com/api/oauth.v2.access",
+				ExplicitScopesRequired:    true,
+				ExplicitWorkspaceRequired: true,
+				TokenMetadataFields: TokenMetadataFields{
+					ScopesField:       "scope",
+					WorkspaceRefField: "workspace_name",
+				},
+			},
+			BaseURL: "https://slack.com/api",
+		},
+		expectedErr: nil,
+	},
+	{
+		provider:    HelpScoutMailbox,
+		description: "Valid HelpScoutMailbox provider config with no substitutions",
+		expected: &ProviderInfo{
+			AuthType: Oauth2,
+			OauthOpts: OauthOpts{
+				GrantType:                 AuthorizationCode,
+				AuthURL:                   "https://secure.helpscout.net/authentication/authorizeClientApplication",
+				TokenURL:                  "https://api.helpscout.net/v2/oauth2/token",
+				ExplicitScopesRequired:    false,
+				ExplicitWorkspaceRequired: false,
+				TokenMetadataFields: TokenMetadataFields{
+					WorkspaceRefField: "workspace_id",
+					ConsumerRefField:  "owner.user.id",
+				},
+			},
+			Support: Support{
+				BulkWrite: BulkWriteSupport{
+					Insert: false,
+					Update: false,
+					Upsert: false,
+					Delete: false,
+				},
+				Proxy:     false,
+				Read:      false,
+				Subscribe: false,
+				Write:     false,
+			},
+			BaseURL: "https://api.helpscout.net",
+		},
+		expectedErr: nil,
+	},
+	{
+		provider:    Webflow,
+		description: "Valid Webflow provider config with no substitutions",
+		expected: &ProviderInfo{
+			AuthType: Oauth2,
+			OauthOpts: OauthOpts{
+				GrantType:                 AuthorizationCode,
+				AuthURL:                   "https://webflow.com/oauth/authorize",
+				TokenURL:                  "https://api.webflow.com/oauth/access_token",
+				ExplicitScopesRequired:    true,
+				ExplicitWorkspaceRequired: false,
+				TokenMetadataFields: TokenMetadataFields{
+					ScopesField: "scope",
+				},
+			},
+			Support: Support{
+				BulkWrite: BulkWriteSupport{
+					Insert: false,
+					Update: false,
+					Upsert: false,
+					Delete: false,
+				},
+				Proxy:     false,
+				Read:      false,
+				Subscribe: false,
+				Write:     false,
+			},
+			BaseURL: "https://api.webflow.com",
 		},
 		expectedErr: nil,
 	},
