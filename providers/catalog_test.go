--- conflicted
+++ resolved
@@ -527,38 +527,46 @@
 		expectedErr: nil,
 	},
 	{
-<<<<<<< HEAD
+		provider:    GetResponse,
+		description: "GetResponse provider config with no substitutions",
+		expected: &ProviderInfo{
+			Support: Support{
+				Read:      false,
+				Write:     false,
+				BulkWrite: false,
+				Subscribe: false,
+				Proxy:     false,
+			},
+			AuthType: Oauth2,
+			OauthOpts: OauthOpts{
+				AuthURL:                   "https://app.getresponse.com/oauth2_authorize.html",
+				TokenURL:                  "https://api.getresponse.com/v3/token",
+				ExplicitScopesRequired:    false,
+				ExplicitWorkspaceRequired: false,
+			},
+			BaseURL: "https://api.getresponse.com",
+		},
+		expectedErr: nil,
+	},
+  {
 		provider:    AWeber,
 		description: "Valid AWeber provider config with no substitutions",
-=======
-		provider:    GetResponse,
-		description: "GetResponse provider config with no substitutions",
->>>>>>> 85d788d5
-		expected: &ProviderInfo{
-			Support: Support{
-				Read:      false,
-				Write:     false,
-				BulkWrite: false,
-				Subscribe: false,
-				Proxy:     false,
-			},
-			AuthType: Oauth2,
-			OauthOpts: OauthOpts{
-<<<<<<< HEAD
+		expected: &ProviderInfo{
+			Support: Support{
+				Read:      false,
+				Write:     false,
+				BulkWrite: false,
+				Subscribe: false,
+				Proxy:     false,
+			},
+			AuthType: Oauth2,
+			OauthOpts: OauthOpts{
 				AuthURL:                   "https://auth.aweber.com/oauth2/authorize",
 				TokenURL:                  "https://auth.aweber.com/oauth2/token",
 				ExplicitWorkspaceRequired: false,
 				ExplicitScopesRequired:    true,
 			},
 			BaseURL: "https://api.aweber.com",
-=======
-				AuthURL:                   "https://app.getresponse.com/oauth2_authorize.html",
-				TokenURL:                  "https://api.getresponse.com/v3/token",
-				ExplicitScopesRequired:    false,
-				ExplicitWorkspaceRequired: false,
-			},
-			BaseURL: "https://api.getresponse.com",
->>>>>>> 85d788d5
 		},
 		expectedErr: nil,
 	},
