package providers

import (
	"errors"
	"testing"
)

// All test cases.
var testCases = []struct { // nolint
	provider      Provider
	description   string
	substitutions map[string]string
	expected      *ProviderInfo
	expectedErr   error
}{
	{
		provider:    Salesforce,
		description: "Salesforce provider config with valid & invalid substitutions",
		substitutions: map[string]string{
			"workspace": "example",
			"version":   "-1.0",
		},
		expected: &ProviderInfo{
			Support: Support{
				Read:  true,
				Write: true,
				BulkWrite: BulkWriteSupport{
					Insert: false,
					Update: false,
					Upsert: true,
					Delete: true,
				},
				Subscribe: false,
				Proxy:     true,
			},
			AuthType: Oauth2,
			OauthOpts: OauthOpts{
				GrantType:                 AuthorizationCode,
				AuthURL:                   "https://example.my.salesforce.com/services/oauth2/authorize",
				TokenURL:                  "https://example.my.salesforce.com/services/oauth2/token",
				ExplicitWorkspaceRequired: true,
				ExplicitScopesRequired:    false,
				TokenMetadataFields: TokenMetadataFields{
					ConsumerRefField:  "id",
					WorkspaceRefField: "instance_url",
					ScopesField:       "scope",
				},
			},
			BaseURL: "https://example.my.salesforce.com",
			ProviderOpts: ProviderOpts{
				"restApiUrl": "https://example.my.salesforce.com/services/data/v59.0",
				"domain":     "example.my.salesforce.com",
			},
		},
		expectedErr: nil,
	},
	{
		provider:    Hubspot,
		description: "Valid hubspot provider config with non-existent substitutions",
		substitutions: map[string]string{
			"nonexistentvar": "test",
		},
		expected: &ProviderInfo{
			Support: Support{
				Read:  true,
				Write: true,
				BulkWrite: BulkWriteSupport{
					Insert: false,
					Update: false,
					Upsert: false,
					Delete: false,
				},
				Subscribe: false,
				Proxy:     true,
			},
			AuthType: Oauth2,
			OauthOpts: OauthOpts{
				GrantType:                 AuthorizationCode,
				AuthURL:                   "https://app.hubspot.com/oauth/authorize",
				TokenURL:                  "https://api.hubapi.com/oauth/v1/token",
				ExplicitScopesRequired:    true,
				ExplicitWorkspaceRequired: false,
			},
			BaseURL: "https://api.hubapi.com",
		},
		expectedErr: nil,
	},
	{
		provider:    LinkedIn,
		description: "Valid LinkedIn provider config with non-existent substitutions",
		substitutions: map[string]string{
			"nonexistentvar": "xyz",
		},
		expected: &ProviderInfo{
			Support: Support{
				Read:  false,
				Write: false,
				BulkWrite: BulkWriteSupport{
					Insert: false,
					Update: false,
					Upsert: false,
					Delete: false,
				},
				Subscribe: false,
				Proxy:     false,
			},
			AuthType: Oauth2,
			OauthOpts: OauthOpts{
				GrantType:                 AuthorizationCode,
				AuthURL:                   "https://www.linkedin.com/oauth/v2/authorization",
				TokenURL:                  "https://www.linkedin.com/oauth/v2/accessToken",
				ExplicitScopesRequired:    true,
				ExplicitWorkspaceRequired: false,
				TokenMetadataFields: TokenMetadataFields{
					ScopesField: "scope",
				},
			},
			BaseURL: "https://api.linkedin.com",
		},
		expectedErr: nil,
	},
	{
		provider:    "nonexistent",
		description: "Non-existent provider config",
		substitutions: map[string]string{
			"workspace": "test",
		},
		expected:    nil,
		expectedErr: ErrProviderCatalogNotFound,
	},
	{
		provider:    Salesloft,
		description: "Valid SalesLoft provider config with non-existent substitutions",
		substitutions: map[string]string{
			"nonexistentvar": "abc",
		},
		expected: &ProviderInfo{
			Support: Support{
				Read:  false,
				Write: false,
				BulkWrite: BulkWriteSupport{
					Insert: false,
					Update: false,
					Upsert: false,
					Delete: false,
				},
				Subscribe: false,
				Proxy:     false,
			},
			AuthType: Oauth2,
			OauthOpts: OauthOpts{
				AuthURL:                   "https://accounts.salesloft.com/oauth/authorize",
				TokenURL:                  "https://accounts.salesloft.com/oauth/token",
				ExplicitScopesRequired:    false,
				ExplicitWorkspaceRequired: false,
				TokenMetadataFields: TokenMetadataFields{
					ScopesField: "scope",
				},
			},
			BaseURL: "https://api.salesloft.com",
		},
		expectedErr: nil,
	},
	{
		provider:    Outreach,
		description: "Valid Outreach provider config with no substitutions",
		expected: &ProviderInfo{
			Support: Support{
				Read:  false,
				Write: false,
				BulkWrite: BulkWriteSupport{
					Insert: false,
					Update: false,
					Upsert: false,
					Delete: false,
				},
				Subscribe: false,
				Proxy:     true,
			},
			AuthType: Oauth2,
			OauthOpts: OauthOpts{
				AuthURL:                   "https://api.outreach.io/oauth/authorize",
				TokenURL:                  "https://api.outreach.io/oauth/token",
				ExplicitScopesRequired:    true,
				ExplicitWorkspaceRequired: false,
				TokenMetadataFields: TokenMetadataFields{
					ScopesField: "scope",
				},
			},
			BaseURL: "https://api.outreach.io",
			ProviderOpts: ProviderOpts{
				"restAPIURL": "https://api.outreach.io/api/v2",
			},
		},
		expectedErr: nil,
	},

	// RingCentral

	{
		provider:    RingCentral,
		description: "Valid RingCentral provider config without substitutions",
		expected: &ProviderInfo{
			Support: Support{
				Read:  false,
				Write: false,
				BulkWrite: BulkWriteSupport{
					Insert: false,

					Update: false,
					Upsert: false,

					Delete: false,
				},
				Subscribe: false,
				Proxy:     false,
			},
			AuthType: Oauth2,
			OauthOpts: OauthOpts{
				GrantType: PKCE,

				AuthURL:  "https://platform.ringcentral.com/restapi/oauth/authorize",
				TokenURL: "https://platform.ringcentral.com/restapi/oauth/token",

				ExplicitScopesRequired:    false,
				ExplicitWorkspaceRequired: false,
				TokenMetadataFields: TokenMetadataFields{
					ScopesField:      "scope",
					ConsumerRefField: "owner_id",
				},
			},
			BaseURL: "https://platform.ringcentral.com",
		},
		expectedErr: nil,
	},

	{
		provider: Pipedrive,
		expected: &ProviderInfo{
			AuthType: Oauth2,
			OauthOpts: OauthOpts{
				AuthURL:                   "https://oauth.pipedrive.com/oauth/authorize",
				TokenURL:                  "https://oauth.pipedrive.com/oauth/token",
				ExplicitScopesRequired:    true,
				ExplicitWorkspaceRequired: false,
			},
			Support: Support{
				BulkWrite: BulkWriteSupport{
					Insert: false,
					Update: false,
					Upsert: false,
					Delete: false,
				},
				Proxy:     false,
				Read:      false,
				Subscribe: false,
				Write:     false,
			},
			BaseURL: "https://api.pipedrive.com",
		},
		expectedErr: nil,
	},

	{
		provider: Capsule,
		expected: &ProviderInfo{
			AuthType: Oauth2,
			OauthOpts: OauthOpts{
				AuthURL:                   "https://api.capsulecrm.com/oauth/authorise",
				TokenURL:                  "https://api.capsulecrm.com/oauth/token",
				ExplicitScopesRequired:    true,
				ExplicitWorkspaceRequired: false,
			},
			Support: Support{
				BulkWrite: BulkWriteSupport{
					Insert: false,
					Update: false,
					Upsert: false,
					Delete: false,
				},
				Proxy:     false,
				Read:      false,
				Subscribe: false,
				Write:     false,
			},
			BaseURL: "https://api.capsulecrm.com/api",
		},
		expectedErr: nil,
	},

	// Wrike provider

	{
		provider:    Wrike,
		description: "Valid Wrike provider config with no substitutions",
		expected: &ProviderInfo{
			AuthType: Oauth2,
			OauthOpts: OauthOpts{
				AuthURL:                   "https://www.wrike.com/oauth2/authorize",
				TokenURL:                  "https://www.wrike.com/oauth2/token",
				ExplicitScopesRequired:    true,
				ExplicitWorkspaceRequired: false,
				TokenMetadataFields: TokenMetadataFields{
					ScopesField: "scope",
				},
			},
			Support: Support{
				BulkWrite: BulkWriteSupport{
					Insert: false,
					Update: false,
					Upsert: false,
					Delete: false,
				},
				Proxy:     false,
				Read:      false,
				Subscribe: false,
				Write:     false,
			},
			BaseURL: "https://www.wrike.com/api",
		},
		expectedErr: nil,
	},

	{
		provider:    Copper,
		description: "Valid Copper provider config with no substitutions",
		expected: &ProviderInfo{
			Support: Support{
				Read:  false,
				Write: false,
				BulkWrite: BulkWriteSupport{
					Insert: false,
					Update: false,
					Upsert: false,
					Delete: false,
				},
				Subscribe: false,
				Proxy:     false,
			},
			AuthType: Oauth2,
			OauthOpts: OauthOpts{
				AuthURL:                   "https://app.copper.com/oauth/authorize",
				TokenURL:                  "https://app.copper.com/oauth/token",
				ExplicitScopesRequired:    true,
				ExplicitWorkspaceRequired: false,
			},
			BaseURL: "https://api.copper.com/developer_api",
		},
		expectedErr: nil,
	},

	{
		provider:    ZohoCRM,
		description: "Valid ZohoCRM provider config with no substitutions",
		expected: &ProviderInfo{
			Support: Support{
				Read:  false,
				Write: false,
				BulkWrite: BulkWriteSupport{
					Insert: false,
					Update: false,
					Upsert: false,
					Delete: false,
				},
				Subscribe: false,
				Proxy:     false,
			},
			AuthType: Oauth2,
			OauthOpts: OauthOpts{
				AuthURL:                   "https://accounts.zoho.com/oauth/v2/auth",
				TokenURL:                  "https://accounts.zoho.com/oauth/v2/token",
				ExplicitScopesRequired:    true,
				ExplicitWorkspaceRequired: false,
			},
			BaseURL: "https://www.zohoapis.com",
		},
		expectedErr: nil,
	},

	{
		provider:    Mural,
		description: "Valid Mural provider config with no substitutions",
		expected: &ProviderInfo{
			Support: Support{
				Read:  false,
				Write: false,
				BulkWrite: BulkWriteSupport{
					Insert: false,
					Update: false,
					Upsert: false,
					Delete: false,
				},
				Subscribe: false,
				Proxy:     false,
			},
			AuthType: Oauth2,
			OauthOpts: OauthOpts{
				AuthURL:                   "https://api.mural.co/oauth/authorize",
				TokenURL:                  "https://api.mural.co/oauth/token",
				ExplicitScopesRequired:    true,
				ExplicitWorkspaceRequired: false,
				TokenMetadataFields: TokenMetadataFields{
					ScopesField: "scope",
				},
			},
			BaseURL: "https://api.mural.co/api",
		},
		expectedErr: nil,
	},

	{
		provider:    Klaviyo,
		description: "Valid Klaviyo provider config with no substitutions",
		expected: &ProviderInfo{
			Support: Support{
				BulkWrite: BulkWriteSupport{
					Insert: false,
					Update: false,
					Upsert: false,
					Delete: false,
				},
				Proxy:     false,
				Read:      false,
				Subscribe: false,
				Write:     false,
			},
			AuthType: Oauth2,
			OauthOpts: OauthOpts{
				GrantType:                 "PKCE",
				AuthURL:                   "https://www.klaviyo.com/oauth/authorize",
				TokenURL:                  "https://a.klaviyo.com/oauth/token",
				ExplicitScopesRequired:    true,
				ExplicitWorkspaceRequired: false,
				TokenMetadataFields: TokenMetadataFields{
					ScopesField: "scope",
				},
			},
			BaseURL: "https://a.klaviyo.com",
		},
		expectedErr: nil,
	},

	{
		provider: Sellsy,
		expected: &ProviderInfo{
			AuthType: Oauth2,
			OauthOpts: OauthOpts{
				GrantType:                 PKCE,
				AuthURL:                   "https://login.sellsy.com/oauth2/authorization",
				TokenURL:                  "https://login.sellsy.com/oauth2/access-tokens",
				ExplicitScopesRequired:    false,
				ExplicitWorkspaceRequired: false,
			},
			Support: Support{
				BulkWrite: BulkWriteSupport{
					Insert: false,
					Update: false,
					Upsert: false,
					Delete: false,
				},
				Proxy:     false,
				Read:      false,
				Subscribe: false,
				Write:     false,
			},
			BaseURL: "https://api.sellsy.com",
		},
		expectedErr: nil,
	},

	{
		provider:    Attio,
		description: "Valid Attio provider config with non-existent substitutions",
		substitutions: map[string]string{
			"nonexistentvar": "abc",
		},
		expected: &ProviderInfo{
			Support: Support{
				Read:  false,
				Write: false,
				BulkWrite: BulkWriteSupport{
					Insert: false,
					Update: false,
					Upsert: false,
					Delete: false,
				},
				Subscribe: false,
				Proxy:     false,
			},
			AuthType: Oauth2,
			OauthOpts: OauthOpts{
				AuthURL:                   "https://app.attio.com/authorize",
				TokenURL:                  "https://app.attio.com/oauth/token",
				ExplicitScopesRequired:    true,
				ExplicitWorkspaceRequired: false,
			},
			BaseURL: "https://api.attio.com/api",
		},
		expectedErr: nil,
	},

	{
		provider:    Close,
		description: "Valid Close provider config with no substitutions",
		expected: &ProviderInfo{
			Support: Support{
				Read:  false,
				Write: false,

				BulkWrite: BulkWriteSupport{
					Insert: false,
					Update: false,
					Upsert: false,
					Delete: false,
				},
				Subscribe: false,
				Proxy:     false,
			},
			AuthType: Oauth2,
			OauthOpts: OauthOpts{
				AuthURL:                   "https://app.close.com/oauth2/authorize",
				TokenURL:                  "https://api.close.com/oauth2/token",
				ExplicitScopesRequired:    false,
				ExplicitWorkspaceRequired: false,
			},
			BaseURL: "https://api.close.com/api",
		},
		expectedErr: nil,
	},

	{
		provider:    Keap,
		description: "Valid Keap provider config with no substitutions",
		expected: &ProviderInfo{
			Support: Support{
				Read:  false,
				Write: false,

				BulkWrite: BulkWriteSupport{
					Insert: false,
					Update: false,
					Upsert: false,
					Delete: false,
				},
				Subscribe: false,
				Proxy:     false,
			},
			AuthType: Oauth2,
			OauthOpts: OauthOpts{
				AuthURL:                   "https://accounts.infusionsoft.com/app/oauth/authorize",
				TokenURL:                  "https://api.infusionsoft.com/token",
				ExplicitScopesRequired:    false,
				ExplicitWorkspaceRequired: false,
			},
			BaseURL: "https://api.infusionsoft.com",
		},
		expectedErr: nil,
	},
	{
		provider:    Asana,
		description: "Valid Asana provider config with no substitutions",
		expected: &ProviderInfo{
			Support: Support{
				Read:  false,
				Write: false,
				BulkWrite: BulkWriteSupport{
					Insert: false,
					Update: false,
					Upsert: false,
					Delete: false,
				},
				Subscribe: false,
				Proxy:     false,
			},
			AuthType: Oauth2,
			OauthOpts: OauthOpts{
				AuthURL:                   "https://app.asana.com/-/oauth_authorize",
				TokenURL:                  "https://app.asana.com/-/oauth_token",
				ExplicitScopesRequired:    false,
				ExplicitWorkspaceRequired: false,
				TokenMetadataFields: TokenMetadataFields{
					ConsumerRefField: "data.id",
				},
			},
			BaseURL: "https://app.asana.com/api",
		},
		expectedErr: nil,
	},
	{
		provider: Dropbox,
		expected: &ProviderInfo{
			AuthType: Oauth2,
			OauthOpts: OauthOpts{
				GrantType:                 AuthorizationCode,
				AuthURL:                   "https://www.dropbox.com/oauth2/authorize",
				TokenURL:                  "https://api.dropboxapi.com/oauth2/token",
				ExplicitScopesRequired:    false,
				ExplicitWorkspaceRequired: false,
				TokenMetadataFields: TokenMetadataFields{
					ScopesField:      "scope",
					ConsumerRefField: "account_id",
				},
			},
			Support: Support{
				BulkWrite: BulkWriteSupport{
					Insert: false,
					Update: false,
					Upsert: false,
					Delete: false,
				},
				Proxy:     true,
				Read:      false,
				Subscribe: false,
				Write:     false,
			},
			BaseURL: "https://api.dropboxapi.com",
		},
		expectedErr: nil,
	},
	{
		provider:    Notion,
		description: "Valid Notion provider config with no substitutions",
		expected: &ProviderInfo{
			Support: Support{
				Read:  false,
				Write: false,
				BulkWrite: BulkWriteSupport{
					Insert: false,
					Update: false,
					Upsert: false,
					Delete: false,
				},
				Subscribe: false,
				Proxy:     true,
			},
			AuthType: Oauth2,
			OauthOpts: OauthOpts{
				AuthURL:                   "https://api.notion.com/v1/oauth/authorize",
				TokenURL:                  "https://api.notion.com/v1/oauth/token",
				ExplicitScopesRequired:    false,
				ExplicitWorkspaceRequired: false,
				TokenMetadataFields: TokenMetadataFields{
					WorkspaceRefField: "workspace_id",
					ConsumerRefField:  "owner.user.id",
				},
			},
			BaseURL: "https://api.notion.com",
		},
		expectedErr: nil,
	},
	{
		provider:    Gong,
		description: "Gong provider config without substitutions",
		expected: &ProviderInfo{
			Support: Support{
				Read:  false,
				Write: false,
				BulkWrite: BulkWriteSupport{
					Insert: false,
					Update: false,
					Upsert: false,
					Delete: false,
				},
				Subscribe: false,
				Proxy:     false,
			},
			AuthType: Oauth2,
			OauthOpts: OauthOpts{
				AuthURL:                   "https://app.gong.io/oauth2/authorize",
				TokenURL:                  "https://app.gong.io/oauth2/generate-customer-token",
				ExplicitWorkspaceRequired: false,
				ExplicitScopesRequired:    true,
				TokenMetadataFields: TokenMetadataFields{
					ScopesField:      "scope",
					ConsumerRefField: "client_id",
				},
			},
			BaseURL: "https://api.gong.io",
		},
		expectedErr: nil,
	},
	{
		provider:    Zoom,
		description: "Zoom provider config with no substitutions",
		expected: &ProviderInfo{
			Support: Support{
				Read:  false,
				Write: false,
				BulkWrite: BulkWriteSupport{
					Insert: false,
					Update: false,
					Upsert: false,
					Delete: false,
				},
				Subscribe: false,
				Proxy:     false,
			},
			AuthType: Oauth2,
			OauthOpts: OauthOpts{
				AuthURL:                   "https://zoom.us/oauth/authorize",
				TokenURL:                  "https://zoom.us/oauth/token",
				ExplicitScopesRequired:    false,
				ExplicitWorkspaceRequired: false,
			},
			BaseURL: "https://api.zoom.us",
		},
		expectedErr: nil,
	},
	{
		provider:    Intercom,
		description: "Valid Intercom provider config with no substitutions",
		expected: &ProviderInfo{
			Support: Support{
				Read:  false,
				Write: false,
				BulkWrite: BulkWriteSupport{
					Insert: false,
					Update: false,
					Upsert: false,
					Delete: false,
				},
				Subscribe: false,
				Proxy:     false,
			},
			AuthType: Oauth2,
			OauthOpts: OauthOpts{
				AuthURL:                   "https://app.intercom.com/oauth",
				TokenURL:                  "https://api.intercom.io/auth/eagle/token",
				ExplicitWorkspaceRequired: false,
				ExplicitScopesRequired:    false,
			},
			BaseURL: "https://api.intercom.io",
		},
		expectedErr: nil,
	},
	// TODO: uncomment this when the docusign connector is uncommented
	//{
	//	provider: Docusign,
	//	substitutions: map[string]string{
	//		"server": "example",
	//	},
	//	expected: &ProviderInfo{
	//		Support: Support{
	//			Read:  false,
	//			Write: false,
	//			BulkWrite: BulkWriteSupport{
	//				Insert: false,
	//				Update: false,
	//				Upsert: false,
	//				Delete: false,
	//			},
	//			Subscribe: false,
	//			Proxy:     false,
	//		},
	//		AuthType: Oauth2,
	//		OauthOpts: OauthOpts{
	//			AuthURL:                   "https://account.docusign.com/oauth/auth",
	//			TokenURL:                  "https://account.docusign.com/oauth/token",
	//			ExplicitScopesRequired:    true,
	//			ExplicitWorkspaceRequired: false,
	//		},
	//		BaseURL: "https://example.docusign.net",
	//	},
	//	expectedErr: nil,
	// },
	{
		provider: DocusignDeveloper,
		expected: &ProviderInfo{
			Support: Support{
				Read:  false,
				Write: false,
				BulkWrite: BulkWriteSupport{
					Insert: false,
					Update: false,
					Upsert: false,
					Delete: false,
				},
				Subscribe: false,
				Proxy:     true,
			},
			AuthType: Oauth2,
			OauthOpts: OauthOpts{
				GrantType:                 AuthorizationCode,
				AuthURL:                   "https://account-d.docusign.com/oauth/auth",
				TokenURL:                  "https://account-d.docusign.com/oauth/token",
				ExplicitScopesRequired:    true,
				ExplicitWorkspaceRequired: false,
				TokenMetadataFields: TokenMetadataFields{
					ScopesField: "scope",
				},
			},
			BaseURL: "https://demo.docusign.net",
		},
		expectedErr: nil,
	},
	{
		provider:    Calendly,
		description: "Calendly provider config with no substitutions",
		expected: &ProviderInfo{
			Support: Support{
				Read:  false,
				Write: false,
				BulkWrite: BulkWriteSupport{
					Insert: false,
					Update: false,
					Upsert: false,
					Delete: false,
				},
				Subscribe: false,
				Proxy:     false,
			},
			AuthType: Oauth2,
			OauthOpts: OauthOpts{
				GrantType:                 AuthorizationCode,
				AuthURL:                   "https://auth.calendly.com/oauth/authorize",
				TokenURL:                  "https://auth.calendly.com/oauth/token",
				ExplicitScopesRequired:    false,
				ExplicitWorkspaceRequired: false,
			},
			BaseURL: "https://api.calendly.com",
		},
		expectedErr: nil,
	},
	{
		provider:    GetResponse,
		description: "GetResponse provider config with no substitutions",
		expected: &ProviderInfo{
			Support: Support{
				Read:  false,
				Write: false,
				BulkWrite: BulkWriteSupport{
					Insert: false,
					Update: false,
					Upsert: false,
					Delete: false,
				},
				Subscribe: false,
				Proxy:     false,
			},
			AuthType: Oauth2,
			OauthOpts: OauthOpts{
				AuthURL:                   "https://app.getresponse.com/oauth2_authorize.html",
				TokenURL:                  "https://api.getresponse.com/v3/token",
				ExplicitScopesRequired:    false,
				ExplicitWorkspaceRequired: false,
			},
			BaseURL: "https://api.getresponse.com",
		},
		expectedErr: nil,
	},
	{
		provider:    AWeber,
		description: "Valid AWeber provider config with no substitutions",
		expected: &ProviderInfo{
			Support: Support{
				Read:  false,
				Write: false,
				BulkWrite: BulkWriteSupport{
					Insert: false,
					Update: false,
					Upsert: false,
					Delete: false,
				},
				Subscribe: false,
				Proxy:     false,
			},
			AuthType: Oauth2,
			OauthOpts: OauthOpts{
				AuthURL:                   "https://auth.aweber.com/oauth2/authorize",
				TokenURL:                  "https://auth.aweber.com/oauth2/token",
				ExplicitWorkspaceRequired: false,
				ExplicitScopesRequired:    true,
			},
			BaseURL: "https://api.aweber.com",
		},
		expectedErr: nil,
	},
	{
		provider:    MicrosoftDynamics365CRM,
		description: "MS Dynamics 365 CRM provider config with valid substitutions",
		substitutions: map[string]string{
			"workspace": "testing",
		},
		expected: &ProviderInfo{
			Support: Support{
				Read:  false,
				Write: false,
				BulkWrite: BulkWriteSupport{
					Insert: false,
					Update: false,
					Upsert: false,
					Delete: false,
				},
				Subscribe: false,
				Proxy:     false,
			},
			AuthType: Oauth2,
			OauthOpts: OauthOpts{
				GrantType:                 AuthorizationCode,
				AuthURL:                   "https://login.microsoftonline.com/common/oauth2/v2.0/authorize",
				TokenURL:                  "https://login.microsoftonline.com/common/oauth2/v2.0/token",
				ExplicitScopesRequired:    true,
				ExplicitWorkspaceRequired: true,
			},
			BaseURL: "https://testing.api.crm.dynamics.com",
		},
		expectedErr: nil,
	},
	{
		provider:    ConstantContact,
		description: "Valid ConstantContact provider config with no substitutions",
		expected: &ProviderInfo{
			Support: Support{
				Read:  false,
				Write: false,
				BulkWrite: BulkWriteSupport{
					Insert: false,
					Update: false,
					Upsert: false,
					Delete: false,
				},
				Subscribe: false,
				Proxy:     false,
			},
			AuthType: Oauth2,
			OauthOpts: OauthOpts{
				AuthURL:                   "https://authz.constantcontact.com/oauth2/default/v1/authorize",
				TokenURL:                  "https://authz.constantcontact.com/oauth2/default/v1/token",
				ExplicitWorkspaceRequired: false,
				ExplicitScopesRequired:    true,
			},
			BaseURL: "https://api.cc.email",
		},
		expectedErr: nil,
	},
	{
		provider:    MicrosoftDynamics365BusinessCentral,
		description: "Dynamics 365 Business Central provider config with substitutions",
		substitutions: map[string]string{
			"workspace": "tenantID",
		},
		expected: &ProviderInfo{
			Support: Support{
				Read:  false,
				Write: false,
				BulkWrite: BulkWriteSupport{
					Insert: false,
					Update: false,
					Upsert: false,
					Delete: false,
				},
				Subscribe: false,
				Proxy:     false,
			},
			AuthType: Oauth2,
			OauthOpts: OauthOpts{
				AuthURL:                   "https://login.microsoftonline.com/tenantID/oauth2/v2.0/authorize",
				TokenURL:                  "https://login.microsoftonline.com/tenantID/oauth2/v2.0/token",
				ExplicitScopesRequired:    true,
				ExplicitWorkspaceRequired: true,
				TokenMetadataFields: TokenMetadataFields{
					ScopesField: "scope",
				},
			},
			BaseURL: "https://api.businesscentral.dynamics.com",
		},
		expectedErr: nil,
	},
	{
		provider:    Gainsight,
		description: "Gainsight config with substitutions",
		substitutions: map[string]string{
			"workspace": "company",
		},
		expected: &ProviderInfo{
			Support: Support{
				Read:  false,
				Write: false,
				BulkWrite: BulkWriteSupport{
					Insert: false,
					Update: false,
					Upsert: false,
					Delete: false,
				},
				Subscribe: false,
				Proxy:     false,
			},
			AuthType: Oauth2,
			OauthOpts: OauthOpts{
				AuthURL:                   "https://company.gainsightcloud.com/v1/authorize",
				TokenURL:                  "https://company.gainsightcloud.com/v1/users/oauth/token",
				ExplicitScopesRequired:    false,
				ExplicitWorkspaceRequired: true,
			},
			BaseURL: "https://company.gainsightcloud.com",
		},
		expectedErr: nil,
	},
	{
		provider:    Box,
		description: "Box config with no substitutions",
		expected: &ProviderInfo{
			Support: Support{
				Read:  false,
				Write: false,
				BulkWrite: BulkWriteSupport{
					Insert: false,
					Update: false,
					Upsert: false,
					Delete: false,
				},
				Subscribe: false,
				Proxy:     false,
			},
			AuthType: Oauth2,
			OauthOpts: OauthOpts{
				GrantType:                 AuthorizationCode,
				AuthURL:                   "https://account.box.com/api/oauth2/authorize",
				TokenURL:                  "https://api.box.com/oauth2/token",
				ExplicitScopesRequired:    false,
				ExplicitWorkspaceRequired: false,
			},
			BaseURL: "https://api.box.com",
		},
		expectedErr: nil,
	},
	{
		provider:    ZendeskSupport,
		description: "Zendesk Support provider config with valid substitutions",
		substitutions: map[string]string{
			"workspace": "testing",
		},
		expected: &ProviderInfo{
			Support: Support{
				Read:  false,
				Write: false,
				BulkWrite: BulkWriteSupport{
					Insert: false,
					Update: false,
					Upsert: false,
					Delete: false,
				},
				Subscribe: false,
				Proxy:     true,
			},
			AuthType: Oauth2,
			OauthOpts: OauthOpts{
				GrantType:                 AuthorizationCode,
				AuthURL:                   "https://testing.zendesk.com/oauth/authorizations/new",
				TokenURL:                  "https://testing.zendesk.com/oauth/tokens",
				ExplicitScopesRequired:    true,
				ExplicitWorkspaceRequired: true,
			},
			BaseURL: "https://testing.zendesk.com",
		},
		expectedErr: nil,
	},
	{
		provider:    ZendeskChat,
		description: "Valid ZendeskChat provider config with substitutions",
		substitutions: map[string]string{
			"workspace": "test",
		},
		expected: &ProviderInfo{
			AuthType: Oauth2,
			OauthOpts: OauthOpts{
				GrantType:                 AuthorizationCode,
				AuthURL:                   "https://www.zopim.com/oauth2/authorizations/new?subdomain=test",
				TokenURL:                  "https://www.zopim.com/oauth2/token",
				ExplicitScopesRequired:    true,
				ExplicitWorkspaceRequired: true,
			},
			Support: Support{
				BulkWrite: BulkWriteSupport{
					Insert: false,
					Update: false,
					Upsert: false,
					Delete: false,
				},
				Proxy:     false,
				Read:      false,
				Subscribe: false,
				Write:     false,
			},
			BaseURL: "https://www.zopim.com",
		},
		expectedErr: nil,
	},
	{
		provider:    WordPress,
		description: "Valid WordPress provider config with no substitutions",
		expected: &ProviderInfo{
			AuthType: Oauth2,
			OauthOpts: OauthOpts{
				AuthURL:                   "https://public-api.wordpress.com/oauth2/authorize",
				TokenURL:                  "https://public-api.wordpress.com/oauth2/token",
				ExplicitScopesRequired:    false,
				ExplicitWorkspaceRequired: false,
			},
			Support: Support{
				BulkWrite: BulkWriteSupport{
					Insert: false,
					Update: false,
					Upsert: false,
					Delete: false,
				},
				Proxy:     false,
				Read:      false,
				Subscribe: false,
				Write:     false,
			},
			BaseURL: "https://public-api.wordpress.com",
		},
		expectedErr: nil,
	},
	{
<<<<<<< HEAD
		provider:    IroncladDemo,
		description: "IroncladDemo config with no substitutions",
		expected: &ProviderInfo{
      Support: Support{
=======
		provider:    IroncladEU,
		description: "IroncladEU config with no substitutions",
		expected: &ProviderInfo{
			Support: Support{
>>>>>>> 4788d3ff
				BulkWrite: BulkWriteSupport{
					Insert: false,
					Update: false,
					Upsert: false,
					Delete: false,
				},
<<<<<<< HEAD
        Read:      false,
=======
				Read:      false,
>>>>>>> 4788d3ff
				Write:     false,
				Subscribe: false,
				Proxy:     false,
			},
			AuthType: Oauth2,
			OauthOpts: OauthOpts{
<<<<<<< HEAD
				AuthURL:                   "https://demo.ironcladapp.com/oauth/authorize",
				TokenURL:                  "https://demo.ironcladapp.com/oauth/token",
				ExplicitScopesRequired:    true,
				ExplicitWorkspaceRequired: false,
				GrantType:                 AuthorizationCode,
        TokenMetadataFields: TokenMetadataFields{
					ScopesField: "scope",
				},
			},
      BaseURL: "https://demo.ironcladapp.com",
    },
    expectedErr: nil,
  },
  {
=======
				AuthURL:                   "https://eu1.ironcladapp.com/oauth/authorize",
				TokenURL:                  "https://eu1.ironcladapp.com/oauth/token",
				ExplicitScopesRequired:    true,
				ExplicitWorkspaceRequired: false,
				GrantType:                 AuthorizationCode,
				TokenMetadataFields: TokenMetadataFields{
					ScopesField: "scope",
				},
			},
			BaseURL: "https://eu1.ironcladapp.com",
		},
		expectedErr: nil,
	},
	{
>>>>>>> 4788d3ff
		provider:    Airtable,
		description: "Valid Airtable provider config with no substitutions",
		expected: &ProviderInfo{
			AuthType: Oauth2,
			OauthOpts: OauthOpts{
				GrantType:                 PKCE,
				AuthURL:                   "https://airtable.com/oauth2/v1/authorize",
				TokenURL:                  "https://airtable.com/oauth2/v1/token",
				ExplicitScopesRequired:    true,
				ExplicitWorkspaceRequired: false,
				TokenMetadataFields: TokenMetadataFields{
					ScopesField: "scope",
				},
			},
			Support: Support{
				BulkWrite: BulkWriteSupport{
					Insert: false,
					Update: false,
					Upsert: false,
					Delete: false,
				},
				Proxy:     false,
				Read:      false,
				Subscribe: false,
				Write:     false,
			},
			BaseURL: "https://api.airtable.com",
		},
		expectedErr: nil,
	},
	{
		provider:    Ironclad,
		description: "Ironclad config with no substitutions",
		expected: &ProviderInfo{
			Support: Support{
				Read:  false,
				Write: false,
				BulkWrite: BulkWriteSupport{
					Insert: false,
					Update: false,
					Upsert: false,
					Delete: false,
				},
				Subscribe: false,
				Proxy:     false,
			},
			AuthType: Oauth2,
			OauthOpts: OauthOpts{
				AuthURL:                   "https://ironcladapp.com/oauth/authorize",
				TokenURL:                  "https://ironcladapp.com/oauth/token",
				ExplicitScopesRequired:    true,
				ExplicitWorkspaceRequired: false,
				GrantType:                 AuthorizationCode,
				TokenMetadataFields: TokenMetadataFields{
					ScopesField: "scope",
				},
			},
			BaseURL: "https://ironcladapp.com",
		},
		expectedErr: nil,
	},
	{
		provider:    Slack,
		description: "Valid Slack provider config with non-existent substitutions",
		expected: &ProviderInfo{
			Support: Support{
				Read:  false,
				Write: false,
				BulkWrite: BulkWriteSupport{
					Insert: false,
					Update: false,
					Upsert: false,
					Delete: false,
				},
				Subscribe: false,
				Proxy:     true,
			},
			AuthType: Oauth2,
			OauthOpts: OauthOpts{
				GrantType:                 AuthorizationCode,
				AuthURL:                   "https://slack.com/oauth/v2/authorize",
				TokenURL:                  "https://slack.com/api/oauth.v2.access",
				ExplicitScopesRequired:    true,
				ExplicitWorkspaceRequired: true,
				TokenMetadataFields: TokenMetadataFields{
					ScopesField:       "scope",
					WorkspaceRefField: "workspace_name",
				},
			},
			BaseURL: "https://slack.com/api",
		},
		expectedErr: nil,
	},
	{
		provider:    HelpScoutMailbox,
		description: "Valid HelpScoutMailbox provider config with no substitutions",
		expected: &ProviderInfo{
			AuthType: Oauth2,
			OauthOpts: OauthOpts{
				GrantType:                 AuthorizationCode,
				AuthURL:                   "https://secure.helpscout.net/authentication/authorizeClientApplication",
				TokenURL:                  "https://api.helpscout.net/v2/oauth2/token",
				ExplicitScopesRequired:    false,
				ExplicitWorkspaceRequired: false,
			},
			Support: Support{
				BulkWrite: BulkWriteSupport{
					Insert: false,
					Update: false,
					Upsert: false,
					Delete: false,
				},
				Proxy:     false,
				Read:      false,
				Subscribe: false,
				Write:     false,
			},
			BaseURL: "https://api.helpscout.net",
		},
		expectedErr: nil,
	},
	{
		provider:    Timely,
		description: "Valid Timely provider config with no substitutions",
		expected: &ProviderInfo{
			AuthType: Oauth2,
			OauthOpts: OauthOpts{
				GrantType:                 AuthorizationCode,
				AuthURL:                   "https://api.timelyapp.com/1.1/oauth/authorize",
				TokenURL:                  "https://api.timelyapp.com/1.1/oauth/token",
				ExplicitScopesRequired:    false,
				ExplicitWorkspaceRequired: false,
				TokenMetadataFields: TokenMetadataFields{
					ScopesField: "scope",
				},
			},
			Support: Support{
				Read:  false,
				Write: false,
				BulkWrite: BulkWriteSupport{
					Insert: false,
					Update: false,
					Upsert: false,
					Delete: false,
				},
				Subscribe: false,
				Proxy:     false,
			},
			BaseURL: "https://api.timelyapp.com",
		},
		expectedErr: nil,
	},
	{
		provider:    Atlassian,
		description: "Valid Atlassian provider config with no substitutions",
		expected: &ProviderInfo{
			AuthType: Oauth2,
			OauthOpts: OauthOpts{
				GrantType:                 AuthorizationCode,
				AuthURL:                   "https://auth.atlassian.com/authorize",
				TokenURL:                  "https://auth.atlassian.com/oauth/token",
				ExplicitScopesRequired:    true,
				ExplicitWorkspaceRequired: false,
			},
			Support: Support{
				BulkWrite: BulkWriteSupport{
					Insert: false,
					Update: false,
					Upsert: false,
					Delete: false,
				},
				Proxy:     false,
				Read:      false,
				Subscribe: false,
				Write:     false,
			},
			BaseURL: "https://api.atlassian.com",
		},
		expectedErr: nil,
	},
	{
		provider:    Webflow,
		description: "Valid Webflow provider config with no substitutions",
		expected: &ProviderInfo{
			AuthType: Oauth2,
			OauthOpts: OauthOpts{
				GrantType:                 AuthorizationCode,
				AuthURL:                   "https://webflow.com/oauth/authorize",
				TokenURL:                  "https://api.webflow.com/oauth/access_token",
				ExplicitScopesRequired:    true,
				ExplicitWorkspaceRequired: false,
				TokenMetadataFields: TokenMetadataFields{
					ScopesField: "scope",
				},
			},
			Support: Support{
				BulkWrite: BulkWriteSupport{
					Insert: false,
					Update: false,
					Upsert: false,
					Delete: false,
				},
				Proxy:     true,
				Read:      false,
				Subscribe: false,
				Write:     false,
			},
			BaseURL: "https://api.webflow.com",
		},
		expectedErr: nil,
	},
	{
		provider:    Smartsheet,
		description: "Valid Smartsheet provider config with no substitutions",
		expected: &ProviderInfo{
			AuthType: Oauth2,
			OauthOpts: OauthOpts{
				GrantType:                 AuthorizationCode,
				AuthURL:                   "https://app.smartsheet.com/b/authorize",
				TokenURL:                  "https://api.smartsheet.com/2.0/token",
				ExplicitScopesRequired:    true,
				ExplicitWorkspaceRequired: false,
				TokenMetadataFields: TokenMetadataFields{
					ScopesField: "scope",
				},
			},
			Support: Support{
				BulkWrite: BulkWriteSupport{
					Insert: false,
					Update: false,
					Upsert: false,
					Delete: false,
				},
				Proxy:     false,
				Read:      false,
				Subscribe: false,
				Write:     false,
			},
			BaseURL: "https://api.smartsheet.com",
		},
		expectedErr: nil,
	},
	{
		provider:    StackExchange,
		description: "Valid StackExchange provider config with non-existent substitutions",
		expected: &ProviderInfo{
			Support: Support{
				Read:  false,
				Write: false,
				BulkWrite: BulkWriteSupport{
					Insert: false,
					Update: false,
					Upsert: false,
					Delete: false,
				},
				Subscribe: false,
				Proxy:     false,
			},
			AuthType: Oauth2,
			OauthOpts: OauthOpts{
				GrantType:                 AuthorizationCode,
				AuthURL:                   "https://stackoverflow.com/oauth",
				TokenURL:                  "https://stackoverflow.com/oauth/access_token/json",
				ExplicitScopesRequired:    true,
				ExplicitWorkspaceRequired: false,
				TokenMetadataFields: TokenMetadataFields{
					ScopesField: "scope",
				},
			},
			BaseURL: "https://api.stackexchange.com",
		},
		expectedErr: nil,
	},
	{
		provider:    Google,
		description: "Valid Google provider config with no substitutions",
		expected: &ProviderInfo{
			AuthType: Oauth2,
			OauthOpts: OauthOpts{
				GrantType:                 AuthorizationCode,
				AuthURL:                   "https://accounts.google.com/o/oauth2/v2/auth",
				TokenURL:                  "https://oauth2.googleapis.com/token",
				ExplicitScopesRequired:    true,
				ExplicitWorkspaceRequired: false,
				TokenMetadataFields: TokenMetadataFields{
					ScopesField: "scope",
				},
			},
			Support: Support{
				BulkWrite: BulkWriteSupport{
					Insert: false,
					Update: false,
					Upsert: false,
					Delete: false,
				},
				Proxy:     false,
				Read:      false,
				Subscribe: false,
				Write:     false,
			},
			BaseURL: "https://www.googleapis.com",
		},
		expectedErr: nil,
	},
	{
		provider:    GoogleContacts,
		description: "Valid GoogleContacts provider config with no substitutions",
		expected: &ProviderInfo{
			AuthType: Oauth2,
			OauthOpts: OauthOpts{
				GrantType:                 AuthorizationCode,
				AuthURL:                   "https://accounts.google.com/o/oauth2/v2/auth",
				TokenURL:                  "https://oauth2.googleapis.com/token",
				ExplicitScopesRequired:    true,
				ExplicitWorkspaceRequired: false,
				TokenMetadataFields: TokenMetadataFields{
					ScopesField: "scope",
				},
			},
      Support: Support{
				BulkWrite: BulkWriteSupport{
					Insert: false,
					Update: false,
					Upsert: false,
					Delete: false,
				},
				Proxy:     false,
				Read:      false,
				Subscribe: false,
				Write:     false,
			},
			BaseURL: "https://people.googleapis.com",
		},
		expectedErr: nil,
	},
	{
		provider:    GoogleMail,
		description: "Valid GoogleMail provider config with no substitutions",
		expected: &ProviderInfo{
			AuthType: Oauth2,
			OauthOpts: OauthOpts{
				GrantType:                 AuthorizationCode,
				AuthURL:                   "https://accounts.google.com/o/oauth2/v2/auth",
				TokenURL:                  "https://oauth2.googleapis.com/token",
				ExplicitScopesRequired:    true,
				ExplicitWorkspaceRequired: false,
				TokenMetadataFields: TokenMetadataFields{
					ScopesField: "scope",
				},
			},
			Support: Support{
				BulkWrite: BulkWriteSupport{
					Insert: false,
					Update: false,
					Upsert: false,
					Delete: false,
				},
				Proxy:     false,
				Read:      false,
				Subscribe: false,
				Write:     false,
			},
			BaseURL: "https://gmail.googleapis.com",
		},
		expectedErr: nil,
	},
	{
		provider:    Monday,
		description: "Valid Monday provider config with no substitutions",
		expected: &ProviderInfo{
			AuthType: Oauth2,
			OauthOpts: OauthOpts{
				GrantType:                 AuthorizationCode,
				AuthURL:                   "https://auth.monday.com/oauth2/authorize",
				TokenURL:                  "https://auth.monday.com/oauth2/token",
				ExplicitScopesRequired:    false,
				ExplicitWorkspaceRequired: false,
				TokenMetadataFields: TokenMetadataFields{
					ScopesField: "scope",
				},
			},
			Support: Support{
				BulkWrite: BulkWriteSupport{
					Insert: false,
					Update: false,
					Upsert: false,
					Delete: false,
				},
				Proxy:     false,
				Read:      false,
				Subscribe: false,
				Write:     false,
			},
			BaseURL: "https://api.monday.com",
		},
		expectedErr: nil,
	},
	{
		provider:    Figma,
		description: "Valid Figma provider config with no substitutions",
		expected: &ProviderInfo{
			AuthType: Oauth2,
			OauthOpts: OauthOpts{
				GrantType:                 AuthorizationCode,
				AuthURL:                   "https://www.figma.com/oauth",
				TokenURL:                  "https://www.figma.com/api/oauth/token",
				ExplicitScopesRequired:    true,
				ExplicitWorkspaceRequired: false,
				TokenMetadataFields: TokenMetadataFields{
					ConsumerRefField: "user_id",
				},
			},
			Support: Support{
				BulkWrite: BulkWriteSupport{
					Insert: false,
					Update: false,
					Upsert: false,
					Delete: false,
				},
				Proxy:     false,
				Read:      false,
				Subscribe: false,
				Write:     false,
			},
			BaseURL: "https://api.figma.com",
		},
		expectedErr: nil,
	},
	{
		provider:    Miro,
		description: "Valid Miro provider config with no substitutions",
		expected: &ProviderInfo{
			AuthType: Oauth2,
			OauthOpts: OauthOpts{
				GrantType:                 AuthorizationCode,
				AuthURL:                   "https://miro.com/oauth/authorize",
				TokenURL:                  "https://api.miro.com/v1/oauth/token",
				ExplicitScopesRequired:    false,
				ExplicitWorkspaceRequired: false,
				TokenMetadataFields: TokenMetadataFields{
					ConsumerRefField:  "user_id",
					WorkspaceRefField: "team_id",
					ScopesField:       "scope",
				},
			},
			Support: Support{
				BulkWrite: BulkWriteSupport{
					Insert: false,
					Update: false,
					Upsert: false,
					Delete: false,
				},
				Proxy:     true,
				Read:      false,
				Subscribe: false,
				Write:     false,
			},
			BaseURL: "https://api.miro.com",
		},
		expectedErr: nil,
	},
	{
		provider:    Typeform,
		description: "Valid Typeform provider config with no substitutions",
		expected: &ProviderInfo{
			AuthType: Oauth2,
			OauthOpts: OauthOpts{
				GrantType:                 AuthorizationCode,
				AuthURL:                   "https://api.typeform.com/oauth/authorize",
				TokenURL:                  "https://api.typeform.com/oauth/token",
				ExplicitScopesRequired:    true,
				ExplicitWorkspaceRequired: false,
			},
			Support: Support{
				BulkWrite: BulkWriteSupport{
					Insert: false,
					Update: false,
					Upsert: false,
					Delete: false,
				},
				Proxy:     false,
				Read:      false,
				Subscribe: false,
				Write:     false,
			},

			BaseURL: "https://api.typeform.com",
		},
		expectedErr: nil,
	},
	{
		provider:    Zuora,
		description: "Valid Zuora provider config with substitutions",
		substitutions: map[string]string{
			"subdomain": "rest.test",
		},
		expected: &ProviderInfo{
			AuthType: Oauth2,
			OauthOpts: OauthOpts{
				GrantType:                 ClientCredentials,
				AuthURL:                   "https://rest.test.zuora.com/oauth/auth_mock",
				TokenURL:                  "https://rest.test.zuora.com/oauth/token",
				ExplicitScopesRequired:    false,
				ExplicitWorkspaceRequired: false,
			},
			Support: Support{
				BulkWrite: BulkWriteSupport{
					Insert: false,
					Update: false,
					Upsert: false,
					Delete: false,
				},
				Proxy:     false,
				Read:      false,
				Subscribe: false,
				Write:     false,
			},
			BaseURL: "https://rest.test.zuora.com",
		},
		expectedErr: nil,
	},
	{
		provider:    DropboxSign,
		description: "Valid DropboxSign provider config with no substitutions",
		expected: &ProviderInfo{
			AuthType: Oauth2,
			OauthOpts: OauthOpts{
				GrantType:                 AuthorizationCode,
				AuthURL:                   "https://app.hellosign.com/oauth/authorize",
				TokenURL:                  "https://app.hellosign.com/oauth/token",
				ExplicitScopesRequired:    true,
				ExplicitWorkspaceRequired: false,
			},
			Support: Support{
				BulkWrite: BulkWriteSupport{
					Insert: false,
					Update: false,
					Upsert: false,
					Delete: false,
				},
				Proxy:     false,
				Read:      false,
				Subscribe: false,
				Write:     false,
			},

			BaseURL: "https://api.hellosign.com",
		},
		expectedErr: nil,
	},
	{
		provider:    ClickUp,
		description: "Valid ClickUp provider config with no substitutions",
		expected: &ProviderInfo{
			AuthType: Oauth2,
			OauthOpts: OauthOpts{
				GrantType:                 AuthorizationCode,
				AuthURL:                   "https://app.clickup.com/api",
				TokenURL:                  "https://api.clickup.com/api/v2/oauth/token",
				ExplicitScopesRequired:    false,
				ExplicitWorkspaceRequired: false,
			},
			Support: Support{
				BulkWrite: BulkWriteSupport{
					Insert: false,
					Update: false,
					Upsert: false,
					Delete: false,
				},
				Proxy:     false,
				Read:      false,
				Subscribe: false,
				Write:     false,
			},
			BaseURL: "https://api.clickup.com",
		},
		expectedErr: nil,
	},
	{
		provider:    Discord,
		description: "Valid Discord provider config with no substitutions",
		expected: &ProviderInfo{
			AuthType: Oauth2,
			OauthOpts: OauthOpts{
				GrantType:                 AuthorizationCode,
				AuthURL:                   "https://discord.com/oauth2/authorize",
				TokenURL:                  "https://discord.com/api/oauth2/token",
				ExplicitScopesRequired:    true,
				ExplicitWorkspaceRequired: false,
        TokenMetadataFields: TokenMetadataFields{
					ScopesField: "scope",
				},
			},
			Support: Support{
				BulkWrite: BulkWriteSupport{
					Insert: false,
					Update: false,
					Upsert: false,
					Delete: false,
				},
				Proxy:     false,
				Read:      false,
				Subscribe: false,
				Write:     false,
			},
			BaseURL: "https://discord.com",
		},
		expectedErr: nil,
	},
}

func TestReadInfo(t *testing.T) { // nolint
	t.Parallel()

	for _, tc := range testCases {
		tc := tc // nolint:varnamelen

		t.Run(tc.provider, func(t *testing.T) {
			t.Parallel()

			config, err := ReadInfo(tc.provider, &tc.substitutions)

			if !errors.Is(err, tc.expectedErr) {
				t.Errorf("[%s] Expected error: %v, but got: %v", tc.description, tc.expectedErr, err)
			}

			if tc.expectedErr == nil && config != nil { // nolint
				if config.Support != tc.expected.Support {
					t.Errorf("[%s] Expected support: %v, but got: %v", tc.description, tc.expected.Support, config.Support)
				}

				if config.AuthType != tc.expected.AuthType {
					t.Errorf("[%s] Expected auth: %v, but got: %v", tc.description, tc.expected.AuthType, config.AuthType)
				}

				if config.OauthOpts != tc.expected.OauthOpts {
					t.Errorf("[%s] Expected auth options: %v, but got: %v", tc.description, tc.expected.OauthOpts, config.OauthOpts)
				}

				if config.BaseURL != tc.expected.BaseURL {
					t.Errorf("[%s] Expected base URL: %s, but got: %s", tc.description, tc.expected.BaseURL, config.BaseURL)
				}

				if config.ProviderOpts != nil {
					for k, v := range config.ProviderOpts {
						candidateValue, ok := tc.expected.GetOption(k)
						if !ok {
							t.Errorf("[%s] Unexpected option: %s", tc.description, k)
						}

						if v != candidateValue {
							t.Errorf("[%s] Expected option %s: %s, but got: %s", tc.description, k, candidateValue, v)
						}
					}
				}
			}
		})
	}
}<|MERGE_RESOLUTION|>--- conflicted
+++ resolved
@@ -1114,36 +1114,24 @@
 		expectedErr: nil,
 	},
 	{
-<<<<<<< HEAD
 		provider:    IroncladDemo,
 		description: "IroncladDemo config with no substitutions",
 		expected: &ProviderInfo{
       Support: Support{
-=======
-		provider:    IroncladEU,
-		description: "IroncladEU config with no substitutions",
-		expected: &ProviderInfo{
-			Support: Support{
->>>>>>> 4788d3ff
-				BulkWrite: BulkWriteSupport{
-					Insert: false,
-					Update: false,
-					Upsert: false,
-					Delete: false,
-				},
-<<<<<<< HEAD
+        BulkWrite: BulkWriteSupport{
+					Insert: false,
+					Update: false,
+					Upsert: false,
+					Delete: false,
+				},
         Read:      false,
-=======
-				Read:      false,
->>>>>>> 4788d3ff
-				Write:     false,
-				Subscribe: false,
-				Proxy:     false,
-			},
-			AuthType: Oauth2,
-			OauthOpts: OauthOpts{
-<<<<<<< HEAD
-				AuthURL:                   "https://demo.ironcladapp.com/oauth/authorize",
+        Write:     false,
+				Subscribe: false,
+				Proxy:     false,
+			},
+			AuthType: Oauth2,
+			OauthOpts: OauthOpts{
+        AuthURL:                   "https://demo.ironcladapp.com/oauth/authorize",
 				TokenURL:                  "https://demo.ironcladapp.com/oauth/token",
 				ExplicitScopesRequired:    true,
 				ExplicitWorkspaceRequired: false,
@@ -1157,22 +1145,37 @@
     expectedErr: nil,
   },
   {
-=======
-				AuthURL:                   "https://eu1.ironcladapp.com/oauth/authorize",
+		provider:    IroncladEU,
+		description: "IroncladEU config with no substitutions",
+		expected: &ProviderInfo{
+			Support: Support{
+        BulkWrite: BulkWriteSupport{
+					Insert: false,
+					Update: false,
+					Upsert: false,
+					Delete: false,
+				},
+        Read:      false,
+        Write:     false,
+				Subscribe: false,
+				Proxy:     false,
+			},
+			AuthType: Oauth2,
+			OauthOpts: OauthOpts{
+        AuthURL:                   "https://eu1.ironcladapp.com/oauth/authorize",
 				TokenURL:                  "https://eu1.ironcladapp.com/oauth/token",
 				ExplicitScopesRequired:    true,
 				ExplicitWorkspaceRequired: false,
 				GrantType:                 AuthorizationCode,
-				TokenMetadataFields: TokenMetadataFields{
-					ScopesField: "scope",
-				},
-			},
-			BaseURL: "https://eu1.ironcladapp.com",
-		},
-		expectedErr: nil,
-	},
-	{
->>>>>>> 4788d3ff
+        TokenMetadataFields: TokenMetadataFields{
+					ScopesField: "scope",
+				},
+			},
+      BaseURL: "https://demo.ironcladapp.com",
+    },
+    expectedErr: nil,
+  },
+  {
 		provider:    Airtable,
 		description: "Valid Airtable provider config with no substitutions",
 		expected: &ProviderInfo{
