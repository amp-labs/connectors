--- conflicted
+++ resolved
@@ -1114,11 +1114,37 @@
 		expectedErr: nil,
 	},
 	{
-<<<<<<< HEAD
 		provider:    IroncladEU,
 		description: "IroncladEU config with no substitutions",
 		expected: &ProviderInfo{
-=======
+      Support: Support{
+				BulkWrite: BulkWriteSupport{
+					Insert: false,
+					Update: false,
+					Upsert: false,
+					Delete: false,
+				},
+        Read:      false,
+				Write:     false,
+				Subscribe: false,
+				Proxy:     false,
+			},
+			AuthType: Oauth2,
+			OauthOpts: OauthOpts{
+				AuthURL:                   "https://eu1.ironcladapp.com/oauth/authorize",
+				TokenURL:                  "https://eu1.ironcladapp.com/oauth/token",
+				ExplicitScopesRequired:    true,
+				ExplicitWorkspaceRequired: false,
+				GrantType:                 AuthorizationCode,
+        TokenMetadataFields: TokenMetadataFields{
+					ScopesField: "scope",
+				},
+			},
+      BaseURL: "https://eu1.ironcladapp.com",
+    },
+    expectedErr: nil,
+  },
+  {
 		provider:    Airtable,
 		description: "Valid Airtable provider config with no substitutions",
 		expected: &ProviderInfo{
@@ -1438,28 +1464,13 @@
 					ScopesField: "scope",
 				},
 			},
->>>>>>> ae8ae915
-			Support: Support{
-				BulkWrite: BulkWriteSupport{
-					Insert: false,
-					Update: false,
-					Upsert: false,
-					Delete: false,
-				},
-<<<<<<< HEAD
-				Read:      false,
-				Write:     false,
-				Subscribe: false,
-				Proxy:     false,
-			},
-			AuthType: Oauth2,
-			OauthOpts: OauthOpts{
-				AuthURL:                   "https://eu1.ironcladapp.com/oauth/authorize",
-				TokenURL:                  "https://eu1.ironcladapp.com/oauth/token",
-				ExplicitScopesRequired:    true,
-				ExplicitWorkspaceRequired: false,
-				GrantType:                 AuthorizationCode,
-=======
+      Support: Support{
+				BulkWrite: BulkWriteSupport{
+					Insert: false,
+					Update: false,
+					Upsert: false,
+					Delete: false,
+				},
 				Proxy:     false,
 				Read:      false,
 				Subscribe: false,
@@ -1723,14 +1734,10 @@
 				TokenURL:                  "https://discord.com/api/oauth2/token",
 				ExplicitScopesRequired:    true,
 				ExplicitWorkspaceRequired: false,
->>>>>>> ae8ae915
-				TokenMetadataFields: TokenMetadataFields{
-					ScopesField: "scope",
-				},
-			},
-<<<<<<< HEAD
-			BaseURL: "https://eu1.ironcladapp.com",
-=======
+        TokenMetadataFields: TokenMetadataFields{
+					ScopesField: "scope",
+				},
+			},
 			Support: Support{
 				BulkWrite: BulkWriteSupport{
 					Insert: false,
@@ -1744,7 +1751,6 @@
 				Write:     false,
 			},
 			BaseURL: "https://discord.com",
->>>>>>> ae8ae915
 		},
 		expectedErr: nil,
 	},
