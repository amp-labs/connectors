package providers

import (
	"errors"
	"testing"
)

// All test cases.
var testCases = []struct { // nolint
	provider      Provider
	description   string
	substitutions map[string]string
	expected      *ProviderInfo
	expectedErr   error
}{
	{
		provider:    Salesforce,
		description: "Salesforce provider config with valid & invalid substitutions",
		substitutions: map[string]string{
			"workspace": "example",
			"version":   "-1.0",
		},
		expected: &ProviderInfo{
			Support: Support{
				Read:  true,
				Write: true,
				BulkWrite: BulkWriteSupport{
					Insert: false,
					Update: false,
					Upsert: true,
					Delete: true,
				},
				Subscribe: false,
				Proxy:     true,
			},
			AuthType: Oauth2,
			OauthOpts: OauthOpts{
				GrantType:                 AuthorizationCode,
				AuthURL:                   "https://example.my.salesforce.com/services/oauth2/authorize",
				TokenURL:                  "https://example.my.salesforce.com/services/oauth2/token",
				ExplicitWorkspaceRequired: true,
				ExplicitScopesRequired:    false,
				TokenMetadataFields: TokenMetadataFields{
					ConsumerRefField:  "id",
					WorkspaceRefField: "instance_url",
					ScopesField:       "scope",
				},
			},
			BaseURL: "https://example.my.salesforce.com",
			ProviderOpts: ProviderOpts{
				"restApiUrl": "https://example.my.salesforce.com/services/data/v59.0",
				"domain":     "example.my.salesforce.com",
			},
		},
		expectedErr: nil,
	},
	{
		provider:    Hubspot,
		description: "Valid hubspot provider config with non-existent substitutions",
		substitutions: map[string]string{
			"nonexistentvar": "test",
		},
		expected: &ProviderInfo{
			Support: Support{
				Read:  true,
				Write: true,
				BulkWrite: BulkWriteSupport{
					Insert: false,
					Update: false,
					Upsert: false,
					Delete: false,
				},
				Subscribe: false,
				Proxy:     true,
			},
			AuthType: Oauth2,
			OauthOpts: OauthOpts{
				GrantType:                 AuthorizationCode,
				AuthURL:                   "https://app.hubspot.com/oauth/authorize",
				TokenURL:                  "https://api.hubapi.com/oauth/v1/token",
				ExplicitScopesRequired:    true,
				ExplicitWorkspaceRequired: false,
			},
			BaseURL: "https://api.hubapi.com",
		},
		expectedErr: nil,
	},
	{
		provider:    LinkedIn,
		description: "Valid LinkedIn provider config with non-existent substitutions",
		substitutions: map[string]string{
			"nonexistentvar": "xyz",
		},
		expected: &ProviderInfo{
			Support: Support{
				Read:  false,
				Write: false,
				BulkWrite: BulkWriteSupport{
					Insert: false,
					Update: false,
					Upsert: false,
					Delete: false,
				},
				Subscribe: false,
				Proxy:     false,
			},
			AuthType: Oauth2,
			OauthOpts: OauthOpts{
				GrantType:                 AuthorizationCode,
				AuthURL:                   "https://www.linkedin.com/oauth/v2/authorization",
				TokenURL:                  "https://www.linkedin.com/oauth/v2/accessToken",
				ExplicitScopesRequired:    true,
				ExplicitWorkspaceRequired: false,
				TokenMetadataFields: TokenMetadataFields{
					ScopesField: "scope",
				},
			},
			BaseURL: "https://api.linkedin.com",
		},
		expectedErr: nil,
	},
	{
		provider:    "nonexistent",
		description: "Non-existent provider config",
		substitutions: map[string]string{
			"workspace": "test",
		},
		expected:    nil,
		expectedErr: ErrProviderCatalogNotFound,
	},
	{
		provider:    Salesloft,
		description: "Valid SalesLoft provider config with non-existent substitutions",
		substitutions: map[string]string{
			"nonexistentvar": "abc",
		},
		expected: &ProviderInfo{
			Support: Support{
				Read:  false,
				Write: false,
				BulkWrite: BulkWriteSupport{
					Insert: false,
					Update: false,
					Upsert: false,
					Delete: false,
				},
				Subscribe: false,
				Proxy:     true,
			},
			AuthType: Oauth2,
			OauthOpts: OauthOpts{
				AuthURL:                   "https://accounts.salesloft.com/oauth/authorize",
				TokenURL:                  "https://accounts.salesloft.com/oauth/token",
				ExplicitScopesRequired:    false,
				ExplicitWorkspaceRequired: false,
				TokenMetadataFields: TokenMetadataFields{
					ScopesField: "scope",
				},
			},
			BaseURL: "https://api.salesloft.com",
		},
		expectedErr: nil,
	},
	{
		provider:    Outreach,
		description: "Valid Outreach provider config with no substitutions",
		expected: &ProviderInfo{
			Support: Support{
				Read:  false,
				Write: false,
				BulkWrite: BulkWriteSupport{
					Insert: false,
					Update: false,
					Upsert: false,
					Delete: false,
				},
				Subscribe: false,
				Proxy:     true,
			},
			AuthType: Oauth2,
			OauthOpts: OauthOpts{
				AuthURL:                   "https://api.outreach.io/oauth/authorize",
				TokenURL:                  "https://api.outreach.io/oauth/token",
				ExplicitScopesRequired:    true,
				ExplicitWorkspaceRequired: false,
				TokenMetadataFields: TokenMetadataFields{
					ScopesField: "scope",
				},
			},
			BaseURL: "https://api.outreach.io",
			ProviderOpts: ProviderOpts{
				"restAPIURL": "https://api.outreach.io/api/v2",
			},
		},
		expectedErr: nil,
	},

	// RingCentral

	{
		provider:    RingCentral,
		description: "Valid RingCentral provider config without substitutions",
		expected: &ProviderInfo{
			Support: Support{
				Read:  false,
				Write: false,
				BulkWrite: BulkWriteSupport{
					Insert: false,

					Update: false,
					Upsert: false,

					Delete: false,
				},
				Subscribe: false,
				Proxy:     false,
			},
			AuthType: Oauth2,
			OauthOpts: OauthOpts{
				GrantType: PKCE,

				AuthURL:  "https://platform.ringcentral.com/restapi/oauth/authorize",
				TokenURL: "https://platform.ringcentral.com/restapi/oauth/token",

				ExplicitScopesRequired:    false,
				ExplicitWorkspaceRequired: false,
				TokenMetadataFields: TokenMetadataFields{
					ScopesField:      "scope",
					ConsumerRefField: "owner_id",
				},
			},
			BaseURL: "https://platform.ringcentral.com",
		},
		expectedErr: nil,
	},

	{
		provider: Pipedrive,
		expected: &ProviderInfo{
			AuthType: Oauth2,
			OauthOpts: OauthOpts{
				AuthURL:                   "https://oauth.pipedrive.com/oauth/authorize",
				TokenURL:                  "https://oauth.pipedrive.com/oauth/token",
				ExplicitScopesRequired:    true,
				ExplicitWorkspaceRequired: false,
			},
			Support: Support{
				BulkWrite: BulkWriteSupport{
					Insert: false,
					Update: false,
					Upsert: false,
					Delete: false,
				},
				Proxy:     false,
				Read:      false,
				Subscribe: false,
				Write:     false,
			},
			BaseURL: "https://api.pipedrive.com",
		},
		expectedErr: nil,
	},

	{
		provider: Capsule,
		expected: &ProviderInfo{
			AuthType: Oauth2,
			OauthOpts: OauthOpts{
				AuthURL:                   "https://api.capsulecrm.com/oauth/authorise",
				TokenURL:                  "https://api.capsulecrm.com/oauth/token",
				ExplicitScopesRequired:    true,
				ExplicitWorkspaceRequired: false,
			},
			Support: Support{
				BulkWrite: BulkWriteSupport{
					Insert: false,
					Update: false,
					Upsert: false,
					Delete: false,
				},
				Proxy:     false,
				Read:      false,
				Subscribe: false,
				Write:     false,
			},
			BaseURL: "https://api.capsulecrm.com/api",
		},
		expectedErr: nil,
	},

	// Wrike provider

	{
		provider:    Wrike,
		description: "Valid Wrike provider config with no substitutions",
		expected: &ProviderInfo{
			AuthType: Oauth2,
			OauthOpts: OauthOpts{
				AuthURL:                   "https://www.wrike.com/oauth2/authorize",
				TokenURL:                  "https://www.wrike.com/oauth2/token",
				ExplicitScopesRequired:    true,
				ExplicitWorkspaceRequired: false,
				TokenMetadataFields: TokenMetadataFields{
					ScopesField: "scope",
				},
			},
			Support: Support{
				BulkWrite: BulkWriteSupport{
					Insert: false,
					Update: false,
					Upsert: false,
					Delete: false,
				},
				Proxy:     false,
				Read:      false,
				Subscribe: false,
				Write:     false,
			},
			BaseURL: "https://www.wrike.com/api",
		},
		expectedErr: nil,
	},

	{
		provider:    Copper,
		description: "Valid Copper provider config with no substitutions",
		expected: &ProviderInfo{
			Support: Support{
				Read:  false,
				Write: false,
				BulkWrite: BulkWriteSupport{
					Insert: false,
					Update: false,
					Upsert: false,
					Delete: false,
				},
				Subscribe: false,
				Proxy:     false,
			},
			AuthType: Oauth2,
			OauthOpts: OauthOpts{
				AuthURL:                   "https://app.copper.com/oauth/authorize",
				TokenURL:                  "https://app.copper.com/oauth/token",
				ExplicitScopesRequired:    true,
				ExplicitWorkspaceRequired: false,
			},
			BaseURL: "https://api.copper.com/developer_api",
		},
		expectedErr: nil,
	},

	{
		provider:    ZohoCRM,
		description: "Valid ZohoCRM provider config with no substitutions",
		expected: &ProviderInfo{
			Support: Support{
				Read:  false,
				Write: false,
				BulkWrite: BulkWriteSupport{
					Insert: false,
					Update: false,
					Upsert: false,
					Delete: false,
				},
				Subscribe: false,
				Proxy:     false,
			},
			AuthType: Oauth2,
			OauthOpts: OauthOpts{
				AuthURL:                   "https://accounts.zoho.com/oauth/v2/auth",
				TokenURL:                  "https://accounts.zoho.com/oauth/v2/token",
				ExplicitScopesRequired:    true,
				ExplicitWorkspaceRequired: false,
			},
			BaseURL: "https://www.zohoapis.com",
		},
		expectedErr: nil,
	},

	{
		provider:    Mural,
		description: "Valid Mural provider config with no substitutions",
		expected: &ProviderInfo{
			Support: Support{
				Read:  false,
				Write: false,
				BulkWrite: BulkWriteSupport{
					Insert: false,
					Update: false,
					Upsert: false,
					Delete: false,
				},
				Subscribe: false,
				Proxy:     false,
			},
			AuthType: Oauth2,
			OauthOpts: OauthOpts{
				AuthURL:                   "https://api.mural.co/oauth/authorize",
				TokenURL:                  "https://api.mural.co/oauth/token",
				ExplicitScopesRequired:    true,
				ExplicitWorkspaceRequired: false,
				TokenMetadataFields: TokenMetadataFields{
					ScopesField: "scope",
				},
			},
			BaseURL: "https://api.mural.co/api",
		},
		expectedErr: nil,
	},

	{
		provider:    Klaviyo,
		description: "Valid Klaviyo provider config with no substitutions",
		expected: &ProviderInfo{
			Support: Support{
				BulkWrite: BulkWriteSupport{
					Insert: false,
					Update: false,
					Upsert: false,
					Delete: false,
				},
				Proxy:     false,
				Read:      false,
				Subscribe: false,
				Write:     false,
			},
			AuthType: Oauth2,
			OauthOpts: OauthOpts{
				GrantType:                 "PKCE",
				AuthURL:                   "https://www.klaviyo.com/oauth/authorize",
				TokenURL:                  "https://a.klaviyo.com/oauth/token",
				ExplicitScopesRequired:    true,
				ExplicitWorkspaceRequired: false,
				TokenMetadataFields: TokenMetadataFields{
					ScopesField: "scope",
				},
			},
			BaseURL: "https://a.klaviyo.com",
		},
		expectedErr: nil,
	},

	{
		provider: Sellsy,
		expected: &ProviderInfo{
			AuthType: Oauth2,
			OauthOpts: OauthOpts{
				GrantType:                 PKCE,
				AuthURL:                   "https://login.sellsy.com/oauth2/authorization",
				TokenURL:                  "https://login.sellsy.com/oauth2/access-tokens",
				ExplicitScopesRequired:    false,
				ExplicitWorkspaceRequired: false,
			},
			Support: Support{
				BulkWrite: BulkWriteSupport{
					Insert: false,
					Update: false,
					Upsert: false,
					Delete: false,
				},
				Proxy:     false,
				Read:      false,
				Subscribe: false,
				Write:     false,
			},
			BaseURL: "https://api.sellsy.com",
		},
		expectedErr: nil,
	},

	{
		provider:    Attio,
		description: "Valid Attio provider config with non-existent substitutions",
		substitutions: map[string]string{
			"nonexistentvar": "abc",
		},
		expected: &ProviderInfo{
			Support: Support{
				Read:  false,
				Write: false,
				BulkWrite: BulkWriteSupport{
					Insert: false,
					Update: false,
					Upsert: false,
					Delete: false,
				},
				Subscribe: false,
				Proxy:     false,
			},
			AuthType: Oauth2,
			OauthOpts: OauthOpts{
				AuthURL:                   "https://app.attio.com/authorize",
				TokenURL:                  "https://app.attio.com/oauth/token",
				ExplicitScopesRequired:    true,
				ExplicitWorkspaceRequired: false,
			},
			BaseURL: "https://api.attio.com/api",
		},
		expectedErr: nil,
	},

	{
		provider:    Close,
		description: "Valid Close provider config with no substitutions",
		expected: &ProviderInfo{
			Support: Support{
				Read:  false,
				Write: false,

				BulkWrite: BulkWriteSupport{
					Insert: false,
					Update: false,
					Upsert: false,
					Delete: false,
				},
				Subscribe: false,
				Proxy:     false,
			},
			AuthType: Oauth2,
			OauthOpts: OauthOpts{
				AuthURL:                   "https://app.close.com/oauth2/authorize",
				TokenURL:                  "https://api.close.com/oauth2/token",
				ExplicitScopesRequired:    false,
				ExplicitWorkspaceRequired: false,
			},
			BaseURL: "https://api.close.com/api",
		},
		expectedErr: nil,
	},

	{
		provider:    Keap,
		description: "Valid Keap provider config with no substitutions",
		expected: &ProviderInfo{
			Support: Support{
				Read:  false,
				Write: false,

				BulkWrite: BulkWriteSupport{
					Insert: false,
					Update: false,
					Upsert: false,
					Delete: false,
				},
				Subscribe: false,
				Proxy:     false,
			},
			AuthType: Oauth2,
			OauthOpts: OauthOpts{
				AuthURL:                   "https://accounts.infusionsoft.com/app/oauth/authorize",
				TokenURL:                  "https://api.infusionsoft.com/token",
				ExplicitScopesRequired:    false,
				ExplicitWorkspaceRequired: false,
			},
			BaseURL: "https://api.infusionsoft.com",
		},
		expectedErr: nil,
	},
	{
		provider:    Asana,
		description: "Valid Asana provider config with no substitutions",
		expected: &ProviderInfo{
			Support: Support{
				Read:  false,
				Write: false,
				BulkWrite: BulkWriteSupport{
					Insert: false,
					Update: false,
					Upsert: false,
					Delete: false,
				},
				Subscribe: false,
				Proxy:     false,
			},
			AuthType: Oauth2,
			OauthOpts: OauthOpts{
				AuthURL:                   "https://app.asana.com/-/oauth_authorize",
				TokenURL:                  "https://app.asana.com/-/oauth_token",
				ExplicitScopesRequired:    false,
				ExplicitWorkspaceRequired: false,
				TokenMetadataFields: TokenMetadataFields{
					ConsumerRefField: "data.id",
				},
			},
			BaseURL: "https://app.asana.com/api",
		},
		expectedErr: nil,
	},
	{
		provider: Dropbox,
		expected: &ProviderInfo{
			AuthType: Oauth2,
			OauthOpts: OauthOpts{
				GrantType:                 AuthorizationCode,
				AuthURL:                   "https://www.dropbox.com/oauth2/authorize",
				TokenURL:                  "https://api.dropboxapi.com/oauth2/token",
				ExplicitScopesRequired:    false,
				ExplicitWorkspaceRequired: false,
				TokenMetadataFields: TokenMetadataFields{
					ScopesField:      "scope",
					ConsumerRefField: "account_id",
				},
			},
			Support: Support{
				BulkWrite: BulkWriteSupport{
					Insert: false,
					Update: false,
					Upsert: false,
					Delete: false,
				},
				Proxy:     true,
				Read:      false,
				Subscribe: false,
				Write:     false,
			},
			BaseURL: "https://api.dropboxapi.com",
		},
		expectedErr: nil,
	},
	{
		provider:    Notion,
		description: "Valid Notion provider config with no substitutions",
		expected: &ProviderInfo{
			Support: Support{
				Read:  false,
				Write: false,
				BulkWrite: BulkWriteSupport{
					Insert: false,
					Update: false,
					Upsert: false,
					Delete: false,
				},
				Subscribe: false,
				Proxy:     true,
			},
			AuthType: Oauth2,
			OauthOpts: OauthOpts{
				AuthURL:                   "https://api.notion.com/v1/oauth/authorize",
				TokenURL:                  "https://api.notion.com/v1/oauth/token",
				ExplicitScopesRequired:    false,
				ExplicitWorkspaceRequired: false,
				TokenMetadataFields: TokenMetadataFields{
					WorkspaceRefField: "workspace_id",
					ConsumerRefField:  "owner.user.id",
				},
			},
			BaseURL: "https://api.notion.com",
		},
		expectedErr: nil,
	},
	{
		provider:    Gong,
		description: "Gong provider config without substitutions",
		expected: &ProviderInfo{
			Support: Support{
				Read:  false,
				Write: false,
				BulkWrite: BulkWriteSupport{
					Insert: false,
					Update: false,
					Upsert: false,
					Delete: false,
				},
				Subscribe: false,
				Proxy:     false,
			},
			AuthType: Oauth2,
			OauthOpts: OauthOpts{
				AuthURL:                   "https://app.gong.io/oauth2/authorize",
				TokenURL:                  "https://app.gong.io/oauth2/generate-customer-token",
				ExplicitWorkspaceRequired: false,
				ExplicitScopesRequired:    true,
				TokenMetadataFields: TokenMetadataFields{
					ScopesField: "scope",
				},
			},
			BaseURL: "https://api.gong.io",
		},
		expectedErr: nil,
	},
	{
		provider:    Zoom,
		description: "Zoom provider config with no substitutions",
		expected: &ProviderInfo{
			Support: Support{
				Read:  false,
				Write: false,
				BulkWrite: BulkWriteSupport{
					Insert: false,
					Update: false,
					Upsert: false,
					Delete: false,
				},
				Subscribe: false,
				Proxy:     false,
			},
			AuthType: Oauth2,
			OauthOpts: OauthOpts{
				AuthURL:                   "https://zoom.us/oauth/authorize",
				TokenURL:                  "https://zoom.us/oauth/token",
				ExplicitScopesRequired:    false,
				ExplicitWorkspaceRequired: false,
			},
			BaseURL: "https://api.zoom.us",
		},
		expectedErr: nil,
	},
	{
		provider:    Intercom,
		description: "Valid Intercom provider config with no substitutions",
		expected: &ProviderInfo{
			Support: Support{
				Read:  false,
				Write: false,
				BulkWrite: BulkWriteSupport{
					Insert: false,
					Update: false,
					Upsert: false,
					Delete: false,
				},
				Subscribe: false,
				Proxy:     false,
			},
			AuthType: Oauth2,
			OauthOpts: OauthOpts{
				AuthURL:                   "https://app.intercom.com/oauth",
				TokenURL:                  "https://api.intercom.io/auth/eagle/token",
				ExplicitWorkspaceRequired: false,
				ExplicitScopesRequired:    false,
			},
			BaseURL: "https://api.intercom.io",
		},
		expectedErr: nil,
	},
	{
		provider: Docusign,
		substitutions: map[string]string{
			"server": "example",
		},
		expected: &ProviderInfo{
			Support: Support{
				Read:  false,
				Write: false,
				BulkWrite: BulkWriteSupport{
					Insert: false,
					Update: false,
					Upsert: false,
					Delete: false,
				},
				Subscribe: false,
				Proxy:     false,
			},
			AuthType: Oauth2,
			OauthOpts: OauthOpts{
				AuthURL:                   "https://account.docusign.com/oauth/auth",
				TokenURL:                  "https://account.docusign.com/oauth/token",
				ExplicitScopesRequired:    true,
				ExplicitWorkspaceRequired: false,
			},
			BaseURL: "https://example.docusign.net",
		},
		expectedErr: nil,
	},
	{
		provider: DocusignDeveloper,
		expected: &ProviderInfo{
			Support: Support{
				Read:  false,
				Write: false,
				BulkWrite: BulkWriteSupport{
					Insert: false,
					Update: false,
					Upsert: false,
					Delete: false,
				},
				Subscribe: false,
				Proxy:     true,
			},
			AuthType: Oauth2,
			OauthOpts: OauthOpts{
				GrantType:                 AuthorizationCode,
				AuthURL:                   "https://account-d.docusign.com/oauth/auth",
				TokenURL:                  "https://account-d.docusign.com/oauth/token",
				ExplicitScopesRequired:    true,
				ExplicitWorkspaceRequired: false,
				TokenMetadataFields: TokenMetadataFields{
					ScopesField: "scope",
				},
			},
			BaseURL: "https://demo.docusign.net",
		},
		expectedErr: nil,
	},
	{
		provider:    Calendly,
		description: "Calendly provider config with no substitutions",
		expected: &ProviderInfo{
			Support: Support{
				Read:  false,
				Write: false,
				BulkWrite: BulkWriteSupport{
					Insert: false,
					Update: false,
					Upsert: false,
					Delete: false,
				},
				Subscribe: false,
				Proxy:     true,
			},
			AuthType: Oauth2,
			OauthOpts: OauthOpts{
				GrantType:                 AuthorizationCode,
				AuthURL:                   "https://auth.calendly.com/oauth/authorize",
				TokenURL:                  "https://auth.calendly.com/oauth/token",
				ExplicitScopesRequired:    false,
				ExplicitWorkspaceRequired: false,
			},
			BaseURL: "https://api.calendly.com",
		},
		expectedErr: nil,
	},
	{
		provider:    GetResponse,
		description: "GetResponse provider config with no substitutions",
		expected: &ProviderInfo{
			Support: Support{
				Read:  false,
				Write: false,
				BulkWrite: BulkWriteSupport{
					Insert: false,
					Update: false,
					Upsert: false,
					Delete: false,
				},
				Subscribe: false,
				Proxy:     false,
			},
			AuthType: Oauth2,
			OauthOpts: OauthOpts{
				AuthURL:                   "https://app.getresponse.com/oauth2_authorize.html",
				TokenURL:                  "https://api.getresponse.com/v3/token",
				ExplicitScopesRequired:    false,
				ExplicitWorkspaceRequired: false,
			},
			BaseURL: "https://api.getresponse.com",
		},
		expectedErr: nil,
	},
	{
		provider:    AWeber,
		description: "Valid AWeber provider config with no substitutions",
		expected: &ProviderInfo{
			Support: Support{
				Read:  false,
				Write: false,
				BulkWrite: BulkWriteSupport{
					Insert: false,
					Update: false,
					Upsert: false,
					Delete: false,
				},
				Subscribe: false,
				Proxy:     false,
			},
			AuthType: Oauth2,
			OauthOpts: OauthOpts{
				AuthURL:                   "https://auth.aweber.com/oauth2/authorize",
				TokenURL:                  "https://auth.aweber.com/oauth2/token",
				ExplicitWorkspaceRequired: false,
				ExplicitScopesRequired:    true,
			},
			BaseURL: "https://api.aweber.com",
		},
		expectedErr: nil,
	},
	{
		provider:    MicrosoftDynamics365CRM,
		description: "MS Dynamics 365 CRM provider config with valid substitutions",
		substitutions: map[string]string{
			"workspace": "testing",
		},
		expected: &ProviderInfo{
			Support: Support{
				Read:  false,
				Write: false,
				BulkWrite: BulkWriteSupport{
					Insert: false,
					Update: false,
					Upsert: false,
					Delete: false,
				},
				Subscribe: false,
				Proxy:     false,
			},
			AuthType: Oauth2,
			OauthOpts: OauthOpts{
				GrantType:                 AuthorizationCode,
				AuthURL:                   "https://login.microsoftonline.com/common/oauth2/v2.0/authorize",
				TokenURL:                  "https://login.microsoftonline.com/common/oauth2/v2.0/token",
				ExplicitScopesRequired:    true,
				ExplicitWorkspaceRequired: false,
			},
			BaseURL: "https://testing.api.crm.dynamics.com",
		},
		expectedErr: nil,
	},
	{
		provider:    ConstantContact,
		description: "Valid ConstantContact provider config with no substitutions",
		expected: &ProviderInfo{
			Support: Support{
				Read:  false,
				Write: false,
				BulkWrite: BulkWriteSupport{
					Insert: false,
					Update: false,
					Upsert: false,
					Delete: false,
				},
				Subscribe: false,
				Proxy:     false,
			},
			AuthType: Oauth2,
			OauthOpts: OauthOpts{
				AuthURL:                   "https://authz.constantcontact.com/oauth2/default/v1/authorize",
				TokenURL:                  "https://authz.constantcontact.com/oauth2/default/v1/token",
				ExplicitWorkspaceRequired: false,
				ExplicitScopesRequired:    true,
			},
			BaseURL: "https://api.cc.email",
		},
		expectedErr: nil,
	},
	{
		provider:    MicrosoftDynamics365BusinessCentral,
		description: "Dynamics 365 Business Central provider config with substitutions",
		substitutions: map[string]string{
			"workspace": "tenantID",
		},
		expected: &ProviderInfo{
			Support: Support{
				Read:  false,
				Write: false,
				BulkWrite: BulkWriteSupport{
					Insert: false,
					Update: false,
					Upsert: false,
					Delete: false,
				},
				Subscribe: false,
				Proxy:     false,
			},
			AuthType: Oauth2,
			OauthOpts: OauthOpts{
				AuthURL:                   "https://login.microsoftonline.com/tenantID/oauth2/v2.0/authorize",
				TokenURL:                  "https://login.microsoftonline.com/tenantID/oauth2/v2.0/token",
				ExplicitScopesRequired:    true,
				ExplicitWorkspaceRequired: true,
				TokenMetadataFields: TokenMetadataFields{
					ScopesField: "scope",
				},
			},
			BaseURL: "https://api.businesscentral.dynamics.com",
		},
		expectedErr: nil,
	},
	{
		provider:    Gainsight,
		description: "Gainsight config with substitutions",
		substitutions: map[string]string{
			"workspace": "company",
		},
		expected: &ProviderInfo{
			Support: Support{
				Read:  false,
				Write: false,
				BulkWrite: BulkWriteSupport{
					Insert: false,
					Update: false,
					Upsert: false,
					Delete: false,
				},
				Subscribe: false,
				Proxy:     false,
			},
			AuthType: Oauth2,
			OauthOpts: OauthOpts{
				AuthURL:                   "https://company.gainsightcloud.com/v1/authorize",
				TokenURL:                  "https://company.gainsightcloud.com/v1/users/oauth/token",
				ExplicitScopesRequired:    false,
				ExplicitWorkspaceRequired: true,
			},
			BaseURL: "https://company.gainsightcloud.com",
		},
		expectedErr: nil,
	},
	{
		provider:    Box,
		description: "Box config with no substitutions",
		expected: &ProviderInfo{
			Support: Support{
				Read:  false,
				Write: false,
				BulkWrite: BulkWriteSupport{
					Insert: false,
					Update: false,
					Upsert: false,
					Delete: false,
				},
				Subscribe: false,
				Proxy:     true,
			},
			AuthType: Oauth2,
			OauthOpts: OauthOpts{
				GrantType:                 AuthorizationCode,
				AuthURL:                   "https://account.box.com/api/oauth2/authorize",
				TokenURL:                  "https://api.box.com/oauth2/token",
				ExplicitScopesRequired:    false,
				ExplicitWorkspaceRequired: false,
			},
			BaseURL: "https://api.box.com",
		},
		expectedErr: nil,
	},
	{
		provider:    ZendeskSupport,
		description: "Zendesk Support provider config with valid substitutions",
		substitutions: map[string]string{
			"workspace": "testing",
		},
		expected: &ProviderInfo{
			Support: Support{
				Read:  false,
				Write: false,
				BulkWrite: BulkWriteSupport{
					Insert: false,
					Update: false,
					Upsert: false,
					Delete: false,
				},
				Subscribe: false,
				Proxy:     true,
			},
			AuthType: Oauth2,
			OauthOpts: OauthOpts{
				GrantType:                 AuthorizationCode,
				AuthURL:                   "https://testing.zendesk.com/oauth/authorizations/new",
				TokenURL:                  "https://testing.zendesk.com/oauth/tokens",
				ExplicitScopesRequired:    true,
				ExplicitWorkspaceRequired: true,
			},
			BaseURL: "https://testing.zendesk.com",
		},
		expectedErr: nil,
	},
	{
		provider:    ZendeskChat,
		description: "Valid ZendeskChat provider config with substitutions",
		substitutions: map[string]string{
			"workspace": "test",
		},
		expected: &ProviderInfo{
			AuthType: Oauth2,
			OauthOpts: OauthOpts{
				GrantType:                 AuthorizationCode,
				AuthURL:                   "https://www.zopim.com/oauth2/authorizations/new?subdomain=test",
				TokenURL:                  "https://www.zopim.com/oauth2/token",
				ExplicitScopesRequired:    true,
				ExplicitWorkspaceRequired: true,
			},
			Support: Support{
				BulkWrite: BulkWriteSupport{
					Insert: false,
					Update: false,
					Upsert: false,
					Delete: false,
				},
				Proxy:     false,
				Read:      false,
				Subscribe: false,
				Write:     false,
			},
			BaseURL: "https://www.zopim.com",
		},
		expectedErr: nil,
	},
	{
		provider:    WordPress,
		description: "Valid WordPress provider config with no substitutions",
		expected: &ProviderInfo{
			AuthType: Oauth2,
			OauthOpts: OauthOpts{
				AuthURL:                   "https://public-api.wordpress.com/oauth2/authorize",
				TokenURL:                  "https://public-api.wordpress.com/oauth2/token",
				ExplicitScopesRequired:    false,
				ExplicitWorkspaceRequired: false,
			},
			Support: Support{
				BulkWrite: BulkWriteSupport{
					Insert: false,
					Update: false,
					Upsert: false,
					Delete: false,
				},
				Proxy:     false,
				Read:      false,
				Subscribe: false,
				Write:     false,
			},
			BaseURL: "https://public-api.wordpress.com",
		},
		expectedErr: nil,
	},
	{
		provider:    IroncladDemo,
		description: "IroncladDemo config with no substitutions",
		expected: &ProviderInfo{
			Support: Support{
				BulkWrite: BulkWriteSupport{
					Insert: false,
					Update: false,
					Upsert: false,
					Delete: false,
				},
				Read:      false,
				Write:     false,
				Subscribe: false,
				Proxy:     false,
			},
			AuthType: Oauth2,
			OauthOpts: OauthOpts{
				AuthURL:                   "https://demo.ironcladapp.com/oauth/authorize",
				TokenURL:                  "https://demo.ironcladapp.com/oauth/token",
				ExplicitScopesRequired:    true,
				ExplicitWorkspaceRequired: false,
				GrantType:                 AuthorizationCode,
				TokenMetadataFields: TokenMetadataFields{
					ScopesField: "scope",
				},
			},
			BaseURL: "https://demo.ironcladapp.com",
		},
		expectedErr: nil,
	},
	{
		provider:    IroncladEU,
		description: "IroncladEU config with no substitutions",
		expected: &ProviderInfo{
			Support: Support{
				BulkWrite: BulkWriteSupport{
					Insert: false,
					Update: false,
					Upsert: false,
					Delete: false,
				},
				Read:      false,
				Write:     false,
				Subscribe: false,
				Proxy:     false,
			},
			AuthType: Oauth2,
			OauthOpts: OauthOpts{
				AuthURL:                   "https://eu1.ironcladapp.com/oauth/authorize",
				TokenURL:                  "https://eu1.ironcladapp.com/oauth/token",
				ExplicitScopesRequired:    true,
				ExplicitWorkspaceRequired: false,
				GrantType:                 AuthorizationCode,
				TokenMetadataFields: TokenMetadataFields{
					ScopesField: "scope",
				},
			},
			BaseURL: "https://eu1.ironcladapp.com",
		},
		expectedErr: nil,
	},
	{
		provider:    Airtable,
		description: "Valid Airtable provider config with no substitutions",
		expected: &ProviderInfo{
			AuthType: Oauth2,
			OauthOpts: OauthOpts{
				GrantType:                 PKCE,
				AuthURL:                   "https://airtable.com/oauth2/v1/authorize",
				TokenURL:                  "https://airtable.com/oauth2/v1/token",
				ExplicitScopesRequired:    true,
				ExplicitWorkspaceRequired: false,
				TokenMetadataFields: TokenMetadataFields{
					ScopesField: "scope",
				},
			},
			Support: Support{
				BulkWrite: BulkWriteSupport{
					Insert: false,
					Update: false,
					Upsert: false,
					Delete: false,
				},
				Proxy:     false,
				Read:      false,
				Subscribe: false,
				Write:     false,
			},
			BaseURL: "https://api.airtable.com",
		},
		expectedErr: nil,
	},
	{
		provider:    Ironclad,
		description: "Ironclad config with no substitutions",
		expected: &ProviderInfo{
			Support: Support{
				Read:  false,
				Write: false,
				BulkWrite: BulkWriteSupport{
					Insert: false,
					Update: false,
					Upsert: false,
					Delete: false,
				},
				Subscribe: false,
				Proxy:     false,
			},
			AuthType: Oauth2,
			OauthOpts: OauthOpts{
				AuthURL:                   "https://ironcladapp.com/oauth/authorize",
				TokenURL:                  "https://ironcladapp.com/oauth/token",
				ExplicitScopesRequired:    true,
				ExplicitWorkspaceRequired: false,
				GrantType:                 AuthorizationCode,
				TokenMetadataFields: TokenMetadataFields{
					ScopesField: "scope",
				},
			},
			BaseURL: "https://ironcladapp.com",
		},
		expectedErr: nil,
	},
	{
		provider:    Slack,
		description: "Valid Slack provider config with non-existent substitutions",
		expected: &ProviderInfo{
			Support: Support{
				Read:  false,
				Write: false,
				BulkWrite: BulkWriteSupport{
					Insert: false,
					Update: false,
					Upsert: false,
					Delete: false,
				},
				Subscribe: false,
				Proxy:     true,
			},
			AuthType: Oauth2,
			OauthOpts: OauthOpts{
				GrantType:                 AuthorizationCode,
				AuthURL:                   "https://slack.com/oauth/v2/authorize",
				TokenURL:                  "https://slack.com/api/oauth.v2.access",
				ExplicitScopesRequired:    true,
				ExplicitWorkspaceRequired: false,
				TokenMetadataFields: TokenMetadataFields{
					ScopesField:       "scope",
					WorkspaceRefField: "workspace_name",
				},
			},
			BaseURL: "https://slack.com/api",
		},
		expectedErr: nil,
	},
	{
		provider:    HelpScoutMailbox,
		description: "Valid HelpScoutMailbox provider config with no substitutions",
		expected: &ProviderInfo{
			AuthType: Oauth2,
			OauthOpts: OauthOpts{
				GrantType:                 AuthorizationCode,
				AuthURL:                   "https://secure.helpscout.net/authentication/authorizeClientApplication",
				TokenURL:                  "https://api.helpscout.net/v2/oauth2/token",
				ExplicitScopesRequired:    false,
				ExplicitWorkspaceRequired: false,
			},
			Support: Support{
				BulkWrite: BulkWriteSupport{
					Insert: false,
					Update: false,
					Upsert: false,
					Delete: false,
				},
				Proxy:     false,
				Read:      false,
				Subscribe: false,
				Write:     false,
			},
			BaseURL: "https://api.helpscout.net",
		},
		expectedErr: nil,
	},
	{
		provider:    Timely,
		description: "Valid Timely provider config with no substitutions",
		expected: &ProviderInfo{
			AuthType: Oauth2,
			OauthOpts: OauthOpts{
				GrantType:                 AuthorizationCode,
				AuthURL:                   "https://api.timelyapp.com/1.1/oauth/authorize",
				TokenURL:                  "https://api.timelyapp.com/1.1/oauth/token",
				ExplicitScopesRequired:    false,
				ExplicitWorkspaceRequired: false,
				TokenMetadataFields: TokenMetadataFields{
					ScopesField: "scope",
				},
			},
			Support: Support{
				Read:  false,
				Write: false,
				BulkWrite: BulkWriteSupport{
					Insert: false,
					Update: false,
					Upsert: false,
					Delete: false,
				},
				Subscribe: false,
				Proxy:     false,
			},
			BaseURL: "https://api.timelyapp.com",
		},
		expectedErr: nil,
	},
	{
		provider:    Atlassian,
		description: "Valid Atlassian provider config with no substitutions",
		expected: &ProviderInfo{
			AuthType: Oauth2,
			OauthOpts: OauthOpts{
				GrantType:                 AuthorizationCode,
				AuthURL:                   "https://auth.atlassian.com/authorize",
				TokenURL:                  "https://auth.atlassian.com/oauth/token",
				ExplicitScopesRequired:    true,
				ExplicitWorkspaceRequired: false,
			},
			Support: Support{
				BulkWrite: BulkWriteSupport{
					Insert: false,
					Update: false,
					Upsert: false,
					Delete: false,
				},
				Proxy:     false,
				Read:      false,
				Subscribe: false,
				Write:     false,
			},
			BaseURL: "https://api.atlassian.com",
		},
		expectedErr: nil,
	},
	{
		provider:    Webflow,
		description: "Valid Webflow provider config with no substitutions",
		expected: &ProviderInfo{
			AuthType: Oauth2,
			OauthOpts: OauthOpts{
				GrantType:                 AuthorizationCode,
				AuthURL:                   "https://webflow.com/oauth/authorize",
				TokenURL:                  "https://api.webflow.com/oauth/access_token",
				ExplicitScopesRequired:    true,
				ExplicitWorkspaceRequired: false,
				TokenMetadataFields: TokenMetadataFields{
					ScopesField: "scope",
				},
			},
			Support: Support{
				BulkWrite: BulkWriteSupport{
					Insert: false,
					Update: false,
					Upsert: false,
					Delete: false,
				},
				Proxy:     true,
				Read:      false,
				Subscribe: false,
				Write:     false,
			},
			BaseURL: "https://api.webflow.com",
		},
		expectedErr: nil,
	},
	{
		provider:    Smartsheet,
		description: "Valid Smartsheet provider config with no substitutions",
		expected: &ProviderInfo{
			AuthType: Oauth2,
			OauthOpts: OauthOpts{
				GrantType:                 AuthorizationCode,
				AuthURL:                   "https://app.smartsheet.com/b/authorize",
				TokenURL:                  "https://api.smartsheet.com/2.0/token",
				ExplicitScopesRequired:    true,
				ExplicitWorkspaceRequired: false,
				TokenMetadataFields: TokenMetadataFields{
					ScopesField: "scope",
				},
			},
			Support: Support{
				BulkWrite: BulkWriteSupport{
					Insert: false,
					Update: false,
					Upsert: false,
					Delete: false,
				},
				Proxy:     false,
				Read:      false,
				Subscribe: false,
				Write:     false,
			},
			BaseURL: "https://api.smartsheet.com",
		},
		expectedErr: nil,
	},
	{
		provider:    StackExchange,
		description: "Valid StackExchange provider config with non-existent substitutions",
		expected: &ProviderInfo{
			Support: Support{
				Read:  false,
				Write: false,
				BulkWrite: BulkWriteSupport{
					Insert: false,
					Update: false,
					Upsert: false,
					Delete: false,
				},
				Subscribe: false,
				Proxy:     false,
			},
			AuthType: Oauth2,
			OauthOpts: OauthOpts{
				GrantType:                 AuthorizationCode,
				AuthURL:                   "https://stackoverflow.com/oauth",
				TokenURL:                  "https://stackoverflow.com/oauth/access_token/json",
				ExplicitScopesRequired:    true,
				ExplicitWorkspaceRequired: false,
				TokenMetadataFields: TokenMetadataFields{
					ScopesField: "scope",
				},
			},
			BaseURL: "https://api.stackexchange.com",
		},
		expectedErr: nil,
	},
	{
		provider:    Google,
		description: "Valid Google provider config with no substitutions",
		expected: &ProviderInfo{
			AuthType: Oauth2,
			OauthOpts: OauthOpts{
				GrantType:                 AuthorizationCode,
				AuthURL:                   "https://accounts.google.com/o/oauth2/v2/auth",
				TokenURL:                  "https://oauth2.googleapis.com/token",
				ExplicitScopesRequired:    true,
				ExplicitWorkspaceRequired: false,
				TokenMetadataFields: TokenMetadataFields{
					ScopesField: "scope",
				},
			},
			Support: Support{
				BulkWrite: BulkWriteSupport{
					Insert: false,
					Update: false,
					Upsert: false,
					Delete: false,
				},
				Proxy:     false,
				Read:      false,
				Subscribe: false,
				Write:     false,
			},
			BaseURL: "https://www.googleapis.com",
		},
		expectedErr: nil,
	},
	{
		provider:    GoogleContacts,
		description: "Valid GoogleContacts provider config with no substitutions",
		expected: &ProviderInfo{
			AuthType: Oauth2,
			OauthOpts: OauthOpts{
				GrantType:                 AuthorizationCode,
				AuthURL:                   "https://accounts.google.com/o/oauth2/v2/auth",
				TokenURL:                  "https://oauth2.googleapis.com/token",
				ExplicitScopesRequired:    true,
				ExplicitWorkspaceRequired: false,
				TokenMetadataFields: TokenMetadataFields{
					ScopesField: "scope",
				},
			},
			Support: Support{
				BulkWrite: BulkWriteSupport{
					Insert: false,
					Update: false,
					Upsert: false,
					Delete: false,
				},
				Proxy:     false,
				Read:      false,
				Subscribe: false,
				Write:     false,
			},
			BaseURL: "https://people.googleapis.com",
		},
		expectedErr: nil,
	},
	{
		provider:    Gmail,
		description: "Valid GoogleMail provider config with no substitutions",
		expected: &ProviderInfo{
			AuthType: Oauth2,
			OauthOpts: OauthOpts{
				GrantType:                 AuthorizationCode,
				AuthURL:                   "https://accounts.google.com/o/oauth2/v2/auth",
				TokenURL:                  "https://oauth2.googleapis.com/token",
				ExplicitScopesRequired:    true,
				ExplicitWorkspaceRequired: false,
				TokenMetadataFields: TokenMetadataFields{
					ScopesField: "scope",
				},
			},
			Support: Support{
				BulkWrite: BulkWriteSupport{
					Insert: false,
					Update: false,
					Upsert: false,
					Delete: false,
				},
				Proxy:     false,
				Read:      false,
				Subscribe: false,
				Write:     false,
			},
			BaseURL: "https://gmail.googleapis.com",
		},
		expectedErr: nil,
	},
	{
		provider:    Monday,
		description: "Valid Monday provider config with no substitutions",
		expected: &ProviderInfo{
			AuthType: Oauth2,
			OauthOpts: OauthOpts{
				GrantType:                 AuthorizationCode,
				AuthURL:                   "https://auth.monday.com/oauth2/authorize",
				TokenURL:                  "https://auth.monday.com/oauth2/token",
				ExplicitScopesRequired:    false,
				ExplicitWorkspaceRequired: false,
				TokenMetadataFields: TokenMetadataFields{
					ScopesField: "scope",
				},
			},
			Support: Support{
				BulkWrite: BulkWriteSupport{
					Insert: false,
					Update: false,
					Upsert: false,
					Delete: false,
				},
				Proxy:     false,
				Read:      false,
				Subscribe: false,
				Write:     false,
			},
			BaseURL: "https://api.monday.com",
		},
		expectedErr: nil,
	},
	{
		provider:    Figma,
		description: "Valid Figma provider config with no substitutions",
		expected: &ProviderInfo{
			AuthType: Oauth2,
			OauthOpts: OauthOpts{
				GrantType:                 AuthorizationCode,
				AuthURL:                   "https://www.figma.com/oauth",
				TokenURL:                  "https://www.figma.com/api/oauth/token",
				ExplicitScopesRequired:    true,
				ExplicitWorkspaceRequired: false,
				TokenMetadataFields: TokenMetadataFields{
					ConsumerRefField: "user_id",
				},
			},
			Support: Support{
				BulkWrite: BulkWriteSupport{
					Insert: false,
					Update: false,
					Upsert: false,
					Delete: false,
				},
				Proxy:     false,
				Read:      false,
				Subscribe: false,
				Write:     false,
			},
			BaseURL: "https://api.figma.com",
		},
		expectedErr: nil,
	},
	{
		provider:    Miro,
		description: "Valid Miro provider config with no substitutions",
		expected: &ProviderInfo{
			AuthType: Oauth2,
			OauthOpts: OauthOpts{
				GrantType:                 AuthorizationCode,
				AuthURL:                   "https://miro.com/oauth/authorize",
				TokenURL:                  "https://api.miro.com/v1/oauth/token",
				ExplicitScopesRequired:    false,
				ExplicitWorkspaceRequired: false,
				TokenMetadataFields: TokenMetadataFields{
					ConsumerRefField:  "user_id",
					WorkspaceRefField: "team_id",
					ScopesField:       "scope",
				},
			},
			Support: Support{
				BulkWrite: BulkWriteSupport{
					Insert: false,
					Update: false,
					Upsert: false,
					Delete: false,
				},
				Proxy:     true,
				Read:      false,
				Subscribe: false,
				Write:     false,
			},
			BaseURL: "https://api.miro.com",
		},
		expectedErr: nil,
	},
	{
		provider:    Typeform,
		description: "Valid Typeform provider config with no substitutions",
		expected: &ProviderInfo{
			AuthType: Oauth2,
			OauthOpts: OauthOpts{
				GrantType:                 AuthorizationCode,
				AuthURL:                   "https://api.typeform.com/oauth/authorize",
				TokenURL:                  "https://api.typeform.com/oauth/token",
				ExplicitScopesRequired:    true,
				ExplicitWorkspaceRequired: false,
			},
			Support: Support{
				BulkWrite: BulkWriteSupport{
					Insert: false,
					Update: false,
					Upsert: false,
					Delete: false,
				},
				Proxy:     false,
				Read:      false,
				Subscribe: false,
				Write:     false,
			},

			BaseURL: "https://api.typeform.com",
		},
		expectedErr: nil,
	},
	{
		provider:    Zuora,
		description: "Valid Zuora provider config with substitutions",
		substitutions: map[string]string{
			"workspace": "rest.test",
		},
		expected: &ProviderInfo{
			AuthType: Oauth2,
			OauthOpts: OauthOpts{
				GrantType:                 ClientCredentials,
				AuthURL:                   "https://rest.test.zuora.com/oauth/auth_mock",
				TokenURL:                  "https://rest.test.zuora.com/oauth/token",
				ExplicitScopesRequired:    false,
				ExplicitWorkspaceRequired: true,
			},
			Support: Support{
				BulkWrite: BulkWriteSupport{
					Insert: false,
					Update: false,
					Upsert: false,
					Delete: false,
				},
				Proxy:     false,
				Read:      false,
				Subscribe: false,
				Write:     false,
			},
			BaseURL: "https://rest.test.zuora.com",
		},
		expectedErr: nil,
	},
	{
		provider:    DropboxSign,
		description: "Valid DropboxSign provider config with no substitutions",
		expected: &ProviderInfo{
			AuthType: Oauth2,
			OauthOpts: OauthOpts{
				GrantType:                 AuthorizationCode,
				AuthURL:                   "https://app.hellosign.com/oauth/authorize",
				TokenURL:                  "https://app.hellosign.com/oauth/token",
				ExplicitScopesRequired:    true,
				ExplicitWorkspaceRequired: false,
			},
			Support: Support{
				BulkWrite: BulkWriteSupport{
					Insert: false,
					Update: false,
					Upsert: false,
					Delete: false,
				},
				Proxy:     false,
				Read:      false,
				Subscribe: false,
				Write:     false,
			},

			BaseURL: "https://api.hellosign.com",
		},
		expectedErr: nil,
	},
	{
		provider:    ClickUp,
		description: "Valid ClickUp provider config with no substitutions",
		expected: &ProviderInfo{
			AuthType: Oauth2,
			OauthOpts: OauthOpts{
				GrantType:                 AuthorizationCode,
				AuthURL:                   "https://app.clickup.com/api",
				TokenURL:                  "https://api.clickup.com/api/v2/oauth/token",
				ExplicitScopesRequired:    false,
				ExplicitWorkspaceRequired: false,
			},
			Support: Support{
				BulkWrite: BulkWriteSupport{
					Insert: false,
					Update: false,
					Upsert: false,
					Delete: false,
				},
				Proxy:     false,
				Read:      false,
				Subscribe: false,
				Write:     false,
			},
			BaseURL: "https://api.clickup.com",
		},
		expectedErr: nil,
	},
<<<<<<< HEAD
=======
	{
		provider:    Discord,
		description: "Valid Discord provider config with no substitutions",
		expected: &ProviderInfo{
			AuthType: Oauth2,
			OauthOpts: OauthOpts{
				GrantType:                 AuthorizationCode,
				AuthURL:                   "https://discord.com/oauth2/authorize",
				TokenURL:                  "https://discord.com/api/oauth2/token",
				ExplicitScopesRequired:    true,
				ExplicitWorkspaceRequired: false,
				TokenMetadataFields: TokenMetadataFields{
					ScopesField: "scope",
				},
			},
			Support: Support{
				BulkWrite: BulkWriteSupport{
					Insert: false,
					Update: false,
					Upsert: false,
					Delete: false,
				},
				Proxy:     false,
				Read:      false,
				Subscribe: false,
				Write:     false,
			},
			BaseURL: "https://discord.com",
		},
		expectedErr: nil,
	},
	{
		provider:    Aircall,
		description: "Valid Aircall provider config without substitutions",
		expected: &ProviderInfo{
			AuthType: Oauth2,
			OauthOpts: OauthOpts{
				GrantType:                 AuthorizationCode,
				AuthURL:                   "https://dashboard.aircall.io/oauth/authorize",
				TokenURL:                  "https://api.aircall.io/v1/oauth/token",
				ExplicitScopesRequired:    true,
				ExplicitWorkspaceRequired: false,
				TokenMetadataFields: TokenMetadataFields{
					ScopesField: "scope",
				},
			},
			Support: Support{
				BulkWrite: BulkWriteSupport{
					Insert: false,
					Update: false,
					Upsert: false,
					Delete: false,
				},
				Proxy:     false,
				Read:      false,
				Subscribe: false,
				Write:     false,
			},
			BaseURL: "https://api.aircall.io",
		},
		expectedErr: nil,
	},
>>>>>>> 72dcabe9
}

func TestReadInfo(t *testing.T) { // nolint
	t.Parallel()

	for _, tc := range testCases {
		tc := tc // nolint:varnamelen

		t.Run(tc.provider, func(t *testing.T) {
			t.Parallel()

			config, err := ReadInfo(tc.provider, &tc.substitutions)

			if !errors.Is(err, tc.expectedErr) {
				t.Errorf("[%s] Expected error: %v, but got: %v", tc.description, tc.expectedErr, err)
			}

			if tc.expectedErr == nil && config != nil { // nolint
				if config.Support != tc.expected.Support {
					t.Errorf("[%s] Expected support: %v, but got: %v", tc.description, tc.expected.Support, config.Support)
				}

				if config.AuthType != tc.expected.AuthType {
					t.Errorf("[%s] Expected auth: %v, but got: %v", tc.description, tc.expected.AuthType, config.AuthType)
				}

				if config.OauthOpts != tc.expected.OauthOpts {
					t.Errorf("[%s] Expected auth options: %v, but got: %v", tc.description, tc.expected.OauthOpts, config.OauthOpts)
				}

				if config.BaseURL != tc.expected.BaseURL {
					t.Errorf("[%s] Expected base URL: %s, but got: %s", tc.description, tc.expected.BaseURL, config.BaseURL)
				}

				if config.ProviderOpts != nil {
					for k, v := range config.ProviderOpts {
						candidateValue, ok := tc.expected.GetOption(k)
						if !ok {
							t.Errorf("[%s] Unexpected option: %s", tc.description, k)
						}

						if v != candidateValue {
							t.Errorf("[%s] Expected option %s: %s, but got: %s", tc.description, k, candidateValue, v)
						}
					}
				}
			}
		})
	}
}<|MERGE_RESOLUTION|>--- conflicted
+++ resolved
@@ -1752,8 +1752,6 @@
 		},
 		expectedErr: nil,
 	},
-<<<<<<< HEAD
-=======
 	{
 		provider:    Discord,
 		description: "Valid Discord provider config with no substitutions",
@@ -1816,7 +1814,6 @@
 		},
 		expectedErr: nil,
 	},
->>>>>>> 72dcabe9
 }
 
 func TestReadInfo(t *testing.T) { // nolint
