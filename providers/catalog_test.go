--- conflicted
+++ resolved
@@ -1471,26 +1471,43 @@
 		expectedErr: nil,
 	},
 	{
-<<<<<<< HEAD
 		provider:    Figma,
 		description: "Valid Figma provider config with no substitutions",
-=======
+		expected: &ProviderInfo{
+			AuthType: Oauth2,
+			OauthOpts: OauthOpts{
+				GrantType:                 AuthorizationCode,
+				AuthURL:                   "https://www.figma.com/oauth",
+				TokenURL:                  "https://www.figma.com/api/oauth/token",
+				ExplicitScopesRequired:    true,
+				ExplicitWorkspaceRequired: false,
+				TokenMetadataFields: TokenMetadataFields{
+					ConsumerRefField: "user_id",
+				},
+			},
+			Support: Support{
+				BulkWrite: BulkWriteSupport{
+					Insert: false,
+					Update: false,
+					Upsert: false,
+					Delete: false,
+				},
+				Proxy:     false,
+				Read:      false,
+				Subscribe: false,
+				Write:     false,
+			},
+			BaseURL: "https://api.figma.com",
+		},
+		expectedErr: nil,
+	},
+	{
 		provider:    Miro,
 		description: "Valid Miro provider config with no substitutions",
->>>>>>> 283a69ef
-		expected: &ProviderInfo{
-			AuthType: Oauth2,
-			OauthOpts: OauthOpts{
-				GrantType:                 AuthorizationCode,
-<<<<<<< HEAD
-				AuthURL:                   "https://www.figma.com/oauth",
-				TokenURL:                  "https://www.figma.com/api/oauth/token",
-				ExplicitScopesRequired:    true,
-				ExplicitWorkspaceRequired: false,
-				TokenMetadataFields: TokenMetadataFields{
-					ConsumerRefField: "user_id",
-				},
-=======
+		expected: &ProviderInfo{
+			AuthType: Oauth2,
+			OauthOpts: OauthOpts{
+				GrantType:                 AuthorizationCode,
 				AuthURL:                   "https://miro.com/oauth/authorize",
 				TokenURL:                  "https://api.miro.com/v1/oauth/token",
 				ExplicitScopesRequired:    false,
@@ -1528,25 +1545,21 @@
 				TokenURL:                  "https://api.typeform.com/oauth/token",
 				ExplicitScopesRequired:    true,
 				ExplicitWorkspaceRequired: false,
->>>>>>> 283a69ef
-			},
-			Support: Support{
-				BulkWrite: BulkWriteSupport{
-					Insert: false,
-					Update: false,
-					Upsert: false,
-					Delete: false,
-				},
-				Proxy:     false,
-				Read:      false,
-				Subscribe: false,
-				Write:     false,
-			},
-<<<<<<< HEAD
-			BaseURL: "https://api.figma.com",
-=======
+			},
+			Support: Support{
+				BulkWrite: BulkWriteSupport{
+					Insert: false,
+					Update: false,
+					Upsert: false,
+					Delete: false,
+				},
+				Proxy:     false,
+				Read:      false,
+				Subscribe: false,
+				Write:     false,
+			},
+
 			BaseURL: "https://api.typeform.com",
->>>>>>> 283a69ef
 		},
 		expectedErr: nil,
 	},
