package providers

import (
	"errors"
	"testing"
)

// All test cases.
var testCases = []struct { // nolint
	provider      Provider
	description   string
	substitutions map[string]string
	expected      *ProviderInfo
	expectedErr   error
}{
	{
		provider:    Salesforce,
		description: "Salesforce provider config with valid & invalid substitutions",
		substitutions: map[string]string{
			"workspace": "example",
			"version":   "-1.0",
		},
		expected: &ProviderInfo{
			Support: Support{
				Read:  true,
				Write: true,
				BulkWrite: BulkWriteSupport{
					Insert: false,
					Update: false,
					Upsert: true,
					Delete: false,
				},
				Subscribe: false,
				Proxy:     true,
			},
			AuthType: Oauth2,
			OauthOpts: OauthOpts{
				GrantType:                 AuthorizationCode,
				AuthURL:                   "https://example.my.salesforce.com/services/oauth2/authorize",
				TokenURL:                  "https://example.my.salesforce.com/services/oauth2/token",
				ExplicitWorkspaceRequired: true,
				ExplicitScopesRequired:    false,
				TokenMetadataFields: TokenMetadataFields{
					ConsumerRefField:  "id",
					WorkspaceRefField: "instance_url",
					ScopesField:       "scope",
				},
			},
			BaseURL: "https://example.my.salesforce.com",
			ProviderOpts: ProviderOpts{
				"restApiUrl": "https://example.my.salesforce.com/services/data/v59.0",
				"domain":     "example.my.salesforce.com",
			},
		},
		expectedErr: nil,
	},
	{
		provider:    Hubspot,
		description: "Valid hubspot provider config with non-existent substitutions",
		substitutions: map[string]string{
			"nonexistentvar": "test",
		},
		expected: &ProviderInfo{
			Support: Support{
				Read:  true,
				Write: true,
				BulkWrite: BulkWriteSupport{
					Insert: false,
					Update: false,
					Upsert: false,
					Delete: false,
				},
				Subscribe: false,
				Proxy:     true,
			},
			AuthType: Oauth2,
			OauthOpts: OauthOpts{
				GrantType:                 AuthorizationCode,
				AuthURL:                   "https://app.hubspot.com/oauth/authorize",
				TokenURL:                  "https://api.hubapi.com/oauth/v1/token",
				ExplicitScopesRequired:    true,
				ExplicitWorkspaceRequired: false,
			},
			BaseURL: "https://api.hubapi.com",
		},
		expectedErr: nil,
	},
	{
		provider:    LinkedIn,
		description: "Valid LinkedIn provider config with non-existent substitutions",
		substitutions: map[string]string{
			"nonexistentvar": "xyz",
		},
		expected: &ProviderInfo{
			Support: Support{
				Read:  false,
				Write: false,
				BulkWrite: BulkWriteSupport{
					Insert: false,
					Update: false,
					Upsert: false,
					Delete: false,
				},
				Subscribe: false,
				Proxy:     false,
			},
			AuthType: Oauth2,
			OauthOpts: OauthOpts{
				GrantType:                 AuthorizationCode,
				AuthURL:                   "https://www.linkedin.com/oauth/v2/authorization",
				TokenURL:                  "https://www.linkedin.com/oauth/v2/accessToken",
				ExplicitScopesRequired:    true,
				ExplicitWorkspaceRequired: false,
				TokenMetadataFields: TokenMetadataFields{
					ScopesField: "scope",
				},
			},
			BaseURL: "https://api.linkedin.com",
		},
		expectedErr: nil,
	},
	{
		provider:    "nonexistent",
		description: "Non-existent provider config",
		substitutions: map[string]string{
			"workspace": "test",
		},
		expected:    nil,
		expectedErr: ErrProviderCatalogNotFound,
	},
	{
		provider:    Salesloft,
		description: "Valid SalesLoft provider config with non-existent substitutions",
		substitutions: map[string]string{
			"nonexistentvar": "abc",
		},
		expected: &ProviderInfo{
			Support: Support{
				Read:  false,
				Write: false,
				BulkWrite: BulkWriteSupport{
					Insert: false,
					Update: false,
					Upsert: false,
					Delete: false,
				},
				Subscribe: false,
				Proxy:     false,
			},
			AuthType: Oauth2,
			OauthOpts: OauthOpts{
				AuthURL:                   "https://accounts.salesloft.com/oauth/authorize",
				TokenURL:                  "https://accounts.salesloft.com/oauth/token",
				ExplicitScopesRequired:    false,
				ExplicitWorkspaceRequired: false,
			},
			BaseURL: "https://api.salesloft.com",
		},
		expectedErr: nil,
	},
	{
		provider:    Outreach,
		description: "Valid Outreach provider config with no substitutions",
		expected: &ProviderInfo{
			Support: Support{
				Read:  false,
				Write: false,
				BulkWrite: BulkWriteSupport{
					Insert: false,
					Update: false,
					Upsert: false,
					Delete: false,
				},
				Subscribe: false,
				Proxy:     false,
			},
			AuthType: Oauth2,
			OauthOpts: OauthOpts{
				AuthURL:                   "https://api.outreach.io/oauth/authorize",
				TokenURL:                  "https://api.outreach.io/oauth/token",
				ExplicitScopesRequired:    true,
				ExplicitWorkspaceRequired: false,
			},
			BaseURL: "https://api.outreach.io",
		},
		expectedErr: nil,
	},

	{
		provider: Pipedrive,
		expected: &ProviderInfo{
			AuthType: Oauth2,
			OauthOpts: OauthOpts{
				AuthURL:                   "https://oauth.pipedrive.com/oauth/authorize",
				TokenURL:                  "https://oauth.pipedrive.com/oauth/token",
				ExplicitScopesRequired:    true,
				ExplicitWorkspaceRequired: false,
			},
			Support: Support{
				BulkWrite: BulkWriteSupport{
					Insert: false,
					Update: false,
					Upsert: false,
					Delete: false,
				},
				Proxy:     false,
				Read:      false,
				Subscribe: false,
				Write:     false,
			},
			BaseURL: "https://api.pipedrive.com",
		},
		expectedErr: nil,
	},

	{
		provider: Capsule,
		expected: &ProviderInfo{
			AuthType: Oauth2,
			OauthOpts: OauthOpts{
				AuthURL:                   "https://api.capsulecrm.com/oauth/authorise",
				TokenURL:                  "https://api.capsulecrm.com/oauth/token",
				ExplicitScopesRequired:    true,
				ExplicitWorkspaceRequired: false,
			},
			Support: Support{
				BulkWrite: BulkWriteSupport{
					Insert: false,
					Update: false,
					Upsert: false,
					Delete: false,
				},
				Proxy:     false,
				Read:      false,
				Subscribe: false,
				Write:     false,
			},
			BaseURL: "https://api.capsulecrm.com/api",
		},
		expectedErr: nil,
	},

	{
		provider:    Copper,
		description: "Valid Copper provider config with no substitutions",
		expected: &ProviderInfo{
			Support: Support{
				Read:  false,
				Write: false,
				BulkWrite: BulkWriteSupport{
					Insert: false,
					Update: false,
					Upsert: false,
					Delete: false,
				},
				Subscribe: false,
				Proxy:     false,
			},
			AuthType: Oauth2,
			OauthOpts: OauthOpts{
				AuthURL:                   "https://app.copper.com/oauth/authorize",
				TokenURL:                  "https://app.copper.com/oauth/token",
				ExplicitScopesRequired:    true,
				ExplicitWorkspaceRequired: false,
			},
			BaseURL: "https://api.copper.com/developer_api",
		},
		expectedErr: nil,
	},

	{
		provider:    ZohoCRM,
		description: "Valid ZohoCRM provider config with no substitutions",
		expected: &ProviderInfo{
			Support: Support{
				Read:  false,
				Write: false,
				BulkWrite: BulkWriteSupport{
					Insert: false,
					Update: false,
					Upsert: false,
					Delete: false,
				},
				Subscribe: false,
				Proxy:     false,
			},
			AuthType: Oauth2,
			OauthOpts: OauthOpts{
				AuthURL:                   "https://accounts.zoho.com/oauth/v2/auth",
				TokenURL:                  "https://accounts.zoho.com/oauth/v2/token",
				ExplicitScopesRequired:    true,
				ExplicitWorkspaceRequired: false,
			},
			BaseURL: "https://www.zohoapis.com",
		},
		expectedErr: nil,
	},

	{
		provider: Sellsy,
		expected: &ProviderInfo{
			AuthType: Oauth2,
			OauthOpts: OauthOpts{
				AuthURL:                   "https://login.sellsy.com/oauth2/authorization",
				TokenURL:                  "https://login.sellsy.com/oauth2/access-tokens",
				ExplicitScopesRequired:    false,
				ExplicitWorkspaceRequired: false,
			},
			Support: Support{
				BulkWrite: BulkWriteSupport{
					Insert: false,
					Update: false,
					Upsert: false,
					Delete: false,
				},
				Proxy:     false,
				Read:      false,
				Subscribe: false,
				Write:     false,
			},
			BaseURL: "https://api.sellsy.com",
		},
		expectedErr: nil,
	},

	{
		provider:    Attio,
		description: "Valid Attio provider config with non-existent substitutions",
		substitutions: map[string]string{
			"nonexistentvar": "abc",
		},
		expected: &ProviderInfo{
			Support: Support{
				Read:  false,
				Write: false,
				BulkWrite: BulkWriteSupport{
					Insert: false,
					Update: false,
					Upsert: false,
					Delete: false,
				},
				Subscribe: false,
				Proxy:     false,
			},
			AuthType: Oauth2,
			OauthOpts: OauthOpts{
				AuthURL:                   "https://app.attio.com/authorize",
				TokenURL:                  "https://app.attio.com/oauth/token",
				ExplicitScopesRequired:    true,
				ExplicitWorkspaceRequired: false,
			},
			BaseURL: "https://api.attio.com/api",
		},
		expectedErr: nil,
	},

	{
		provider:    Close,
		description: "Valid Close provider config with no substitutions",
		expected: &ProviderInfo{
			Support: Support{
				Read:  false,
				Write: false,

				BulkWrite: BulkWriteSupport{
					Insert: false,
					Update: false,
					Upsert: false,
					Delete: false,
				},
				Subscribe: false,
				Proxy:     false,
			},
			AuthType: Oauth2,
			OauthOpts: OauthOpts{
				AuthURL:                   "https://app.close.com/oauth2/authorize",
				TokenURL:                  "https://api.close.com/oauth2/token",
				ExplicitScopesRequired:    false,
				ExplicitWorkspaceRequired: false,
			},
			BaseURL: "https://api.close.com/api",
		},
		expectedErr: nil,
	},

	{
		provider:    Keap,
		description: "Valid Keap provider config with no substitutions",
		expected: &ProviderInfo{
			Support: Support{
				Read:  false,
				Write: false,

				BulkWrite: BulkWriteSupport{
					Insert: false,
					Update: false,
					Upsert: false,
					Delete: false,
				},
				Subscribe: false,
				Proxy:     false,
			},
			AuthType: Oauth2,
			OauthOpts: OauthOpts{
				AuthURL:                   "https://accounts.infusionsoft.com/app/oauth/authorize",
				TokenURL:                  "https://api.infusionsoft.com/token",
				ExplicitScopesRequired:    false,
				ExplicitWorkspaceRequired: false,
			},
			BaseURL: "https://api.infusionsoft.com",
		},
		expectedErr: nil,
	},
	{
		provider:    Asana,
		description: "Valid Asana provider config with no substitutions",
		expected: &ProviderInfo{
			Support: Support{
				Read:  false,
				Write: false,
				BulkWrite: BulkWriteSupport{
					Insert: false,
					Update: false,
					Upsert: false,
					Delete: false,
				},
				Subscribe: false,
				Proxy:     false,
			},
			AuthType: Oauth2,
			OauthOpts: OauthOpts{
				AuthURL:                   "https://app.asana.com/-/oauth_authorize",
				TokenURL:                  "https://app.asana.com/-/oauth_token",
				ExplicitScopesRequired:    false,
				ExplicitWorkspaceRequired: false,
			},
			BaseURL: "https://app.asana.com/api",
		},
		expectedErr: nil,
	},
	{
		provider: Dropbox,
		expected: &ProviderInfo{
			AuthType: Oauth2,
			OauthOpts: OauthOpts{
				AuthURL:                   "https://www.dropbox.com/oauth2/authorize",
				TokenURL:                  "https://api.dropboxapi.com/oauth2/token",
				ExplicitScopesRequired:    false,
				ExplicitWorkspaceRequired: false,
			},
			Support: Support{
				BulkWrite: BulkWriteSupport{
					Insert: false,
					Update: false,
					Upsert: false,
					Delete: false,
				},
				Proxy:     false,
				Read:      false,
				Subscribe: false,
				Write:     false,
			},
			BaseURL: "https://api.dropboxapi.com",
		},
		expectedErr: nil,
	},
	{
		provider:    Notion,
		description: "Valid Notion provider config with no substitutions",
		expected: &ProviderInfo{
			Support: Support{
				Read:  false,
				Write: false,
				BulkWrite: BulkWriteSupport{
					Insert: false,
					Update: false,
					Upsert: false,
					Delete: false,
				},
				Subscribe: false,
				Proxy:     true,
			},
			AuthType: Oauth2,
			OauthOpts: OauthOpts{
				AuthURL:                   "https://api.notion.com/v1/oauth/authorize",
				TokenURL:                  "https://api.notion.com/v1/oauth/token",
				ExplicitScopesRequired:    false,
				ExplicitWorkspaceRequired: false,
				TokenMetadataFields: TokenMetadataFields{
					WorkspaceRefField: "workspace_id",
					ConsumerRefField:  "owner.user.id",
				},
			},
			BaseURL: "https://api.notion.com",
		},
		expectedErr: nil,
	},
	{
		provider:    Gong,
		description: "Gong provider config with valid substitutions",
		substitutions: map[string]string{
			"workspace": "testing",
		},
		expected: &ProviderInfo{
			Support: Support{
				Read:  false,
				Write: false,
				BulkWrite: BulkWriteSupport{
					Insert: false,
					Update: false,
					Upsert: false,
					Delete: false,
				},
				Subscribe: false,
				Proxy:     false,
			},
			AuthType: Oauth2,
			OauthOpts: OauthOpts{
				AuthURL:                   "https://app.gong.io/oauth2/authorize",
				TokenURL:                  "https://app.gong.io/oauth2/generate-customer-token",
				ExplicitWorkspaceRequired: false,
				ExplicitScopesRequired:    true,
			},
			BaseURL: "https://testing.api.gong.io",
		},
		expectedErr: nil,
	},
	{
		provider:    Zoom,
		description: "Zoom provider config with no substitutions",
		expected: &ProviderInfo{
			Support: Support{
				Read:  false,
				Write: false,
				BulkWrite: BulkWriteSupport{
					Insert: false,
					Update: false,
					Upsert: false,
					Delete: false,
				},
				Subscribe: false,
				Proxy:     false,
			},
			AuthType: Oauth2,
			OauthOpts: OauthOpts{
				AuthURL:                   "https://zoom.us/oauth/authorize",
				TokenURL:                  "https://zoom.us/oauth/token",
				ExplicitScopesRequired:    false,
				ExplicitWorkspaceRequired: false,
			},
			BaseURL: "https://api.zoom.us",
		},
		expectedErr: nil,
	},
	{
		provider:    Intercom,
		description: "Valid Intercom provider config with no substitutions",
		expected: &ProviderInfo{
			Support: Support{
				Read:  false,
				Write: false,
				BulkWrite: BulkWriteSupport{
					Insert: false,
					Update: false,
					Upsert: false,
					Delete: false,
				},
				Subscribe: false,
				Proxy:     false,
			},
			AuthType: Oauth2,
			OauthOpts: OauthOpts{
				AuthURL:                   "https://app.intercom.com/oauth",
				TokenURL:                  "https://api.intercom.io/auth/eagle/token",
				ExplicitWorkspaceRequired: false,
				ExplicitScopesRequired:    false,
			},
			BaseURL: "https://api.intercom.io",
		},
		expectedErr: nil,
	},
	{
		provider: DocuSign,
		substitutions: map[string]string{
			"workspace": "example",
		},
		expected: &ProviderInfo{
			Support: Support{
				Read:  false,
				Write: false,
				BulkWrite: BulkWriteSupport{
					Insert: false,
					Update: false,
					Upsert: false,
					Delete: false,
				},
				Subscribe: false,
				Proxy:     false,
			},
			AuthType: Oauth2,
			OauthOpts: OauthOpts{
				AuthURL:                   "https://account.docusign.com/oauth/auth",
				TokenURL:                  "https://account.docusign.com/oauth/token",
				ExplicitScopesRequired:    true,
				ExplicitWorkspaceRequired: true,
			},
			BaseURL: "https://example.docusign.net",
		},
		expectedErr: nil,
	},
	{
		provider: DocuSignDeveloper,
		expected: &ProviderInfo{
			Support: Support{
				Read:  false,
				Write: false,
				BulkWrite: BulkWriteSupport{
					Insert: false,
					Update: false,
					Upsert: false,
					Delete: false,
				},
				Subscribe: false,
				Proxy:     false,
			},
			AuthType: Oauth2,
			OauthOpts: OauthOpts{
				AuthURL:                   "https://account-d.docusign.com/oauth/auth",
				TokenURL:                  "https://account-d.docusign.com/oauth/token",
				ExplicitScopesRequired:    true,
				ExplicitWorkspaceRequired: false,
			},
			BaseURL: "https://demo.docusign.net",
		},
		expectedErr: nil,
	},
	{
		provider:    Calendly,
		description: "Calendly provider config with no substitutions",
		expected: &ProviderInfo{
			Support: Support{
				Read:  false,
				Write: false,
				BulkWrite: BulkWriteSupport{
					Insert: false,
					Update: false,
					Upsert: false,
					Delete: false,
				},
				Subscribe: false,
				Proxy:     false,
			},
			AuthType: Oauth2,
			OauthOpts: OauthOpts{
				AuthURL:                   "https://auth.calendly.com/oauth/authorize",
				TokenURL:                  "https://auth.calendly.com/oauth/token",
				ExplicitScopesRequired:    false,
				ExplicitWorkspaceRequired: false,
			},
			BaseURL: "https://api.calendly.com",
		},
		expectedErr: nil,
	},
	{
		provider:    GetResponse,
		description: "GetResponse provider config with no substitutions",
		expected: &ProviderInfo{
			Support: Support{
				Read:  false,
				Write: false,
				BulkWrite: BulkWriteSupport{
					Insert: false,
					Update: false,
					Upsert: false,
					Delete: false,
				},
				Subscribe: false,
				Proxy:     false,
			},
			AuthType: Oauth2,
			OauthOpts: OauthOpts{
				AuthURL:                   "https://app.getresponse.com/oauth2_authorize.html",
				TokenURL:                  "https://api.getresponse.com/v3/token",
				ExplicitScopesRequired:    false,
				ExplicitWorkspaceRequired: false,
			},
			BaseURL: "https://api.getresponse.com",
		},
		expectedErr: nil,
	},
	{
		provider:    AWeber,
		description: "Valid AWeber provider config with no substitutions",
		expected: &ProviderInfo{
			Support: Support{
				Read:  false,
				Write: false,
				BulkWrite: BulkWriteSupport{
					Insert: false,
					Update: false,
					Upsert: false,
					Delete: false,
				},
				Subscribe: false,
				Proxy:     false,
			},
			AuthType: Oauth2,
			OauthOpts: OauthOpts{
				AuthURL:                   "https://auth.aweber.com/oauth2/authorize",
				TokenURL:                  "https://auth.aweber.com/oauth2/token",
				ExplicitWorkspaceRequired: false,
				ExplicitScopesRequired:    true,
			},
			BaseURL: "https://api.aweber.com",
		},
		expectedErr: nil,
	},
	{
		provider:    MicrosoftDynamics365Sales,
		description: "MS Dynamics 365 Sales provider config with valid substitutions",
		substitutions: map[string]string{
			"workspace": "testing",
		},
		expected: &ProviderInfo{
			Support: Support{
				Read:  false,
				Write: false,
				BulkWrite: BulkWriteSupport{
					Insert: false,
					Update: false,
					Upsert: false,
					Delete: false,
				},
				Subscribe: false,
				Proxy:     false,
			},
			AuthType: Oauth2,
			OauthOpts: OauthOpts{
				AuthURL:                   "https://login.microsoftonline.com/common/oauth2/v2.0/authorize",
				TokenURL:                  "https://login.microsoftonline.com/common/oauth2/v2.0/token",
				ExplicitScopesRequired:    true,
				ExplicitWorkspaceRequired: true,
			},
			BaseURL: "https://testing.api.crm.dynamics.com",
		},
		expectedErr: nil,
	},
	{
		provider:    ConstantContact,
		description: "Valid ConstantContact provider config with no substitutions",
		expected: &ProviderInfo{
			Support: Support{
				Read:  false,
				Write: false,
				BulkWrite: BulkWriteSupport{
					Insert: false,
					Update: false,
					Upsert: false,
					Delete: false,
				},
				Subscribe: false,
				Proxy:     false,
			},
			AuthType: Oauth2,
			OauthOpts: OauthOpts{
				AuthURL:                   "https://authz.constantcontact.com/oauth2/default/v1/authorize",
				TokenURL:                  "https://authz.constantcontact.com/oauth2/default/v1/token",
				ExplicitWorkspaceRequired: false,
				ExplicitScopesRequired:    true,
			},
			BaseURL: "https://api.cc.email",
		},
		expectedErr: nil,
	},
	{
		provider:    MicrosoftDynamics365BusinessCentral,
		description: "Dynamics 365 Business Central provider config with substitutions",
		substitutions: map[string]string{
			"workspace": "tenantID",
		},
		expected: &ProviderInfo{
			Support: Support{
				Read:  false,
				Write: false,
				BulkWrite: BulkWriteSupport{
					Insert: false,
					Update: false,
					Upsert: false,
					Delete: false,
				},
				Subscribe: false,
				Proxy:     false,
			},
			AuthType: Oauth2,
			OauthOpts: OauthOpts{
				AuthURL:                   "https://login.microsoftonline.com/tenantID/oauth2/v2.0/authorize",
				TokenURL:                  "https://login.microsoftonline.com/tenantID/oauth2/v2.0/token",
				ExplicitScopesRequired:    true,
				ExplicitWorkspaceRequired: true,
				TokenMetadataFields: TokenMetadataFields{
					ScopesField: "scope",
				},
			},
			BaseURL: "https://api.businesscentral.dynamics.com",
		},
		expectedErr: nil,
	},
	{
		provider:    Gainsight,
		description: "Gainsight config with substitutions",
		substitutions: map[string]string{
			"workspace": "company",
		},
		expected: &ProviderInfo{
			Support: Support{
				Read:  false,
				Write: false,
				BulkWrite: BulkWriteSupport{
					Insert: false,
					Update: false,
					Upsert: false,
					Delete: false,
				},
				Subscribe: false,
				Proxy:     false,
			},
			AuthType: Oauth2,
			OauthOpts: OauthOpts{
				AuthURL:                   "https://company.gainsightcloud.com/v1/authorize",
				TokenURL:                  "https://company.gainsightcloud.com/v1/users/oauth/token",
				ExplicitScopesRequired:    false,
				ExplicitWorkspaceRequired: true,
			},
			BaseURL: "https://company.gainsightcloud.com",
		},
		expectedErr: nil,
	},
	{
		provider:    Box,
		description: "Box config with no substitutions",
		expected: &ProviderInfo{
			Support: Support{
				Read:  false,
				Write: false,
				BulkWrite: BulkWriteSupport{
					Insert: false,
					Update: false,
					Upsert: false,
					Delete: false,
				},
				Subscribe: false,
				Proxy:     false,
			},
			AuthType: Oauth2,
			OauthOpts: OauthOpts{
				AuthURL:                   "https://account.box.com/api/oauth2/authorize",
				TokenURL:                  "https://api.box.com/oauth2/token",
				ExplicitScopesRequired:    false,
				ExplicitWorkspaceRequired: false,
			},
			BaseURL: "https://api.box.com",
		},
		expectedErr: nil,
	},
	{
		provider:    ZendeskSupport,
		description: "Zendesk Support provider config with valid substitutions",
		substitutions: map[string]string{
			"workspace": "testing",
		},
		expected: &ProviderInfo{
			Support: Support{
				Read:  false,
				Write: false,
				BulkWrite: BulkWriteSupport{
					Insert: false,
					Update: false,
					Upsert: false,
					Delete: false,
				},
				Subscribe: false,
				Proxy:     false,
			},
			AuthType: Oauth2,
			OauthOpts: OauthOpts{
				AuthURL:                   "https://testing.zendesk.com/oauth/authorizations/new",
				TokenURL:                  "https://testing.zendesk.com/oauth/tokens",
				ExplicitScopesRequired:    true,
				ExplicitWorkspaceRequired: true,
			},
			BaseURL: "https://testing.zendesk.com",
		},
		expectedErr: nil,
	},
	{
		provider:    ZendeskChat,
		description: "Valid ZendeskChat provider config with substitutions",
		substitutions: map[string]string{
			"workspace": "test",
		},
		expected: &ProviderInfo{
			AuthType: Oauth2,
			OauthOpts: OauthOpts{
				AuthURL:                   "https://www.zopim.com/oauth2/authorizations/new?subdomain=test",
				TokenURL:                  "https://www.zopim.com/oauth2/token",
				ExplicitScopesRequired:    true,
				ExplicitWorkspaceRequired: true,
			},
			Support: Support{
				BulkWrite: BulkWriteSupport{
					Insert: false,
					Update: false,
					Upsert: false,
					Delete: false,
				},
				Proxy:     false,
				Read:      false,
				Subscribe: false,
				Write:     false,
			},
			BaseURL: "https://www.zopim.com",
		},
		expectedErr: nil,
	},
	{
		provider:    WordPress,
		description: "Valid WordPress provider config with no substitutions",
		expected: &ProviderInfo{
			AuthType: Oauth2,
			OauthOpts: OauthOpts{
				AuthURL:                   "https://public-api.wordpress.com/oauth2/authorize",
				TokenURL:                  "https://public-api.wordpress.com/oauth2/token",
				ExplicitScopesRequired:    false,
				ExplicitWorkspaceRequired: false,
			},
			Support: Support{
				BulkWrite: BulkWriteSupport{
					Insert: false,
					Update: false,
					Upsert: false,
					Delete: false,
				},
				Proxy:     false,
				Read:      false,
				Subscribe: false,
				Write:     false,
			},
			BaseURL: "https://public-api.wordpress.com",
		},
		expectedErr: nil,
	},
	{
		provider:    Airtable,
		description: "Valid Airtable provider config with no substitutions",
		expected: &ProviderInfo{
			AuthType: Oauth2,
			OauthOpts: OauthOpts{
				GrantType:                 PKCE,
				AuthURL:                   "https://airtable.com/oauth2/v1/authorize",
				TokenURL:                  "https://airtable.com/oauth2/v1/token",
				ExplicitScopesRequired:    true,
				ExplicitWorkspaceRequired: false,
				TokenMetadataFields: TokenMetadataFields{
					ScopesField: "scope",
				},
			},
			Support: Support{
				BulkWrite: BulkWriteSupport{
					Insert: false,
					Update: false,
					Upsert: false,
					Delete: false,
				},
				Proxy:     false,
				Read:      false,
				Subscribe: false,
				Write:     false,
			},
			BaseURL: "https://api.airtable.com",
		},
		expectedErr: nil,
	},
	{
		provider:    Slack,
		description: "Valid Slack provider config with non-existent substitutions",
		expected: &ProviderInfo{
			Support: Support{
				Read:  false,
				Write: false,
				BulkWrite: BulkWriteSupport{
					Insert: false,
					Update: false,
					Upsert: false,
					Delete: false,
				},
				Subscribe: false,
				Proxy:     false,
			},
			AuthType: Oauth2,
			OauthOpts: OauthOpts{
				GrantType:                 AuthorizationCode,
				AuthURL:                   "https://slack.com/oauth/v2/authorize",
				TokenURL:                  "https://slack.com/api/oauth.v2.access",
				ExplicitScopesRequired:    true,
				ExplicitWorkspaceRequired: true,
				TokenMetadataFields: TokenMetadataFields{
					ScopesField:       "scope",
					WorkspaceRefField: "workspace_name",
				},
			},
			BaseURL: "https://slack.com/api",
		},
		expectedErr: nil,
	},
	{
<<<<<<< HEAD
		provider:    Atlassian,
		description: "Valid Atlassian provider config with non-existent substitutions",
		expected: &ProviderInfo{
			Support: Support{
				Read:  false,
				Write: false,
=======
		provider:    HelpScoutMailbox,
		description: "Valid HelpScoutMailbox provider config with no substitutions",
		expected: &ProviderInfo{
			AuthType: Oauth2,
			OauthOpts: OauthOpts{
				GrantType:                 AuthorizationCode,
				AuthURL:                   "https://secure.helpscout.net/authentication/authorizeClientApplication",
				TokenURL:                  "https://api.helpscout.net/v2/oauth2/token",
				ExplicitScopesRequired:    false,
				ExplicitWorkspaceRequired: false,
			},
			Support: Support{
>>>>>>> cc66d1e5
				BulkWrite: BulkWriteSupport{
					Insert: false,
					Update: false,
					Upsert: false,
					Delete: false,
				},
<<<<<<< HEAD
				Subscribe: false,
				Proxy:     false,
			},
			AuthType: Oauth2,
			OauthOpts: OauthOpts{
				GrantType:                 AuthorizationCode,
				AuthURL:                   "https://auth.atlassian.com/authorize",
				TokenURL:                  "https://auth.atlassian.com/oauth/token",
				ExplicitScopesRequired:    true,
				ExplicitWorkspaceRequired: false,
			},
			BaseURL: "https://api.atlassian.com",
=======
				Proxy:     false,
				Read:      false,
				Subscribe: false,
				Write:     false,
			},
			BaseURL: "https://api.helpscout.net",
>>>>>>> cc66d1e5
		},
		expectedErr: nil,
	},
}

func TestReadInfo(t *testing.T) { // nolint
	t.Parallel()

	for _, tc := range testCases {
		tc := tc // nolint:varnamelen

		t.Run(tc.provider, func(t *testing.T) {
			t.Parallel()

			config, err := ReadInfo(tc.provider, &tc.substitutions)

			if !errors.Is(err, tc.expectedErr) {
				t.Errorf("[%s] Expected error: %v, but got: %v", tc.description, tc.expectedErr, err)
			}

			if tc.expectedErr == nil && config != nil { // nolint
				if config.Support != tc.expected.Support {
					t.Errorf("[%s] Expected support: %v, but got: %v", tc.description, tc.expected.Support, config.Support)
				}

				if config.AuthType != tc.expected.AuthType {
					t.Errorf("[%s] Expected auth: %v, but got: %v", tc.description, tc.expected.AuthType, config.AuthType)
				}

				if config.OauthOpts != tc.expected.OauthOpts {
					t.Errorf("[%s] Expected auth options: %v, but got: %v", tc.description, tc.expected.OauthOpts, config.OauthOpts)
				}

				if config.BaseURL != tc.expected.BaseURL {
					t.Errorf("[%s] Expected base URL: %s, but got: %s", tc.description, tc.expected.BaseURL, config.BaseURL)
				}

				if config.ProviderOpts != nil {
					for k, v := range config.ProviderOpts {
						candidateValue, ok := tc.expected.GetOption(k)
						if !ok {
							t.Errorf("[%s] Unexpected option: %s", tc.description, k)
						}

						if v != candidateValue {
							t.Errorf("[%s] Expected option %s: %s, but got: %s", tc.description, k, candidateValue, v)
						}
					}
				}
			}
		})
	}
}<|MERGE_RESOLUTION|>--- conflicted
+++ resolved
@@ -1013,14 +1013,6 @@
 		expectedErr: nil,
 	},
 	{
-<<<<<<< HEAD
-		provider:    Atlassian,
-		description: "Valid Atlassian provider config with non-existent substitutions",
-		expected: &ProviderInfo{
-			Support: Support{
-				Read:  false,
-				Write: false,
-=======
 		provider:    HelpScoutMailbox,
 		description: "Valid HelpScoutMailbox provider config with no substitutions",
 		expected: &ProviderInfo{
@@ -1033,18 +1025,25 @@
 				ExplicitWorkspaceRequired: false,
 			},
 			Support: Support{
->>>>>>> cc66d1e5
-				BulkWrite: BulkWriteSupport{
-					Insert: false,
-					Update: false,
-					Upsert: false,
-					Delete: false,
-				},
-<<<<<<< HEAD
-				Subscribe: false,
-				Proxy:     false,
-			},
-			AuthType: Oauth2,
+				BulkWrite: BulkWriteSupport{
+					Insert: false,
+					Update: false,
+					Upsert: false,
+					Delete: false,
+				},
+				Proxy:     false,
+				Read:      false,
+				Subscribe: false,
+				Write:     false,
+			},
+			BaseURL: "https://api.helpscout.net",
+		},
+		expectedErr: nil,
+	},
+	{
+		provider:    Atlassian,
+		description: "Valid Atlassian provider config with no substitutions",
+		expected: &ProviderInfo{
 			OauthOpts: OauthOpts{
 				GrantType:                 AuthorizationCode,
 				AuthURL:                   "https://auth.atlassian.com/authorize",
@@ -1052,15 +1051,19 @@
 				ExplicitScopesRequired:    true,
 				ExplicitWorkspaceRequired: false,
 			},
+			Support: Support{
+				BulkWrite: BulkWriteSupport{
+					Insert: false,
+					Update: false,
+					Upsert: false,
+					Delete: false,
+				},
+				Proxy:     false,
+				Read:      false,
+				Subscribe: false,
+				Write:     false,
+			},
 			BaseURL: "https://api.atlassian.com",
-=======
-				Proxy:     false,
-				Read:      false,
-				Subscribe: false,
-				Write:     false,
-			},
-			BaseURL: "https://api.helpscout.net",
->>>>>>> cc66d1e5
 		},
 		expectedErr: nil,
 	},
