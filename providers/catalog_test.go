--- conflicted
+++ resolved
@@ -1091,10 +1091,37 @@
 		expectedErr: nil,
 	},
 	{
-<<<<<<< HEAD
 		provider:    Timely,
 		description: "Valid Timely provider config with no substitutions",
-=======
+    expected: &ProviderInfo{
+			AuthType: Oauth2,
+			OauthOpts: OauthOpts{
+				GrantType:                 AuthorizationCode,
+        AuthURL:                   "https://api.timelyapp.com/1.1/oauth/authorize",
+				TokenURL:                  "https://api.timelyapp.com/1.1/oauth/token",
+				ExplicitScopesRequired:    false,
+        ExplicitWorkspaceRequired: false,
+				TokenMetadataFields: TokenMetadataFields{
+					ScopesField: "scope",
+				},
+			},
+			Support: Support{
+				Read:  false,
+				Write: false,
+				BulkWrite: BulkWriteSupport{
+					Insert: false,
+					Update: false,
+					Upsert: false,
+					Delete: false,
+				},
+				Subscribe: false,
+				Proxy:     false,
+			},
+      BaseURL: "https://api.timelyapp.com",
+    },
+		expectedErr: nil,
+  },
+  {
 		provider:    Atlassian,
 		description: "Valid Atlassian provider config with no substitutions",
     expected: &ProviderInfo{
@@ -1125,50 +1152,31 @@
   {
 		provider:    Webflow,
 		description: "Valid Webflow provider config with no substitutions",
->>>>>>> c0cc251e
 		expected: &ProviderInfo{
 			AuthType: Oauth2,
 			OauthOpts: OauthOpts{
 				GrantType:                 AuthorizationCode,
-<<<<<<< HEAD
-				AuthURL:                   "https://api.timelyapp.com/1.1/oauth/authorize",
-				TokenURL:                  "https://api.timelyapp.com/1.1/oauth/token",
-				ExplicitScopesRequired:    false,
-=======
 				AuthURL:                   "https://webflow.com/oauth/authorize",
 				TokenURL:                  "https://api.webflow.com/oauth/access_token",
 				ExplicitScopesRequired:    true,
->>>>>>> c0cc251e
 				ExplicitWorkspaceRequired: false,
 				TokenMetadataFields: TokenMetadataFields{
 					ScopesField: "scope",
 				},
 			},
 			Support: Support{
-<<<<<<< HEAD
-				Read:  false,
-				Write: false,
-=======
->>>>>>> c0cc251e
-				BulkWrite: BulkWriteSupport{
-					Insert: false,
-					Update: false,
-					Upsert: false,
-					Delete: false,
-				},
-<<<<<<< HEAD
-				Subscribe: false,
-				Proxy:     false,
-			},
-			BaseURL: "https://api.timelyapp.com",
-=======
-				Proxy:     false,
-				Read:      false,
-				Subscribe: false,
-				Write:     false,
-			},
-			BaseURL: "https://api.webflow.com",
->>>>>>> c0cc251e
+				Read:  false,
+				Write: false,
+				BulkWrite: BulkWriteSupport{
+					Insert: false,
+					Update: false,
+					Upsert: false,
+					Delete: false,
+				},
+				Subscribe: false,
+				Proxy:     false,
+			},
+      BaseURL: "https://api.webflow.com",
 		},
 		expectedErr: nil,
 	},
