--- conflicted
+++ resolved
@@ -323,7 +323,31 @@
 		expectedErr: nil,
 	},
 	{
-<<<<<<< HEAD
+		provider:    Gong,
+		description: "Gong provider config with valid substitutions",
+		substitutions: map[string]string{
+			"workspace": "testing",
+		},
+		expected: &ProviderInfo{
+			Support: Support{
+				Read:      false,
+				Write:     false,
+				BulkWrite: false,
+				Subscribe: false,
+				Proxy:     false,
+			},
+			AuthType: Oauth2,
+			OauthOpts: OauthOpts{
+				AuthURL:                   "https://app.gong.io/oauth2/authorize",
+				TokenURL:                  "https://app.gong.io/oauth2/generate-customer-token",
+				ExplicitWorkspaceRequired: false,
+				ExplicitScopesRequired:    true,
+			},
+			BaseURL: "https://testing.api.gong.io",
+		},
+		expectedErr: nil,
+	},
+	{
 		provider: DocuSign,
 		expected: &ProviderInfo{
 			AuthType: Oauth2,
@@ -348,29 +372,6 @@
 				ExplicitWorkspaceRequired: false,
 			},
 			BaseURL: "https://demo.docusign.net",
-=======
-		provider:    Gong,
-		description: "Gong provider config with valid substitutions",
-		substitutions: map[string]string{
-			"workspace": "testing",
-		},
-		expected: &ProviderInfo{
-			Support: Support{
-				Read:      false,
-				Write:     false,
-				BulkWrite: false,
-				Subscribe: false,
-				Proxy:     false,
-			},
-			AuthType: Oauth2,
-			OauthOpts: OauthOpts{
-				AuthURL:                   "https://app.gong.io/oauth2/authorize",
-				TokenURL:                  "https://app.gong.io/oauth2/generate-customer-token",
-				ExplicitWorkspaceRequired: false,
-				ExplicitScopesRequired:    true,
-			},
-			BaseURL: "https://testing.api.gong.io",
->>>>>>> 8a46cceb
 		},
 		expectedErr: nil,
 	},
