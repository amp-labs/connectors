--- conflicted
+++ resolved
@@ -370,72 +370,88 @@
 		expectedErr: nil,
 	},
 	{
-<<<<<<< HEAD
-		provider: DocuSign,
-=======
 		provider:    Zoom,
 		description: "Zoom provider config with no substitutions",
->>>>>>> 2fedc4a8
-		expected: &ProviderInfo{
-			Support: Support{
-				Read:      false,
-				Write:     false,
-				BulkWrite: false,
-				Subscribe: false,
-				Proxy:     false,
-			},
-			AuthType: Oauth2,
-			OauthOpts: OauthOpts{
-<<<<<<< HEAD
+		expected: &ProviderInfo{
+			Support: Support{
+				Read:      false,
+				Write:     false,
+				BulkWrite: false,
+				Subscribe: false,
+				Proxy:     false,
+			},
+			AuthType: Oauth2,
+			OauthOpts: OauthOpts{
+				AuthURL:                   "https://zoom.us/oauth/authorize",
+				TokenURL:                  "https://zoom.us/oauth/token",
+				ExplicitScopesRequired:    false,
+				ExplicitWorkspaceRequired: false,
+			},
+			BaseURL: "https://api.zoom.us",
+		},
+		expectedErr: nil,
+	},
+	{
+		provider:    Intercom,
+		description: "Valid Intercom provider config with no substitutions",
+		expected: &ProviderInfo{
+			Support: Support{
+				Read:      false,
+				Write:     false,
+				BulkWrite: false,
+				Subscribe: false,
+				Proxy:     false,
+			},
+			AuthType: Oauth2,
+			OauthOpts: OauthOpts{
+				AuthURL:                   "https://app.intercom.com/oauth",
+				TokenURL:                  "https://api.intercom.io/auth/eagle/token",
+				ExplicitWorkspaceRequired: false,
+				ExplicitScopesRequired:    false,
+			},
+			BaseURL: "https://api.intercom.io",
+		},
+		expectedErr: nil,
+	},
+	{
+		provider: DocuSign,
+		expected: &ProviderInfo{
+			Support: Support{
+				Read:      false,
+				Write:     false,
+				BulkWrite: false,
+				Subscribe: false,
+				Proxy:     false,
+			},
+			AuthType: Oauth2,
+			OauthOpts: OauthOpts{
 				AuthURL:                   "https://account.docusign.com/oauth/auth",
 				TokenURL:                  "https://account.docusign.com/oauth/token",
 				ExplicitScopesRequired:    true,
 				ExplicitWorkspaceRequired: true,
 			},
 			BaseURL: "https://{{.workspace}}.docusign.net",
-=======
-				AuthURL:                   "https://zoom.us/oauth/authorize",
-				TokenURL:                  "https://zoom.us/oauth/token",
-				ExplicitScopesRequired:    false,
-				ExplicitWorkspaceRequired: false,
-			},
-			BaseURL: "https://api.zoom.us",
->>>>>>> 2fedc4a8
-		},
-		expectedErr: nil,
-	},
-	{
-<<<<<<< HEAD
+		},
+		expectedErr: nil,
+	},
+	{
 		provider: DocuSignDeveloper,
-=======
-		provider:    Intercom,
-		description: "Valid Intercom provider config with no substitutions",
->>>>>>> 2fedc4a8
-		expected: &ProviderInfo{
-			Support: Support{
-				Read:      false,
-				Write:     false,
-				BulkWrite: false,
-				Subscribe: false,
-				Proxy:     false,
-			},
-			AuthType: Oauth2,
-			OauthOpts: OauthOpts{
-<<<<<<< HEAD
+		expected: &ProviderInfo{
+			Support: Support{
+				Read:      false,
+				Write:     false,
+				BulkWrite: false,
+				Subscribe: false,
+				Proxy:     false,
+			},
+			AuthType: Oauth2,
+			OauthOpts: OauthOpts{
 				AuthURL:                   "https://account-d.docusign.com/oauth/auth",
 				TokenURL:                  "https://account-d.docusign.com/oauth/token",
 				ExplicitScopesRequired:    true,
 				ExplicitWorkspaceRequired: false,
 			},
 			BaseURL: "https://demo.docusign.net",
-=======
-				AuthURL:                   "https://app.intercom.com/oauth",
-				TokenURL:                  "https://api.intercom.io/auth/eagle/token",
-				ExplicitWorkspaceRequired: false,
-				ExplicitScopesRequired:    false,
-			},
-			BaseURL: "https://api.intercom.io",
->>>>>>> 2fedc4a8
 		},
 		expectedErr: nil,
 	},
