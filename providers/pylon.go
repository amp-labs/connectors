--- conflicted
+++ resolved
@@ -33,13 +33,8 @@
 				Upsert: false,
 				Delete: false,
 			},
-<<<<<<< HEAD
 			Proxy:     true,
-			Read:      false,
-=======
-			Proxy:     false,
 			Read:      true,
->>>>>>> a8ee9c30
 			Subscribe: false,
 			Write:     true,
 		},
