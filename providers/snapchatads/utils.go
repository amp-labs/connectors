--- conflicted
+++ resolved
@@ -5,7 +5,6 @@
 	"github.com/amp-labs/connectors/common/naming"
 	"github.com/amp-labs/connectors/common/urlbuilder"
 	"github.com/amp-labs/connectors/internal/datautils"
-<<<<<<< HEAD
 	"github.com/amp-labs/connectors/internal/jsonquery"
 	"github.com/spyzhov/ajson"
 )
@@ -14,7 +13,6 @@
 
 var incrementalReadObject = datautils.NewSet( //nolint:gochecknoglobals
 	"transactions",
-=======
 )
 
 // Endpoints that require an organization ID (provided via metadata) as shared ID in the URL path.
@@ -25,7 +23,6 @@
 	"adaccounts",
 	"members",
 	"roles",
->>>>>>> 8ea1ebc7
 )
 
 func (c *Connector) constructURL(objName string) (*urlbuilder.URL, error) {
@@ -47,8 +44,7 @@
 		nodePath = objName
 	}
 
-<<<<<<< HEAD
-	return url, nil
+	return nodePath
 }
 
 func makeNextRecordsURL() common.NextPageFunc {
@@ -122,7 +118,4 @@
 	}
 
 	return data, nil
-=======
-	return nodePath
->>>>>>> 8ea1ebc7
 }