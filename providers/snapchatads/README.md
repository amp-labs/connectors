--- conflicted
+++ resolved
@@ -22,10 +22,7 @@
 Notes:
 - The organization_id is retrieved using the postAuthentication method.
 - Currently, we only support objects that include the organization_id in the URL path.
-<<<<<<< HEAD
+- Incremental read is support for one object - "transactions".
 - The API documentation mentions that we must use the POST method to update billingcenters, but it turns out that the PUT method works too.
 - For the roles object, there's no mention of updating organization-based member roles in the documentation, yet the update operation still goes through.
-- This connector doesn't add the record ID to the URL path. Instead, it's expected to be passed in the request body. So, when params.RecordId is set in the WriteParams struct, the system treats the request as an update.
-=======
-- Incremental read is support for one object - "transactions".
->>>>>>> 10c316e4
+- This connector doesn't add the record ID to the URL path. Instead, it's expected to be passed in the request body. So, when params.RecordId is set in the WriteParams struct, the system treats the request as an update.