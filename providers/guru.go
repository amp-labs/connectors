--- conflicted
+++ resolved
@@ -5,10 +5,6 @@
 func init() {
 	// Guru API Key authentication
 	SetInfo(Guru, ProviderInfo{
-<<<<<<< HEAD
-		AuthType: Basic,
-		BaseURL:  "https://api.getguru.com",
-=======
 		DisplayName: "Guru",
 		AuthType:    Basic,
 		BaseURL:     "https://api.getguru.com",
@@ -23,7 +19,6 @@
 				LogoURL: "https://res.cloudinary.com/dycvts6vp/image/upload/v1722410635/media/const%20Guru%20Provider%20%3D%20%22guru%22_1722410634.jpg",
 			},
 		},
->>>>>>> 1f1f08bb
 		Support: Support{
 			BulkWrite: BulkWriteSupport{
 				Insert: false,
