# Pinterest connector


## Supported Objects 
Below is an exhaustive list of objects & methods supported on the objects

Pinterest API version : v5

<<<<<<< HEAD
| Object     | Resource   | Method         |
| ---------- | ---------- | -------------- |
| Pins       | pins       | read and write |
| Boards     | boards     | read and write |
| Media      | media      | read and write |
| Ad_accounts| ad_accounts| read and write |
| Catalogs   | catalogs   | read and write |
 
=======
-------------------------------------------------------------
| Object                  | Resource               | Method |
| ----------------------- | ---------------------- | ------ |
| Pins                    | pins                   | read   |
| Boards                  | boards                 | read   |
| Media                   | media                  | read   |
| Ad_accounts             | ad_accounts            | read   |
| Catalogs                | catalogs               | read   |
| Employers               | business/employers     | read   |
| feeds                   | catalogs/feeds         | red    |
| Product_groups          | catalogs/product_groups| read   |
| Integrations            | integrations           | read   |
-------------------------------------------------------------
>>>>>>> eaeca393
<|MERGE_RESOLUTION|>--- conflicted
+++ resolved
@@ -6,27 +6,23 @@
 
 Pinterest API version : v5
 
-<<<<<<< HEAD
-| Object     | Resource   | Method         |
-| ---------- | ---------- | -------------- |
-| Pins       | pins       | read and write |
-| Boards     | boards     | read and write |
-| Media      | media      | read and write |
-| Ad_accounts| ad_accounts| read and write |
-| Catalogs   | catalogs   | read and write |
- 
-=======
--------------------------------------------------------------
-| Object                  | Resource               | Method |
-| ----------------------- | ---------------------- | ------ |
-| Pins                    | pins                   | read   |
-| Boards                  | boards                 | read   |
-| Media                   | media                  | read   |
-| Ad_accounts             | ad_accounts            | read   |
-| Catalogs                | catalogs               | read   |
-| Employers               | business/employers     | read   |
-| feeds                   | catalogs/feeds         | red    |
-| Product_groups          | catalogs/product_groups| read   |
-| Integrations            | integrations           | read   |
--------------------------------------------------------------
->>>>>>> eaeca393
+-------------------------------------------------------------------
+| Object                  | Resource               | Method       |
+| ----------------------- | ---------------------- | ------------ |
+| Pins                    | pins                   | read, write  |
+| Boards                  | boards                 | read, write  |
+| Media                   | media                  | read, write  |
+| Ad_accounts             | ad_accounts            | read, write  |
+| Catalogs                | catalogs               | read, write  |
+| Employers               | business/employers     | read         |
+| feeds                   | catalogs/feeds         | read, wirte  |
+| Product_groups          | catalogs/product_groups| read, write  |
+| Integrations            | integrations           | read         |
+| Stats                   | catalogs/reports/stats | read         |
+| Websites                | user_account/websites  | write        |
+| commerce                | integrations/commerce  | write        |
+| Logs                    | integrations/logs      | write        |
+| Reports                 | catalogs/reports       | write        |
+| Submit                  | advanced_auction/items/| write        |
+                               submit
+-------------------------------------------------------------------