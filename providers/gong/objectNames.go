package gong

import (
	"github.com/amp-labs/connectors/internal/datautils"
	"github.com/amp-labs/connectors/providers/gong/metadata"
)

const (
<<<<<<< HEAD
	objectNameCalls              = "calls"
	objectNameTranscript         = "transcripts"
	objectNameMeetings           = "meetings"
	objectNameDigitalInteraction = "digital-interaction"
=======
	objectNameCalls      = "calls"
	objectNameTranscript = "transcripts"
	objectNameFlows      = "flows"
	objectNameUsers      = "users"
>>>>>>> ce464caf
)

// Supported object names can be found under schemas.json.
var supportedObjectsByRead = metadata.Schemas.ObjectNames() //nolint:gochecknoglobals

var supportedObjectsByWrite = datautils.NewSet( //nolint:gochecknoglobals
	objectNameCalls,
	objectNameMeetings,
	objectNameDigitalInteraction,
)

var postReadObjects = datautils.NewSet( //nolint:gochecknoglobals
	objectNameTranscript,
)

var ObjectNameToResponseField = datautils.NewDefaultMap(map[string]string{ //nolint:gochecknoglobals
	objectNameTranscript: "callTranscripts",
},
	func(objectName string) (fieldName string) {
		return objectName
	},
)

var objectNameToWriteResultIDField = datautils.NewDefaultMap(map[string]string{ //nolint:gochecknoglobals
	objectNameCalls:              "callId",
	objectNameMeetings:           "meetingId",
	objectNameDigitalInteraction: "requestId",
},
	func(objectName string) (fieldName string) {
		return "id"
	},
)<|MERGE_RESOLUTION|>--- conflicted
+++ resolved
@@ -6,17 +6,12 @@
 )
 
 const (
-<<<<<<< HEAD
 	objectNameCalls              = "calls"
 	objectNameTranscript         = "transcripts"
 	objectNameMeetings           = "meetings"
 	objectNameDigitalInteraction = "digital-interaction"
-=======
-	objectNameCalls      = "calls"
-	objectNameTranscript = "transcripts"
-	objectNameFlows      = "flows"
-	objectNameUsers      = "users"
->>>>>>> ce464caf
+	objectNameFlows              = "flows"
+	objectNameUsers              = "users"
 )
 
 // Supported object names can be found under schemas.json.
