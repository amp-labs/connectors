--- conflicted
+++ resolved
@@ -12,7 +12,6 @@
 | Workspace members | workspace_members | read
 | Tasks  | tasks | read and write
 | Notes  | notes | read and write
-<<<<<<< HEAD
 | People | people| read and write
 | Companies | companies | read and write
 | Users | users | read and write
@@ -21,18 +20,7 @@
 
 The objects mentioned above, such as People, Companies, Users, Deals, and Workspaces, are Attio standard objects. The remaining objects, like Lists, Workspace members, Tasks, and Notes, are Attio non-standard objects.
 
-To differentiate between the two types in the script, introduce a variable for non-standard objects like 'supportAttioGeneralApi' and for standard/custom objects, use the variable 'isAttioStandardOrCustomObj' Here, 'standard' isn't a term we commonly use, but rather a concept defined by Attio itself.
-=======
-| People | people| read
-| Companies | companies | read
-| Users | users | read
-| Deals | deals | read
-| Workspaces | workspaces | read
-
-The objects mentioned above, such as People, Companies, Users, Deals, and Workspaces, are Attio standard objects. The remaining objects, like Lists, Workspace members, Tasks, and Notes, are Attio non-standard objects.
-
 To differentiate between the two types in the script, introduce a variable for non-standard objects like 'supportAttioApi' and for standard/custom objects, use the variable 'isAttioStandardOrCustomObj.' Here, 'standard' isn't a term we commonly use, but rather a concept defined by Attio itself.
->>>>>>> cf5815cc
 
 Attio API Reference: https://developers.attio.com/reference/
 
@@ -46,7 +34,6 @@
 ## Read Functions
 For standard/custom objects, a separate read function "readStandardOrCustomObject" is used, which calls the endpoint to get the response: https://developers.attio.com/reference/post_v2-objects-object-records-query
 
-<<<<<<< HEAD
 For non-standard object, a separate read function "readGeneralAPI" is used and directly used the object's endpoint to get the response.
 
 ## Write Functions
@@ -54,7 +41,4 @@
 
 For standard/custom objects,
 Used endpoint to create: https://developers.attio.com/reference/post_v2-objects-object-records
-Used endpoint to update: https://developers.attio.com/reference/put_v2-objects-object-records-record-id
-=======
-For non-standard object, a separate read function "readGeneralAPI" is used and directly used the object's endpoint to get the response.
->>>>>>> cf5815cc
+Used endpoint to update: https://developers.attio.com/reference/put_v2-objects-object-records-record-id