--- conflicted
+++ resolved
@@ -34,15 +34,11 @@
 ## Read Functions
 For standard/custom objects, a separate read function "readStandardOrCustomObject" is used, which calls the endpoint to get the response: https://developers.attio.com/reference/post_v2-objects-object-records-query
 
-<<<<<<< HEAD
-For non-standard object, a separate read function like "readGeneralAPI" is used and directly used the object's endpoint to get the response.
+For non-standard object, a separate read function "readGeneralAPI" is used and directly used the object's endpoint to get the response.
 
 ## Write Functions
 For non-standard object, introduce a variable like 'supportAttioGeneralApiWrite' and directly used the object's endpoint to get the response.
 
 For standard/custom objects,
 Used endpoint to create: https://developers.attio.com/reference/post_v2-objects-object-records
-Used endpoint to update: https://developers.attio.com/reference/put_v2-objects-object-records-record-id
-=======
-For non-standard object, a separate read function "readGeneralAPI" is used and directly used the object's endpoint to get the response.
->>>>>>> 4caca05f
+Used endpoint to update: https://developers.attio.com/reference/put_v2-objects-object-records-record-id