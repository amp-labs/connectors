--- conflicted
+++ resolved
@@ -16,14 +16,6 @@
 func TestListObjectMetadata(t *testing.T) { // nolint:funlen,gocognit,cyclop
 	t.Parallel()
 
-<<<<<<< HEAD
-	listresponse := testutils.DataFromFile(t, "lists.json")
-	notesresponse := testutils.DataFromFile(t, "notes.json")
-	workspacemembersresponse := testutils.DataFromFile(t, "workspace_members.json")
-	tasksresponse := testutils.DataFromFile(t, "tasks.json")
-	companiesresponse := testutils.DataFromFile(t, "companies.json")
-	companiesObjectResponse := []byte(`{"data": {"plural_noun": "Companies"}}`)
-=======
 	listResponse := testutils.DataFromFile(t, "lists.json")
 	notesResponse := testutils.DataFromFile(t, "notes.json")
 	workspacemembersResponse := testutils.DataFromFile(t, "workspace_members.json")
@@ -33,7 +25,6 @@
 	usersResponse := testutils.DataFromFile(t, "users.json")
 	optionsResponse := testutils.DataFromFile(t, "options.json")
 	usersObjectResponse := []byte(`{"data": {"plural_noun": "Users"}}`)
->>>>>>> cf5815cc
 
 	tests := []testroutines.Metadata{
 		{
@@ -43,11 +34,7 @@
 		},
 		{
 			Name:  "Successfully describe multiple object with metadata",
-<<<<<<< HEAD
-			Input: []string{"lists", "workspace_members", "notes", "tasks", "companies"},
-=======
 			Input: []string{"lists", "workspace_members", "notes", "tasks", "companies", "users"},
->>>>>>> cf5815cc
 			Server: mockserver.Switch{
 				Setup: mockserver.ContentJSON(),
 				Cases: []mockserver.Case{{
@@ -72,19 +59,11 @@
 					If:   mockcond.PathSuffix("/v2/objects/users/attributes"),
 					Then: mockserver.Response(http.StatusOK, usersResponse),
 				}, {
-<<<<<<< HEAD
-					If:   mockcond.PathSuffix("/v2/objects/companies/attributes"),
-					Then: mockserver.Response(http.StatusOK, companiesresponse),
-				}, {
-					If:   mockcond.PathSuffix("/v2/objects/companies"),
-					Then: mockserver.Response(http.StatusOK, companiesObjectResponse),
-=======
 					If:   mockcond.PathSuffix("/v2/objects/users"),
 					Then: mockserver.Response(http.StatusOK, usersObjectResponse),
 				}, {
 					If:   mockcond.PathSuffix("/v2/objects/ffbca575-69c4-4080-bf98-91d79aeea4b1/attributes/89c07285-4d31-4fa7-9cbf-779c5f4debf1/options"),
 					Then: mockserver.Response(http.StatusOK, optionsResponse),
->>>>>>> cf5815cc
 				},
 				},
 			}.Server(),
@@ -227,11 +206,7 @@
 							},
 							"domains": {
 								DisplayName:  "domains",
-<<<<<<< HEAD
-								ValueType:    "other",
-=======
 								ValueType:    "multiSelect",
->>>>>>> cf5815cc
 								ProviderType: "domain",
 								ReadOnly:     false,
 								Values:       nil,
@@ -264,8 +239,6 @@
 							"name":       "name",
 							"created_at": "created_at",
 							"created_by": "created_by",
-<<<<<<< HEAD
-=======
 						},
 					},
 					"users": {
@@ -301,7 +274,6 @@
 							"record_id": "record_id",
 							"user_id":   "user_id",
 							"education": "education",
->>>>>>> cf5815cc
 						},
 					},
 				},
