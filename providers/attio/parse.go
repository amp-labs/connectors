--- conflicted
+++ resolved
@@ -1,7 +1,6 @@
 package attio
 
 import (
-	"encoding/json"
 	"strconv"
 
 	"github.com/amp-labs/connectors/common"
@@ -43,11 +42,7 @@
 }
 
 // To determine the next page records for the standard/custom objects.
-<<<<<<< HEAD
-func makeNextRecordStandardObj(body map[string]any) common.NextPageFunc {
-=======
 func makeNextRecordStandardObj(offset int) common.NextPageFunc {
->>>>>>> cf5815cc
 	return func(node *ajson.Node) (string, error) {
 		// Extract the data key value from the response.
 		value, err := jsonquery.New(node).ArrayRequired("data")
@@ -55,34 +50,6 @@
 			return "", err
 		}
 
-<<<<<<< HEAD
-		if len(value) != 0 {
-			jsonData, err := json.Marshal(body)
-			if err != nil {
-				return "", err
-			}
-
-			// Parse the JSON into an *ajson.Node
-			node, err := ajson.Unmarshal(jsonData)
-			if err != nil {
-				return "", err
-			}
-
-			// To determine the offset value.
-			offset, err := jsonquery.New(node).IntegerWithDefault("offset", 0)
-			if err != nil {
-				return "", err
-			}
-
-			previousStart := int(offset)
-
-			nextStart := previousStart + DefaultPageSize
-
-			return strconv.Itoa(nextStart), nil
-		}
-
-		return "", nil
-=======
 		if len(value) == 0 {
 			return "", nil
 		}
@@ -90,7 +57,6 @@
 		nextStart := offset + DefaultPageSize
 
 		return strconv.Itoa(nextStart), nil
->>>>>>> cf5815cc
 	}
 }
 
@@ -163,20 +129,12 @@
 }
 
 func getRecords(
-<<<<<<< HEAD
-	flattenRecords map[string]map[string]any, records []map[string]any, fields []string,
-=======
 	flattenRecords map[string]any, records []map[string]any, fields []string,
->>>>>>> cf5815cc
 ) ([]common.ReadResultRow, error) {
 	data := make([]common.ReadResultRow, len(records))
 
 	for i, record := range records { // nolint:varnamelen
-<<<<<<< HEAD
-		id, ok := record["id"].(map[string]any)
-=======
 		id, ok := record["id"].(map[string]any) // nolint:varnamelen
->>>>>>> cf5815cc
 		if !ok {
 			return nil, common.ErrEmptyRecordIdResponse
 		}
@@ -186,11 +144,6 @@
 			return nil, common.ErrEmptyRecordIdResponse
 		}
 
-<<<<<<< HEAD
-		FeildRecord := flattenRecords[recordID]
-		data[i].Raw = record
-		data[i].Fields = common.ExtractLowercaseFieldsFromRaw(fields, FeildRecord)
-=======
 		fieldRecord, ok := flattenRecords[recordID].(map[string]any)
 		if !ok {
 			return nil, common.ErrEmptyRecordIdResponse
@@ -198,46 +151,11 @@
 
 		data[i].Raw = record
 		data[i].Fields = common.ExtractLowercaseFieldsFromRaw(fields, fieldRecord)
->>>>>>> cf5815cc
 	}
 
 	return data, nil
 }
 
-<<<<<<< HEAD
-func flattenRecords(arr []*ajson.Node) (map[string]map[string]any, error) {
-	result := make([]map[string]any, len(arr))
-
-	flattenMap := make(map[string]map[string]any, 0)
-
-	for index, element := range arr {
-		const keyValuesObject = "values"
-
-		values, err := jsonquery.New(element).ObjectOptional(keyValuesObject)
-		if err != nil {
-			return nil, err
-		}
-
-		original, err := jsonquery.Convertor.ObjectToMap(element)
-		if err != nil {
-			return nil, err
-		}
-
-		nested, err := jsonquery.Convertor.ObjectToMap(values)
-		if err != nil {
-			return nil, err
-		}
-
-		// values object must be removed.
-		delete(original, keyValuesObject)
-
-		// Fields from values are moved to the top level.
-		for key, value := range nested {
-			original[key] = value
-		}
-
-		result[index] = original
-=======
 func flattenRecord(arr *ajson.Node) (map[string]any, error) {
 	const keyValuesObject = "values"
 
@@ -275,18 +193,13 @@
 		if err != nil {
 			return nil, err
 		}
->>>>>>> cf5815cc
 
 		recordId, err := jsonquery.New(element, "id").StringRequired("record_id")
 		if err != nil {
 			return nil, err
 		}
 
-<<<<<<< HEAD
-		flattenMap[recordId] = original
-=======
 		flattenMap[recordId] = flattenedRecord
->>>>>>> cf5815cc
 	}
 
 	return flattenMap, nil
