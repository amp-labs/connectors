--- conflicted
+++ resolved
@@ -16,16 +16,12 @@
 	return urlbuilder.New(c.BaseURL, apiVersion, "objects", objName)
 }
 
-<<<<<<< HEAD
 // Relative URL for retrieving the options in the attributes.
 func (c *Connector) getOptionsURL(objName, attributeID string) (*urlbuilder.URL, error) {
 	return urlbuilder.New(c.BaseURL, apiVersion, "objects", objName, "attributes", attributeID, "options")
-=======
-	return urlbuilder.New(c.BaseURL, apiVersion, relativeURL)
 }
 
 // Relative URL for retrieving standard and custom object read URL.
 func (c *Connector) getObjectReadURL(objName string) (*urlbuilder.URL, error) {
 	return urlbuilder.New(c.BaseURL, apiVersion, "objects", objName, "records", "query")
->>>>>>> 37531263
 }