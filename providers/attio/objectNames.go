--- conflicted
+++ resolved
@@ -9,13 +9,9 @@
 	objectNameNotes            = "notes"
 )
 
-<<<<<<< HEAD
 // supportWriteObjects represents the APIs listed under the Attio API section in the docs
 // (this does not cover the entire Attio API). Reference: https://developers.attio.com/reference.
 var supportWriteObjects = datautils.NewSet( //nolint:gochecknoglobals
-=======
-var supportedObjectsByWrite = datautils.NewSet( //nolint:gochecknoglobals
->>>>>>> cf5815cc
 	objectNameLists,
 	objectNameTasks,
 	objectNameNotes,
@@ -26,13 +22,9 @@
 	objectNameNotes,
 )
 
-<<<<<<< HEAD
-var supportAttioGeneralApi = datautils.NewSet( //nolint:gochecknoglobals
-=======
 // supportAttioApi represents the APIs listed under the Attio API section in the docs
 // (this does not cover the entire Attio API). Reference: https://developers.attio.com/reference.
 var supportAttioApi = datautils.NewSet( //nolint:gochecknoglobals
->>>>>>> cf5815cc
 	objectNameLists,
 	objectNameWorkspacemembers,
 	objectNameTasks,
