--- conflicted
+++ resolved
@@ -14,13 +14,8 @@
 		return nil, err
 	}
 
-<<<<<<< HEAD
 	if !supportAttioApi.Has(config.ObjectName) {
-		return nil, common.ErrOperationNotSupportedForObject
-=======
-	if supportAttioGeneralApi.Has(config.ObjectName) {
 		return c.readAPI(ctx, config)
->>>>>>> 37531263
 	}
 
 	return c.readStandardOrCustomObject(ctx, config)
