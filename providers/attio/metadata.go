package attio

import (
	"context"
	"time"

	"github.com/amp-labs/connectors/common"
	"github.com/amp-labs/connectors/common/urlbuilder"
)

// This struct is used for when the response data having slice of data.
type responseObject struct {
	Data []map[string]any `json:"data"`
}

// This struct is used for when the response data having single data.
type objectAttribute struct {
<<<<<<< HEAD
	Data []struct {
		ID struct {
			WorkspaceID string `json:"workspace_id"` //nolint:tagliatelle
			ObjectID    string `json:"object_id"`    //nolint:tagliatelle
			AttributeID string `json:"attribute_id"` //nolint:tagliatelle
		} `json:"id"`
		Title                 string  `json:"title"`
		Description           *string `json:"description"`
		APISlug               string  `json:"api_slug"` //nolint:tagliatelle
		Type                  string  `json:"type"`
		IsSystemAttribute     bool    `json:"is_system_attribute"`      //nolint:tagliatelle
		IsWritable            bool    `json:"is_writable"`              //nolint:tagliatelle
		IsRequired            bool    `json:"is_required"`              //nolint:tagliatelle
		IsUnique              bool    `json:"is_unique"`                //nolint:tagliatelle
		IsMultiselect         bool    `json:"is_multiselect"`           //nolint:tagliatelle
		IsDefaultValueEnabled bool    `json:"is_default_value_enabled"` //nolint:tagliatelle
		IsArchived            bool    `json:"is_archived"`              //nolint:tagliatelle
		DefaultValue          struct {
			Type     string `json:"type"`
			Template string `json:"template"`
		} `json:"default_value"` //nolint:tagliatelle
		Relationship struct {
			ID struct {
				WorkspaceID string `json:"workspace_id"` //nolint:tagliatelle
				ObjectID    string `json:"object_id"`    //nolint:tagliatelle
				AttributeID string `json:"attribute_id"` //nolint:tagliatelle
			} `json:"id"`
		} `json:"relationship"`
		CreatedAt time.Time `json:"created_at"` //nolint:tagliatelle
		Config    struct {
			Currency struct {
				DefaultCurrencyCode *string `json:"default_currency_code"` //nolint:tagliatelle
				DisplayType         *string `json:"display_type"`          //nolint:tagliatelle
			} `json:"currency"`
			RecordReference struct {
				AllowedObjectIDs []string `json:"allowed_object_ids"` //nolint:tagliatelle
			} `json:"record_reference"` //nolint:tagliatelle
		} `json:"config"`
	} `json:"data"`
=======
	Data []Data `json:"data"`
}

type Data struct {
	ID struct {
		WorkspaceID string `json:"workspace_id"` //nolint:tagliatelle
		ObjectID    string `json:"object_id"`    //nolint:tagliatelle
		AttributeID string `json:"attribute_id"` //nolint:tagliatelle
	} `json:"id"`
	Title                 string    `json:"title"`
	APISlug               string    `json:"api_slug"` //nolint:tagliatelle
	Type                  string    `json:"type"`
	IsWritable            bool      `json:"is_writable"`              //nolint:tagliatelle
	IsMultiselect         bool      `json:"is_multiselect"`           //nolint:tagliatelle
	IsDefaultValueEnabled bool      `json:"is_default_value_enabled"` //nolint:tagliatelle
	CreatedAt             time.Time `json:"created_at"`               //nolint:tagliatelle
>>>>>>> cf5815cc
}

type objectResponse struct {
	Data struct {
		Id struct {
			WorkspaceId string `json:"workspace_id"` //nolint:tagliatelle
			ObjectId    string `json:"object_id"`    //nolint:tagliatelle
		} `json:"id"`
		ApiSlug      string    `json:"api_slug"`      //nolint:tagliatelle
		SingularNoun string    `json:"singular_noun"` //nolint:tagliatelle
		PluralNoun   string    `json:"plural_noun"`   //nolint:tagliatelle
		CreatedAt    time.Time `json:"created_at"`    //nolint:tagliatelle
	} `json:"data"`
}

// ListObjectMetadata creates metadata of object via reading objects using Attio API.
//
//nolint:funlen
func (c *Connector) ListObjectMetadata(ctx context.Context,
	objectNames []string,
) (*common.ListObjectMetadataResult, error) {
	if len(objectNames) == 0 {
		return nil, common.ErrMissingObjects
	}

	metadataResult := common.NewListObjectMetadataResult()

	for _, obj := range objectNames {
		metadata, isCustom, err := c.getObjectAttributes(ctx, obj)
		if err != nil {
			metadataResult.Errors[obj] = err

			continue
		}

		displayName := obj

		if isCustom {
			name, err := c.getObjectDisplayName(ctx, obj)
			if err != nil {
				metadataResult.Errors[obj] = err

				continue
			}

			if name != "" {
				displayName = name
			}
<<<<<<< HEAD
		}

		metadataResult.Result[obj] = *common.NewObjectMetadata(
			displayName, metadata,
		)
	}

	return metadataResult, nil
}

func (c *Connector) getObjectAttributes(
	ctx context.Context, obj string,
) (map[string]common.FieldMetadata, bool, error) {
	// Standard isn't a term we commonly use, but rather a concept defined by Attio itself.
	isAttioStandardOrCustomObj := !supportAttioGeneralApi.Has(obj)

	var (
		url *urlbuilder.URL
		err error
	)

	if isAttioStandardOrCustomObj {
		url, err = c.getObjectAttributesURL(obj)
		if err != nil {
			return nil, false, err
		}
	} else {
		url, err = c.getApiURL(obj)
		if err != nil {
			return nil, false, err
=======
>>>>>>> cf5815cc
		}
	}

	resp, err := c.Client.Get(ctx, url.String())
	if err != nil {
		return nil, false, err
	}

	metadata, err := parseMetadataFromResponse(resp, isAttioStandardOrCustomObj)
	if err != nil {
		return nil, false, err
	}

	return metadata, isAttioStandardOrCustomObj, nil
}

// getObjectDisplayName fetches the display name for custom objects.
func (c *Connector) getObjectDisplayName(ctx context.Context, obj string) (string, error) {
	url, err := c.getObjectsURL(obj)
	if err != nil {
		return "", err
	}

<<<<<<< HEAD
	resp, err := c.Client.Get(ctx, url.String())
	if err != nil {
		return "", err
	}

	return getDisplayName(resp)
}

func parseMetadataFromResponse(resp *common.JSONHTTPResponse,
	isAttioStandardOrCustomObj bool,
) (map[string]common.FieldMetadata, error) {
	metadata := make(map[string]common.FieldMetadata)

	// Retrieving metadata for standard and custom objects in Attio using the api_slug field.
	if isAttioStandardOrCustomObj {
		response, err := common.UnmarshalJSON[objectAttribute](resp)
		if err != nil {
			return nil, err
		}

		if len(response.Data) == 0 {
			return nil, common.ErrMissingExpectedValues
		}

		for _, value := range response.Data {
			apiSlug := value.APISlug
			metadata[apiSlug] = common.FieldMetadata{
				DisplayName:  apiSlug,
				ValueType:    getFieldValueType(value.Type),
				ProviderType: value.Type,
				ReadOnly:     !value.IsWritable,
				Values:       nil,
			}
		}

		return metadata, nil
	}

	response, err := common.UnmarshalJSON[responseObject](resp)
=======
		metadataResult.Result[obj] = *common.NewObjectMetadata(
			displayName, metadata,
		)
	}

	return metadataResult, nil
}

func (c *Connector) getObjectAttributes(
	ctx context.Context, obj string,
) (map[string]common.FieldMetadata, bool, error) {
	// Standard isn't a term we commonly use, but rather a concept defined by Attio itself.
	// supportAttioApi represents the APIs listed under the Attio API section in the docs
	// (this does not cover the entire Attio API). Reference: https://developers.attio.com/reference.
	isAttioStandardOrCustomObj := !supportAttioApi.Has(obj)

	var (
		url *urlbuilder.URL
		err error
	)

	if isAttioStandardOrCustomObj {
		url, err = c.getObjectAttributesURL(obj)
		if err != nil {
			return nil, false, err
		}
	} else {
		url, err = c.getApiURL(obj)
		if err != nil {
			return nil, false, err
		}
	}

	resp, err := c.Client.Get(ctx, url.String())
	if err != nil {
		return nil, false, err
	}

	metadata, err := c.parseMetadataFromResponse(ctx, resp, isAttioStandardOrCustomObj)
	if err != nil {
		return nil, false, err
	}

	return metadata, isAttioStandardOrCustomObj, nil
}

// getObjectDisplayName fetches the display name for custom objects.
func (c *Connector) getObjectDisplayName(ctx context.Context, obj string) (string, error) {
	url, err := c.getObjectsURL(obj)
	if err != nil {
		return "", err
	}

	resp, err := c.Client.Get(ctx, url.String())
	if err != nil {
		return "", err
	}

	return getDisplayName(resp)
}

func (c *Connector) parseMetadataFromResponse(ctx context.Context, resp *common.JSONHTTPResponse,
	isAttioStandardOrCustomObj bool,
) (map[string]common.FieldMetadata, error) {
	// Retrieving metadata for standard and custom objects in Attio using the api_slug field.
	if isAttioStandardOrCustomObj {
		return c.parseStandardOrCustomMetadata(ctx, resp)
	}

	return c.parseMetadata(resp)
}

// Parsing the metadata response for standard or custom objects.
func (c *Connector) parseStandardOrCustomMetadata(
	ctx context.Context, resp *common.JSONHTTPResponse,
) (map[string]common.FieldMetadata, error) {
	metadata := make(map[string]common.FieldMetadata)

	response, err := common.UnmarshalJSON[objectAttribute](resp)
>>>>>>> cf5815cc
	if err != nil {
		return nil, err
	}

	if len(response.Data) == 0 {
		return nil, common.ErrMissingExpectedValues
	}
<<<<<<< HEAD
=======

	for _, value := range response.Data {
		apiSlug := value.APISlug

		var defaultValues []common.FieldValue

		if value.Type == "select" || value.Type == "record-reference" || value.Type == "domain" {
			defaultValues, err = c.getDefaultValues(ctx, value)
			if err != nil {
				return nil, err
			}
		}

		metadata[apiSlug] = common.FieldMetadata{
			DisplayName:  apiSlug,
			ValueType:    getFieldValueType(value.Type, value.IsMultiselect),
			ProviderType: value.Type,
			ReadOnly:     !value.IsWritable,
			Values:       defaultValues,
		}
	}

	return metadata, nil
}

// Parsing the metadata response for non-standard or custom objects.
func (c *Connector) parseMetadata(resp *common.JSONHTTPResponse) (map[string]common.FieldMetadata, error) {
	metadata := make(map[string]common.FieldMetadata)

	response, err := common.UnmarshalJSON[responseObject](resp)
	if err != nil {
		return nil, err
	}

	if len(response.Data) == 0 {
		return nil, common.ErrMissingExpectedValues
	}
>>>>>>> cf5815cc
	// Using the first result data to generate the metadata.
	for k := range response.Data[0] {
		metadata[k] = common.FieldMetadata{
			DisplayName:  k,
			ValueType:    common.ValueTypeOther,
			ProviderType: "", // not available
			ReadOnly:     false,
			Values:       nil,
		}
	}

	return metadata, nil
}

// Getting display name for both standard and custom objects.
func getDisplayName(resp *common.JSONHTTPResponse) (string, error) {
	response, err := common.UnmarshalJSON[objectResponse](resp)
	if err != nil {
		return "", err
	}

	if response == nil {
		return "", common.ErrMissingExpectedValues
	}

	res := response.Data.PluralNoun
	if res == "" {
		return "", common.ErrNotFound
	}

	return res, nil
}

<<<<<<< HEAD
func getFieldValueType(field string) common.ValueType {
=======
func getFieldValueType(field string, ismultiselect bool) common.ValueType {
>>>>>>> cf5815cc
	switch field {
	case "number":
		return common.ValueTypeInt
	case "text":
		return common.ValueTypeString
<<<<<<< HEAD
	case "select":
=======
	case "select", "record-reference", "domain":
		if ismultiselect {
			return common.ValueTypeMultiSelect
		}

>>>>>>> cf5815cc
		return common.ValueTypeSingleSelect
	case "date":
		return common.ValueTypeDate
	case "timestamp":
		return common.ValueTypeDateTime
	default:
<<<<<<< HEAD
		// location, currency, interaction, actor-reference, record-reference
		return common.ValueTypeOther
	}
=======
		// location, currency, interaction, actor-reference
		return common.ValueTypeOther
	}
}

func (c *Connector) getDefaultValues(ctx context.Context, o Data) (fields []common.FieldValue, err error) {
	if !o.IsDefaultValueEnabled {
		return nil, nil
	}

	url, err := c.getOptionsURL(o.ID.ObjectID, o.ID.AttributeID)
	if err != nil {
		return nil, err
	}

	resp, err := c.Client.Get(ctx, url.String())
	if err != nil {
		return nil, err
	}

	objectAttribute, err := common.UnmarshalJSON[objectAttribute](resp)
	if err != nil {
		return nil, err
	}

	for _, title := range objectAttribute.Data {
		fields = append(fields, common.FieldValue{
			Value:        title.Title,
			DisplayValue: title.Title,
		})
	}

	return
>>>>>>> cf5815cc
}<|MERGE_RESOLUTION|>--- conflicted
+++ resolved
@@ -15,47 +15,6 @@
 
 // This struct is used for when the response data having single data.
 type objectAttribute struct {
-<<<<<<< HEAD
-	Data []struct {
-		ID struct {
-			WorkspaceID string `json:"workspace_id"` //nolint:tagliatelle
-			ObjectID    string `json:"object_id"`    //nolint:tagliatelle
-			AttributeID string `json:"attribute_id"` //nolint:tagliatelle
-		} `json:"id"`
-		Title                 string  `json:"title"`
-		Description           *string `json:"description"`
-		APISlug               string  `json:"api_slug"` //nolint:tagliatelle
-		Type                  string  `json:"type"`
-		IsSystemAttribute     bool    `json:"is_system_attribute"`      //nolint:tagliatelle
-		IsWritable            bool    `json:"is_writable"`              //nolint:tagliatelle
-		IsRequired            bool    `json:"is_required"`              //nolint:tagliatelle
-		IsUnique              bool    `json:"is_unique"`                //nolint:tagliatelle
-		IsMultiselect         bool    `json:"is_multiselect"`           //nolint:tagliatelle
-		IsDefaultValueEnabled bool    `json:"is_default_value_enabled"` //nolint:tagliatelle
-		IsArchived            bool    `json:"is_archived"`              //nolint:tagliatelle
-		DefaultValue          struct {
-			Type     string `json:"type"`
-			Template string `json:"template"`
-		} `json:"default_value"` //nolint:tagliatelle
-		Relationship struct {
-			ID struct {
-				WorkspaceID string `json:"workspace_id"` //nolint:tagliatelle
-				ObjectID    string `json:"object_id"`    //nolint:tagliatelle
-				AttributeID string `json:"attribute_id"` //nolint:tagliatelle
-			} `json:"id"`
-		} `json:"relationship"`
-		CreatedAt time.Time `json:"created_at"` //nolint:tagliatelle
-		Config    struct {
-			Currency struct {
-				DefaultCurrencyCode *string `json:"default_currency_code"` //nolint:tagliatelle
-				DisplayType         *string `json:"display_type"`          //nolint:tagliatelle
-			} `json:"currency"`
-			RecordReference struct {
-				AllowedObjectIDs []string `json:"allowed_object_ids"` //nolint:tagliatelle
-			} `json:"record_reference"` //nolint:tagliatelle
-		} `json:"config"`
-	} `json:"data"`
-=======
 	Data []Data `json:"data"`
 }
 
@@ -72,7 +31,6 @@
 	IsMultiselect         bool      `json:"is_multiselect"`           //nolint:tagliatelle
 	IsDefaultValueEnabled bool      `json:"is_default_value_enabled"` //nolint:tagliatelle
 	CreatedAt             time.Time `json:"created_at"`               //nolint:tagliatelle
->>>>>>> cf5815cc
 }
 
 type objectResponse struct {
@@ -121,103 +79,8 @@
 			if name != "" {
 				displayName = name
 			}
-<<<<<<< HEAD
-		}
-
-		metadataResult.Result[obj] = *common.NewObjectMetadata(
-			displayName, metadata,
-		)
-	}
-
-	return metadataResult, nil
-}
-
-func (c *Connector) getObjectAttributes(
-	ctx context.Context, obj string,
-) (map[string]common.FieldMetadata, bool, error) {
-	// Standard isn't a term we commonly use, but rather a concept defined by Attio itself.
-	isAttioStandardOrCustomObj := !supportAttioGeneralApi.Has(obj)
-
-	var (
-		url *urlbuilder.URL
-		err error
-	)
-
-	if isAttioStandardOrCustomObj {
-		url, err = c.getObjectAttributesURL(obj)
-		if err != nil {
-			return nil, false, err
-		}
-	} else {
-		url, err = c.getApiURL(obj)
-		if err != nil {
-			return nil, false, err
-=======
->>>>>>> cf5815cc
-		}
-	}
-
-	resp, err := c.Client.Get(ctx, url.String())
-	if err != nil {
-		return nil, false, err
-	}
-
-	metadata, err := parseMetadataFromResponse(resp, isAttioStandardOrCustomObj)
-	if err != nil {
-		return nil, false, err
-	}
-
-	return metadata, isAttioStandardOrCustomObj, nil
-}
-
-// getObjectDisplayName fetches the display name for custom objects.
-func (c *Connector) getObjectDisplayName(ctx context.Context, obj string) (string, error) {
-	url, err := c.getObjectsURL(obj)
-	if err != nil {
-		return "", err
-	}
-
-<<<<<<< HEAD
-	resp, err := c.Client.Get(ctx, url.String())
-	if err != nil {
-		return "", err
-	}
-
-	return getDisplayName(resp)
-}
-
-func parseMetadataFromResponse(resp *common.JSONHTTPResponse,
-	isAttioStandardOrCustomObj bool,
-) (map[string]common.FieldMetadata, error) {
-	metadata := make(map[string]common.FieldMetadata)
-
-	// Retrieving metadata for standard and custom objects in Attio using the api_slug field.
-	if isAttioStandardOrCustomObj {
-		response, err := common.UnmarshalJSON[objectAttribute](resp)
-		if err != nil {
-			return nil, err
-		}
-
-		if len(response.Data) == 0 {
-			return nil, common.ErrMissingExpectedValues
-		}
-
-		for _, value := range response.Data {
-			apiSlug := value.APISlug
-			metadata[apiSlug] = common.FieldMetadata{
-				DisplayName:  apiSlug,
-				ValueType:    getFieldValueType(value.Type),
-				ProviderType: value.Type,
-				ReadOnly:     !value.IsWritable,
-				Values:       nil,
-			}
-		}
-
-		return metadata, nil
-	}
-
-	response, err := common.UnmarshalJSON[responseObject](resp)
-=======
+		}
+
 		metadataResult.Result[obj] = *common.NewObjectMetadata(
 			displayName, metadata,
 		)
@@ -297,7 +160,6 @@
 	metadata := make(map[string]common.FieldMetadata)
 
 	response, err := common.UnmarshalJSON[objectAttribute](resp)
->>>>>>> cf5815cc
 	if err != nil {
 		return nil, err
 	}
@@ -305,8 +167,6 @@
 	if len(response.Data) == 0 {
 		return nil, common.ErrMissingExpectedValues
 	}
-<<<<<<< HEAD
-=======
 
 	for _, value := range response.Data {
 		apiSlug := value.APISlug
@@ -344,7 +204,6 @@
 	if len(response.Data) == 0 {
 		return nil, common.ErrMissingExpectedValues
 	}
->>>>>>> cf5815cc
 	// Using the first result data to generate the metadata.
 	for k := range response.Data[0] {
 		metadata[k] = common.FieldMetadata{
@@ -378,36 +237,23 @@
 	return res, nil
 }
 
-<<<<<<< HEAD
-func getFieldValueType(field string) common.ValueType {
-=======
 func getFieldValueType(field string, ismultiselect bool) common.ValueType {
->>>>>>> cf5815cc
 	switch field {
 	case "number":
 		return common.ValueTypeInt
 	case "text":
 		return common.ValueTypeString
-<<<<<<< HEAD
-	case "select":
-=======
 	case "select", "record-reference", "domain":
 		if ismultiselect {
 			return common.ValueTypeMultiSelect
 		}
 
->>>>>>> cf5815cc
 		return common.ValueTypeSingleSelect
 	case "date":
 		return common.ValueTypeDate
 	case "timestamp":
 		return common.ValueTypeDateTime
 	default:
-<<<<<<< HEAD
-		// location, currency, interaction, actor-reference, record-reference
-		return common.ValueTypeOther
-	}
-=======
 		// location, currency, interaction, actor-reference
 		return common.ValueTypeOther
 	}
@@ -441,5 +287,4 @@
 	}
 
 	return
->>>>>>> cf5815cc
 }