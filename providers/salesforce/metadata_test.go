--- conflicted
+++ resolved
@@ -199,7 +199,6 @@
 			ExpectedErrs: nil,
 		},
 		{
-<<<<<<< HEAD
 			Name:  "Compound fields appear as both flat and nested bracket notation fields",
 			Input: []string{"Organization"},
 			Server: mockserver.Conditional{
@@ -210,7 +209,42 @@
 					"url":"/services/data/v60.0/sobjects/Organization/describe"
 				}]}`),
 				Then: mockserver.Response(http.StatusOK, responseOrgMeta),
-=======
+			}.Server(),
+			Comparator: testroutines.ComparatorSubsetMetadata,
+			Expected: &common.ListObjectMetadataResult{
+				Result: map[string]common.ObjectMetadata{
+					"organization": {
+						DisplayName: "Organization",
+						Fields: map[string]common.FieldMetadata{
+							// Flat field: Latitude appears as a top-level field.
+							"latitude": {
+								DisplayName:  "Latitude",
+								ValueType:    "float",
+								ProviderType: "double",
+								ReadOnly:     goutils.Pointer(false),
+								IsCustom:     goutils.Pointer(false),
+								IsRequired:   goutils.Pointer(false),
+								Values:       nil,
+							},
+							// Nested field: Latitude is also a component of the Address compound field.
+							// It appears in bracket notation alongside the flat field.
+							"$['address']['latitude']": {
+								DisplayName:  "Latitude",
+								ValueType:    "float",
+								ProviderType: "double",
+								ReadOnly:     goutils.Pointer(false),
+								IsCustom:     goutils.Pointer(false),
+								IsRequired:   goutils.Pointer(false),
+								Values:       nil,
+							},
+						},
+					},
+				},
+				Errors: map[string]error{},
+			},
+			ExpectedErrs: nil,
+		},
+		{
 			Name:  "Describe required fields for object accounts",
 			Input: []string{"Account"},
 			Server: mockserver.Conditional{
@@ -221,36 +255,10 @@
 					"url":"/services/data/v60.0/sobjects/Account/describe"
 				}]}`),
 				Then: mockserver.Response(http.StatusOK, responseAccountsMeta),
->>>>>>> 177ac3d7
 			}.Server(),
 			Comparator: testroutines.ComparatorSubsetMetadata,
 			Expected: &common.ListObjectMetadataResult{
 				Result: map[string]common.ObjectMetadata{
-<<<<<<< HEAD
-					"organization": {
-						DisplayName: "Organization",
-						Fields: map[string]common.FieldMetadata{
-							// Flat field: Latitude appears as a top-level field.
-							"latitude": {
-								DisplayName:  "Latitude",
-								ValueType:    "float",
-								ProviderType: "double",
-								ReadOnly:     goutils.Pointer(false),
-								IsCustom:     goutils.Pointer(false),
-								IsRequired:   goutils.Pointer(false),
-								Values:       nil,
-							},
-							// Nested field: Latitude is also a component of the Address compound field.
-							// It appears in bracket notation alongside the flat field.
-							"$['address']['latitude']": {
-								DisplayName:  "Latitude",
-								ValueType:    "float",
-								ProviderType: "double",
-								ReadOnly:     goutils.Pointer(false),
-								IsCustom:     goutils.Pointer(false),
-								IsRequired:   goutils.Pointer(false),
-								Values:       nil,
-=======
 					"account": {
 						DisplayName: "Account",
 						Fields: map[string]common.FieldMetadata{
@@ -277,7 +285,6 @@
 								ReadOnly:     goutils.Pointer(true),
 								IsCustom:     goutils.Pointer(false),
 								IsRequired:   goutils.Pointer(false),
->>>>>>> 177ac3d7
 							},
 						},
 					},
