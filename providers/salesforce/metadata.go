package salesforce

import (
	"context"
	"encoding/json"
	"fmt"
	"strings"

	"github.com/amp-labs/amp-common/jsonpath"
	"github.com/amp-labs/connectors/common"
	"github.com/amp-labs/connectors/internal/goutils"
)

func (c *Connector) UpsertMetadata(
	ctx context.Context, params *common.UpsertMetadataParams,
) (*common.UpsertMetadataResult, error) {
	// Delegated.
	return c.customAdapter.UpsertMetadata(ctx, params)
}

// ListObjectMetadata returns object metadata for each object name provided.
func (c *Connector) ListObjectMetadata(
	ctx context.Context,
	objectNames []string,
) (*common.ListObjectMetadataResult, error) {
	if len(objectNames) == 0 {
		return nil, common.ErrMissingObjects
	}

	if c.isPardotModule() {
		return c.pardotAdapter.ListObjectMetadata(ctx, objectNames)
	}

	requests := make([]compositeRequestItem, len(objectNames))

	// Construct describe requests for each object name
	for idx, objectName := range objectNames {
		describeObjectURL, err := c.getURIPartSobjectsDescribe(objectName)
		if err != nil {
			return nil, err
		}

		requests[idx] = compositeRequestItem{
			Method:      "GET",
			URL:         describeObjectURL.String(),
			ReferenceId: objectName,
		}
	}

	// Construct endpoint for the request
	compositeRequestEndpoint, err := c.getRestApiURL("composite")
	if err != nil {
		return nil, err
	}

	// Make the request
	result, err := c.Client.Post(
		ctx,
		compositeRequestEndpoint.String(),
		compositeRequest{
			CompositeRequest: requests,
			// If we fail to fetch metadata for one object, we don't want to fail the entire request.
			AllOrNone: false,
		},
	)
	if err != nil {
		return nil, fmt.Errorf("error fetching Salesforce fields: %w", err)
	}

	// Construct map of object names to object metadata
	return constructResponseMap(result)
}

// constructResponseMap constructs a map of object names to object metadata from the composite response.
func constructResponseMap(response *common.JSONHTTPResponse) (*common.ListObjectMetadataResult, error) {
	resp, err := common.UnmarshalJSON[compositeResponse](response)
	if err != nil {
		return nil, fmt.Errorf("error unmarshalling response from JSON: %w", err)
	}

	// Construct map of object names to object metadata
	objectsMap := common.NewListObjectMetadataResult()

	for _, subRes := range resp.CompositeResponse {
		result := &describeSObjectResult{}

		err = json.Unmarshal(subRes.Body, result)
		if err != nil {
			// If one of the sub-requests of the composite request fails, then subRes.Body will look like:
			// "[{\"errorCode\":\"NOT_FOUND\",\"message\":\"The requested resource does not exist\"}]"
			// which will fail the json.Unmarshall
			objectsMap.Errors[strings.ToLower(subRes.ReferenceId)] = fmt.Errorf(
				"%w: %s", ErrCannotReadMetadata, string(subRes.Body),
			)
		} else {
			objectsMap.Result[strings.ToLower(result.Name)] = *common.NewObjectMetadata(
				result.Label, result.transformToFields(),
			)
		}
	}

	return objectsMap, nil
}

type compositeRequest struct {
	AllOrNone        bool                   `json:"allOrNone"`
	CompositeRequest []compositeRequestItem `json:"compositeRequest"`
}

type compositeResponse struct {
	CompositeResponse []compositeResponseItem `json:"compositeResponse"`
}

type compositeRequestItem struct {
	// ReferenceId allows us to map the result to the original request
	ReferenceId string `json:"referenceId"`
	Method      string `json:"method"`
	URL         string `json:"url"`
	Body        any    `json:"body,omitempty"`
}

type compositeResponseItem struct {
	// ReferenceId comes from the original request
	ReferenceId    string            `json:"referenceId"`
	Body           json.RawMessage   `json:"body"`
	HttpHeaders    map[string]string `json:"httpHeaders"`    //nolint:revive
	HttpStatusCode int               `json:"httpStatusCode"` //nolint:revive
}

// See https://developer.salesforce.com/docs/atlas.en-us.244.0.api.meta/api/sforce_api_calls_describesobjects_describesobjectresult.htm.
// NOTE: doc page is for SOAP API, but REST API returns the same result.
//
//nolint:lll
type describeSObjectResult struct {
	Name   string        `json:"name"`
	Label  string        `json:"label"`
	Fields []fieldResult `json:"fields" validate:"required"`
}

// See https://developer.salesforce.com/docs/atlas.en-us.api.meta/api/sforce_api_calls_describesobjects_describesobjectresult.htm#field.
//
//nolint:lll
type fieldResult struct {
	// Field name used in API calls, such as create(), delete(), and query().
	Name        string `json:"name"`
	DisplayName string `json:"label"`

	// https://developer.salesforce.com/docs/atlas.en-us.244.0.api.meta/api/sforce_api_calls_describesobjects_describesobjectresult.htm#FieldType
	Type string `json:"type"`

	PicklistValues []picklistValue `json:"picklistValues"`

<<<<<<< HEAD
	Autonumber *bool `json:"autonumber,omitempty"`
	Calculated *bool `json:"calculated,omitempty"`
	Createable *bool `json:"createable,omitempty"`
	Updateable *bool `json:"updateable,omitempty"`
	Custom     *bool `json:"custom,omitempty"`
	// Optional indicates if the field may be omitted (API: "nillable").
	Optional *bool `json:"nillable"`

	// CompoundFieldName is the name of the parent compound field if this field is a component.
	// For example, "BillingStreet" has CompoundFieldName "BillingAddress".
	// Null/empty for non-component fields.
	// See: https://developer.salesforce.com/docs/atlas.en-us.object_reference.meta/object_reference/compound_fields.htm
	CompoundFieldName *string `json:"compoundFieldName,omitempty"`
=======
	Autonumber        *bool `json:"autonumber,omitempty"`
	Calculated        *bool `json:"calculated,omitempty"`
	Createable        *bool `json:"createable,omitempty"`
	Updateable        *bool `json:"updateable,omitempty"`
	Custom            *bool `json:"custom,omitempty"`
	Nillable          *bool `json:"nillable,omitempty"`
	DefaultedOnCreate *bool `json:"defaultedOnCreate,omitempty"`
>>>>>>> 177ac3d7
}

type picklistValue struct {
	DisplayName string `json:"label"`
	Value       string `json:"value"`
}

func (r describeSObjectResult) transformToFields() map[string]common.FieldMetadata {
	fieldsMap := make(map[string]common.FieldMetadata)

	// First pass: add all fields with their original names as flat fields.
	// Even if they are components of a compound field.
	for _, field := range r.Fields {
		fieldName := strings.ToLower(field.Name)
		fieldsMap[fieldName] = field.transformToFieldMetadata()
	}

	// Second pass: add nested fields using bracket notation.
	// Fields with a CompoundFieldName are components of a compound field (e.g., BillingAddress).
	// We add them as nested fields alongside the flat fields: $['compoundfield']['component']
	for _, field := range r.Fields {
		if field.CompoundFieldName == nil || *field.CompoundFieldName == "" {
			continue
		}

		parentName := strings.ToLower(*field.CompoundFieldName)
		childName := strings.ToLower(field.Name)
		path := jsonpath.ToNestedPath(parentName, childName)

		fieldsMap[path] = field.transformToFieldMetadata()
	}

	return fieldsMap
}

// See https://developer.salesforce.com/docs/atlas.en-us.api.meta/api/sforce_api_calls_describesobjects_describesobjectresult.htm#field
//
// Salesforce doesn't have a native concept of "read-only" fields, so we use some other
// fields to determine if a field is read-only.
//
//nolint:lll
func (f fieldResult) isReadOnly() bool {
	return (f.Autonumber != nil && *f.Autonumber) ||
		(f.Calculated != nil && *f.Calculated) ||
		(f.Createable != nil && !*f.Createable && f.Updateable != nil && !*f.Updateable)
}

func (f fieldResult) transformToFieldMetadata() common.FieldMetadata {
	var (
		valueType common.ValueType
		values    []common.FieldValue
	)

	// Based on type property map value to Ampersand value type.
	switch f.Type {
	case "string", "textarea":
		valueType = common.ValueTypeString
	case "boolean":
		valueType = common.ValueTypeBoolean
	case "int":
		valueType = common.ValueTypeInt
	case "double":
		valueType = common.ValueTypeFloat
	case "date":
		valueType = common.ValueTypeDate
	case "datetime":
		valueType = common.ValueTypeDateTime
	case "picklist", "combobox":
		valueType = common.ValueTypeSingleSelect
		values = f.getFieldValues()
	case "multipicklist":
		valueType = common.ValueTypeMultiSelect
		values = f.getFieldValues()
	default:
		// Examples: base64, ID, reference, currency, percent, phone, url, email, anyType, location
		valueType = common.ValueTypeOther
	}

	return common.FieldMetadata{
		DisplayName:  f.DisplayName,
		ValueType:    valueType,
		ProviderType: f.Type,
		ReadOnly:     goutils.Pointer(f.isReadOnly()),
		IsCustom:     f.Custom,
		IsRequired:   f.isRequired(),
		Values:       values,
	}
}

func (f fieldResult) getFieldValues() []common.FieldValue {
	result := make([]common.FieldValue, len(f.PicklistValues))
	for index, option := range f.PicklistValues {
		result[index] = common.FieldValue{
			Value:        option.Value,
			DisplayValue: option.DisplayName,
		}
	}

	return result
}

// isRequired returns whether the field must be supplied when creating a record.
// Salesforce only defines "required" in the context of CREATE (not update).
//
// A field is required on create when all of the following are true:
//   - it is createable
//   - it is not nillable (cannot be null)
//   - it is not defaulted on create (Salesforce will not autopopulate it)
//
// nolint:lll
// Reference: https://salesforce.stackexchange.com/questions/260294/in-order-to-check-if-a-field-is-required-or-not-is-the-result-of-isnillable-met
func (f fieldResult) isRequired() *bool {
	// Platform-populated fields are never required inputs.
	if f.Autonumber != nil && *f.Autonumber || f.Calculated != nil && *f.Calculated {
		return goutils.Pointer(false)
	}

	// Cannot determine without all three metadata flags.
	if f.Createable == nil || f.Nillable == nil || f.DefaultedOnCreate == nil {
		return nil
	}

	// Required when createable, non-nillable, and not defaulted by Salesforce.
	requiredOnCreate := *f.Createable && !*f.Nillable && !*f.DefaultedOnCreate

	return goutils.Pointer(requiredOnCreate)
}<|MERGE_RESOLUTION|>--- conflicted
+++ resolved
@@ -150,21 +150,6 @@
 
 	PicklistValues []picklistValue `json:"picklistValues"`
 
-<<<<<<< HEAD
-	Autonumber *bool `json:"autonumber,omitempty"`
-	Calculated *bool `json:"calculated,omitempty"`
-	Createable *bool `json:"createable,omitempty"`
-	Updateable *bool `json:"updateable,omitempty"`
-	Custom     *bool `json:"custom,omitempty"`
-	// Optional indicates if the field may be omitted (API: "nillable").
-	Optional *bool `json:"nillable"`
-
-	// CompoundFieldName is the name of the parent compound field if this field is a component.
-	// For example, "BillingStreet" has CompoundFieldName "BillingAddress".
-	// Null/empty for non-component fields.
-	// See: https://developer.salesforce.com/docs/atlas.en-us.object_reference.meta/object_reference/compound_fields.htm
-	CompoundFieldName *string `json:"compoundFieldName,omitempty"`
-=======
 	Autonumber        *bool `json:"autonumber,omitempty"`
 	Calculated        *bool `json:"calculated,omitempty"`
 	Createable        *bool `json:"createable,omitempty"`
@@ -172,7 +157,12 @@
 	Custom            *bool `json:"custom,omitempty"`
 	Nillable          *bool `json:"nillable,omitempty"`
 	DefaultedOnCreate *bool `json:"defaultedOnCreate,omitempty"`
->>>>>>> 177ac3d7
+
+	// CompoundFieldName is the name of the parent compound field if this field is a component.
+	// For example, "BillingStreet" has CompoundFieldName "BillingAddress".
+	// Null/empty for non-component fields.
+	// See: https://developer.salesforce.com/docs/atlas.en-us.object_reference.meta/object_reference/compound_fields.htm
+	CompoundFieldName *string `json:"compoundFieldName,omitempty"`
 }
 
 type picklistValue struct {
