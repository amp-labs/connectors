package connectors

import (
	"context"
	"errors"
	"fmt"
	"io"
	"net/http"

	"github.com/amp-labs/connectors/common"
	"github.com/amp-labs/connectors/hubspot"
<<<<<<< HEAD
	"github.com/amp-labs/connectors/outreach"
=======
	"github.com/amp-labs/connectors/microsoftdynamicscrm"
	"github.com/amp-labs/connectors/mock"
>>>>>>> 9191c821
	"github.com/amp-labs/connectors/providers"
	"github.com/amp-labs/connectors/salesforce"
)

// Connector is an interface that can be used to implement a connector with
// basic configuration about the provider.
type Connector interface {
	fmt.Stringer
	io.Closer

	// JSONHTTPClient returns the underlying JSON HTTP client. This is useful for
	// testing, or for calling methods that aren't exposed by the Connector
	// interface directly. Authentication and token refreshes will be handled automatically.
	JSONHTTPClient() *common.JSONHTTPClient

	// HTTPClient returns the underlying HTTP client. This is useful for proxy requests.
	HTTPClient() *common.HTTPClient

	// Provider returns the connector provider.
	Provider() providers.Provider
}

// ReadConnector is an interface that extends the Connector interface with read capabilities.
type ReadConnector interface {
	Connector

	// Read reads a page of data from the connector. This can be called multiple
	// times to read all the data. The caller is responsible for paging, by
	// passing the NextPage value correctly, and by terminating the loop when
	// Done is true. The caller is also responsible for handling errors.
	// Authentication corner cases are handled internally, but all other errors
	// are returned to the caller.
	Read(ctx context.Context, params ReadParams) (*ReadResult, error)
}

// WriteConnector is an interface that extends the Connector interface with write capabilities.
type WriteConnector interface {
	Connector

	Write(ctx context.Context, params WriteParams) (*WriteResult, error)
}

// ObjectMetadataConnector is an interface that extends the Connector interface with
// the ability to list object metadata.
type ObjectMetadataConnector interface {
	Connector

	ListObjectMetadata(ctx context.Context, objectNames []string) (*ListObjectMetadataResult, error)
}

// API is a function that returns a Connector. It's used as a factory.
type API[Conn Connector, Option any] func(opts ...Option) (Conn, error)

// New returns a new Connector. It's a convenience wrapper around the API.
func (a API[Conn, Option]) New(opts ...Option) (Connector, error) { //nolint:ireturn
	if a == nil {
		return nil, ErrUnknownConnector
	}

	return a(opts...)
}

// Salesforce is an API that returns a new Salesforce Connector.
var Salesforce API[*salesforce.Connector, salesforce.Option] = salesforce.NewConnector //nolint:gochecknoglobals

// Hubspot is an API that returns a new Hubspot Connector.
var Hubspot API[*hubspot.Connector, hubspot.Option] = hubspot.NewConnector //nolint:gochecknoglobals

<<<<<<< HEAD
// Outreach is an API that returns a new Outreach Connector.
var Outreach API[*outreach.Connector, outreach.Option] = outreach.NewConnector //nolint:gochecknoglobals
=======
// MSDynamicsSales is an API that returns a new MS Dynamics 365 Sales Connector.
var MSDynamicsSales API[*microsoftdynamicscrm.Connector, microsoftdynamicscrm.Option] = microsoftdynamicscrm.NewConnector //nolint:gochecknoglobals,lll

// Mock is an API that returns a new Mock Connector.
var Mock API[*mock.Connector, mock.Option] = mock.NewConnector //nolint:gochecknoglobals
>>>>>>> 9191c821

// We re-export the following types so that they can be used by consumers of this library.
type (
	ReadParams               = common.ReadParams
	WriteParams              = common.WriteParams
	ReadResult               = common.ReadResult
	WriteResult              = common.WriteResult
	ListObjectMetadataResult = common.ListObjectMetadataResult

	ErrorWithStatus = common.HTTPStatusError
)

// We re-export the following errors so that they can be handled by consumers of this library.
var (
	// ErrAccessToken represents a token which isn't valid.
	ErrAccessToken = common.ErrAccessToken

	// ErrApiDisabled means a customer didn't enable this API on their SaaS instance.
	ErrApiDisabled = common.ErrApiDisabled

	// ErrRetryable represents a temporary error. Can retry.
	ErrRetryable = common.ErrRetryable

	// ErrCaller represents non-retryable errors caused by bad input from the caller.
	ErrCaller = common.ErrCaller

	// ErrServer represents non-retryable errors caused by something on the server.
	ErrServer = common.ErrServer

	// ErrUnknownConnector represents an unknown connector.
	ErrUnknownConnector = errors.New("unknown connector")
)

// New returns a new Connector. The signature is generic to facilitate more flexible caller setup
// (e.g. constructing a new connector based on parsing a config file, whose exact params
// aren't known until runtime). However, if you can use the API.New form, it's preferred,
// since you get type safety and more readable code.
func New(provider providers.Provider, opts map[string]any) (Connector, error) { //nolint:ireturn
	switch provider {
	case providers.Mock:
		return newMock(opts)
	case providers.Salesforce:
		return newSalesforce(opts)
	case providers.Hubspot:
		return newHubspot(opts)
	case providers.Outreach:
		return newOutreach(opts)
	default:
		return nil, fmt.Errorf("%w: %s", ErrUnknownConnector, provider)
	}
}

// newMock returns a new Mock Connector, by unwrapping the options and passing them to the Mock API.
func newMock(opts map[string]any) (Connector, error) { //nolint:ireturn
	var options []mock.Option

	c, valid := getParam[*http.Client](opts, "client")
	if valid {
		options = append(options, mock.WithClient(c))
	}

	a, valid := getParam[common.AuthenticatedHTTPClient](opts, "authenticated-client")
	if valid {
		options = append(options, mock.WithAuthenticatedClient(a))
	}

	r, valid := getParam[func(ctx context.Context, params ReadParams) (*ReadResult, error)](opts, "read")
	if valid {
		options = append(options, mock.WithRead(r))
	}

	w, valid := getParam[func(ctx context.Context, params WriteParams) (*WriteResult, error)](opts, "write")
	if valid {
		options = append(options, mock.WithWrite(w))
	}

	l, valid := getParam[func(ctx context.Context, objectNames []string) (*ListObjectMetadataResult, error)](
		opts, "list-object-metadata")
	if valid {
		options = append(options, mock.WithListObjectMetadata(l))
	}

	return Mock.New(options...)
}

// newSalesforce returns a new Salesforce Connector, by unwrapping the options and passing them to the Salesforce API.
func newSalesforce(opts map[string]any) (Connector, error) { //nolint:ireturn
	var options []salesforce.Option

	c, valid := getParam[common.AuthenticatedHTTPClient](opts, "client")
	if valid {
		options = append(options, salesforce.WithAuthenticatedClient(c))
	}

	w, valid := getParam[string](opts, "workspace")
	if valid {
		options = append(options, salesforce.WithWorkspace(w))
	}

	return Salesforce.New(options...)
}

// newHubspot returns a new Hubspot Connector, by unwrapping the options and passing them to the Hubspot API.
func newHubspot(opts map[string]any) (Connector, error) { //nolint:ireturn
	var options []hubspot.Option

	c, valid := getParam[common.AuthenticatedHTTPClient](opts, "client")
	if valid {
		options = append(options, hubspot.WithAuthenticatedClient(c))
	}

	w, valid := getParam[hubspot.APIModule](opts, "module")
	if valid {
		options = append(options, hubspot.WithModule(w))
	}

	return Hubspot.New(options...)
}

// newOutreach returns a new Outreach Connector, by unwrapping the options and passing them to the Outreach API.
func newOutreach(opts map[string]any) (Connector, error) { //nolint:ireturn
	var options []outreach.Option

	c, valid := getParam[common.AuthenticatedHTTPClient](opts, "client")
	if valid {
		options = append(options, outreach.WithAuthenticatedClient(c))
	}

	return Outreach.New(options...)
}

// getParam returns the value of the given key, if present, safely cast to an assumed type.
// If the key is not present, or the value is not of the assumed type, it returns the
// zero value of the desired type, and false. In case of success, it returns the value and true.
func getParam[A any](opts map[string]any, key string) (A, bool) { //nolint:ireturn
	var zero A

	if opts == nil {
		return zero, false
	}

	val, present := opts[key]
	if !present {
		return zero, false
	}

	a, ok := val.(A)
	if !ok {
		return zero, false
	}

	return a, true
}<|MERGE_RESOLUTION|>--- conflicted
+++ resolved
@@ -9,12 +9,9 @@
 
 	"github.com/amp-labs/connectors/common"
 	"github.com/amp-labs/connectors/hubspot"
-<<<<<<< HEAD
 	"github.com/amp-labs/connectors/outreach"
-=======
 	"github.com/amp-labs/connectors/microsoftdynamicscrm"
 	"github.com/amp-labs/connectors/mock"
->>>>>>> 9191c821
 	"github.com/amp-labs/connectors/providers"
 	"github.com/amp-labs/connectors/salesforce"
 )
@@ -83,16 +80,14 @@
 // Hubspot is an API that returns a new Hubspot Connector.
 var Hubspot API[*hubspot.Connector, hubspot.Option] = hubspot.NewConnector //nolint:gochecknoglobals
 
-<<<<<<< HEAD
 // Outreach is an API that returns a new Outreach Connector.
 var Outreach API[*outreach.Connector, outreach.Option] = outreach.NewConnector //nolint:gochecknoglobals
-=======
+
 // MSDynamicsSales is an API that returns a new MS Dynamics 365 Sales Connector.
 var MSDynamicsSales API[*microsoftdynamicscrm.Connector, microsoftdynamicscrm.Option] = microsoftdynamicscrm.NewConnector //nolint:gochecknoglobals,lll
 
 // Mock is an API that returns a new Mock Connector.
 var Mock API[*mock.Connector, mock.Option] = mock.NewConnector //nolint:gochecknoglobals
->>>>>>> 9191c821
 
 // We re-export the following types so that they can be used by consumers of this library.
 type (
