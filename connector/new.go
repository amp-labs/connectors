package connector

import (
	"errors"

	"github.com/amp-labs/connectors"
	"github.com/amp-labs/connectors/common"
	"github.com/amp-labs/connectors/providers"
	"github.com/amp-labs/connectors/providers/acuityscheduling"
	"github.com/amp-labs/connectors/providers/aha"
	"github.com/amp-labs/connectors/providers/aircall"
	"github.com/amp-labs/connectors/providers/amplitude"
	"github.com/amp-labs/connectors/providers/apollo"
	"github.com/amp-labs/connectors/providers/asana"
	"github.com/amp-labs/connectors/providers/ashby"
	"github.com/amp-labs/connectors/providers/atlassian"
	"github.com/amp-labs/connectors/providers/attio"
	"github.com/amp-labs/connectors/providers/avoma"
	"github.com/amp-labs/connectors/providers/aws"
	"github.com/amp-labs/connectors/providers/bitbucket"
	"github.com/amp-labs/connectors/providers/blackbaud"
	"github.com/amp-labs/connectors/providers/blueshift"
	"github.com/amp-labs/connectors/providers/braintree"
	"github.com/amp-labs/connectors/providers/braze"
	"github.com/amp-labs/connectors/providers/breakcold"
	"github.com/amp-labs/connectors/providers/brevo"
	"github.com/amp-labs/connectors/providers/calendly"
	"github.com/amp-labs/connectors/providers/campaignmonitor"
	"github.com/amp-labs/connectors/providers/capsule"
	"github.com/amp-labs/connectors/providers/chargebee"
	"github.com/amp-labs/connectors/providers/chilipiper"
	"github.com/amp-labs/connectors/providers/chorus"
	"github.com/amp-labs/connectors/providers/claricopilot"
	"github.com/amp-labs/connectors/providers/clickup"
	"github.com/amp-labs/connectors/providers/closecrm"
	"github.com/amp-labs/connectors/providers/constantcontact"
	"github.com/amp-labs/connectors/providers/copper"
	"github.com/amp-labs/connectors/providers/customerapp"
	"github.com/amp-labs/connectors/providers/dixa"
	"github.com/amp-labs/connectors/providers/docusign"
	"github.com/amp-labs/connectors/providers/drift"
	"github.com/amp-labs/connectors/providers/dynamicsbusiness"
	"github.com/amp-labs/connectors/providers/dynamicscrm"
	"github.com/amp-labs/connectors/providers/fathom"
	"github.com/amp-labs/connectors/providers/fireflies"
	"github.com/amp-labs/connectors/providers/flatfile"
	"github.com/amp-labs/connectors/providers/freshdesk"
	"github.com/amp-labs/connectors/providers/front"
	"github.com/amp-labs/connectors/providers/getresponse"
	"github.com/amp-labs/connectors/providers/github"
	"github.com/amp-labs/connectors/providers/gitlab"
	"github.com/amp-labs/connectors/providers/gong"
	"github.com/amp-labs/connectors/providers/google"
	"github.com/amp-labs/connectors/providers/gorgias"
	"github.com/amp-labs/connectors/providers/groove"
	"github.com/amp-labs/connectors/providers/happyfox"
	"github.com/amp-labs/connectors/providers/helpscoutmailbox"
	"github.com/amp-labs/connectors/providers/heyreach"
	"github.com/amp-labs/connectors/providers/highlevelstandard"
	"github.com/amp-labs/connectors/providers/highlevelwhitelabel"
	"github.com/amp-labs/connectors/providers/hubspot"
	"github.com/amp-labs/connectors/providers/hunter"
	"github.com/amp-labs/connectors/providers/insightly"
	"github.com/amp-labs/connectors/providers/instantly"
	"github.com/amp-labs/connectors/providers/instantlyai"
	"github.com/amp-labs/connectors/providers/intercom"
	"github.com/amp-labs/connectors/providers/iterable"
	"github.com/amp-labs/connectors/providers/jobber"
	"github.com/amp-labs/connectors/providers/kaseyavsax"
	"github.com/amp-labs/connectors/providers/keap"
	"github.com/amp-labs/connectors/providers/kit"
	"github.com/amp-labs/connectors/providers/klaviyo"
	"github.com/amp-labs/connectors/providers/lemlist"
	"github.com/amp-labs/connectors/providers/lever"
	"github.com/amp-labs/connectors/providers/linear"
	"github.com/amp-labs/connectors/providers/linkedin"
	"github.com/amp-labs/connectors/providers/loxo"
	"github.com/amp-labs/connectors/providers/marketo"
	"github.com/amp-labs/connectors/providers/microsoft"
	"github.com/amp-labs/connectors/providers/mixmax"
	"github.com/amp-labs/connectors/providers/monday"
	"github.com/amp-labs/connectors/providers/netsuite"
	"github.com/amp-labs/connectors/providers/nutshell"
	"github.com/amp-labs/connectors/providers/outplay"
	"github.com/amp-labs/connectors/providers/outreach"
	"github.com/amp-labs/connectors/providers/paddle"
	"github.com/amp-labs/connectors/providers/pinterest"
	"github.com/amp-labs/connectors/providers/pipedrive"
	"github.com/amp-labs/connectors/providers/pipeliner"
	"github.com/amp-labs/connectors/providers/podium"
	"github.com/amp-labs/connectors/providers/pylon"
	"github.com/amp-labs/connectors/providers/recurly"
	"github.com/amp-labs/connectors/providers/sageintacct"
	"github.com/amp-labs/connectors/providers/salesflare"
	"github.com/amp-labs/connectors/providers/salesforce"
	"github.com/amp-labs/connectors/providers/salesloft"
	"github.com/amp-labs/connectors/providers/seismic"
	"github.com/amp-labs/connectors/providers/sellsy"
	"github.com/amp-labs/connectors/providers/servicenow"
	"github.com/amp-labs/connectors/providers/shopify"
	"github.com/amp-labs/connectors/providers/smartlead"
	"github.com/amp-labs/connectors/providers/snapchatads"
	"github.com/amp-labs/connectors/providers/solarwinds"
	"github.com/amp-labs/connectors/providers/stripe"
	"github.com/amp-labs/connectors/providers/teamleader"
	"github.com/amp-labs/connectors/providers/xero"
	"github.com/amp-labs/connectors/providers/zendeskchat"
	"github.com/amp-labs/connectors/providers/zendesksupport"
	"github.com/amp-labs/connectors/providers/zoho"
	"github.com/amp-labs/connectors/providers/zoom"
)

var ErrInvalidProvider = errors.New("invalid provider")

func New(provider providers.Provider, params common.ConnectorParams) (connectors.Connector, error) {
	constructor, ok := connectorConstructors[provider]
	if !ok {
		return nil, ErrInvalidProvider
	}

	return constructor(params)
}

var connectorConstructors = map[providers.Provider]outputConstructorFunc{ // nolint:gochecknoglobals
	providers.AcuityScheduling:        wrapper(newAcuitySchedulingConnector),
	providers.Aircall:                 wrapper(newAircallConnector),
	providers.AWS:                     wrapper(newAWSConnector),
	providers.Aha:                     wrapper(newAhaConnector),
	providers.Amplitude:               wrapper(newAmplitudeConnector),
	providers.Apollo:                  wrapper(newApolloConnector),
	providers.Asana:                   wrapper(newAsanaConnector),
	providers.Ashby:                   wrapper(newAshbyConnector),
	providers.Atlassian:               wrapper(newAtlassianConnector),
	providers.Attio:                   wrapper(newAttioConnector),
	providers.Avoma:                   wrapper(newAvomaConnector),
	providers.Bitbucket:               wrapper(newBitBucketConnector),
	providers.Blackbaud:               wrapper(newBlackbaudConnector),
	providers.Blueshift:               wrapper(newBlueshiftConnector),
	providers.Braintree:               wrapper(newBraintreeConnector),
	providers.Braze:                   wrapper(newBrazeConnector),
	providers.Breakcold:               wrapper(newBreakcoldConnector),
	providers.Brevo:                   wrapper(newBrevoConnector),
	providers.CampaignMonitor:         wrapper(newCampaignMonitorConnector),
	providers.Capsule:                 wrapper(newCapsuleConnector),
	providers.Calendly:                wrapper(newCalendlyConnector),
	providers.Chargebee:               wrapper(newChargebeeConnector),
	providers.ChiliPiper:              wrapper(newChiliPiperConnector),
	providers.Chorus:                  wrapper(newChorusConnector),
	providers.ClariCopilot:            wrapper(newClariCopilotConnector),
	providers.ClickUp:                 wrapper(newClickUpConnector),
	providers.Close:                   wrapper(newCloseConnector),
	providers.ConstantContact:         wrapper(newConstantContactConnector),
	providers.Copper:                  wrapper(newCopperConnector),
	providers.CustomerJourneysApp:     wrapper(newCustomerJourneysAppConnector),
	providers.Dixa:                    wrapper(newDixaConnector),
	providers.Docusign:                wrapper(newDocusignConnector),
	providers.Drift:                   wrapper(newDriftConnector),
	providers.DynamicsBusinessCentral: wrapper(newDynamicsBusinessCentral),
	providers.DynamicsCRM:             wrapper(newDynamicsCRMConnector),
	providers.Fathom:                  wrapper(newFathomConnector),
	providers.Fireflies:               wrapper(newFirefliesConnector),
	providers.Flatfile:                wrapper(newFlatfileConnector),
	providers.Freshdesk:               wrapper(newFreshdeskConnector),
	providers.Front:                   wrapper(newFrontConnector),
	providers.GetResponse:             wrapper(newGetResponseConnector),
	providers.GitLab:                  wrapper(newGitLabConnector),
	providers.Github:                  wrapper(newGithubConnector),
	providers.Gong:                    wrapper(newGongConnector),
	providers.Google:                  wrapper(newGoogleConnector),
	providers.Gorgias:                 wrapper(newGorgiasConnector),
	providers.Groove:                  wrapper(newGrooveConnector),
	providers.HappyFox:                wrapper(newHappyFoxConnector),
	providers.HelpScoutMailbox:        wrapper(newHelpScoutMailboxConnector),
	providers.HeyReach:                wrapper(newHeyReachConnector),
	providers.HighLevelStandard:       wrapper(newHighLevelStandardConnector),
	providers.HighLevelWhiteLabel:     wrapper(newHighLevelWhiteLabelConnector),
	providers.Hubspot:                 wrapper(newHubspotConnector),
	providers.Hunter:                  wrapper(newHunterConnector),
	providers.Insightly:               wrapper(newInsightlyConnector),
	providers.Instantly:               wrapper(newInstantlyConnector),
	providers.InstantlyAI:             wrapper(newInstantlyAIConnector),
	providers.Intercom:                wrapper(newIntercomConnector),
	providers.Iterable:                wrapper(newIterableConnector),
	providers.Jobber:                  wrapper(newJobberConnector),
	providers.KaseyaVSAX:              wrapper(newKaseyaVSAXConnector),
	providers.Keap:                    wrapper(newKeapConnector),
	providers.Kit:                     wrapper(newKitConnector),
	providers.Klaviyo:                 wrapper(newKlaviyoConnector),
	providers.Lemlist:                 wrapper(newLemlistConnector),
	providers.Lever:                   wrapper(newLeverConnector),
	providers.Linear:                  wrapper(newLinearConnector),
	providers.LinkedIn:                wrapper(newLinkedInConnector),
	providers.Loxo:                    wrapper(newLoxoConnector),
	providers.Marketo:                 wrapper(newMarketoConnector),
	providers.Microsoft:               wrapper(newMicrosoftConnector),
	providers.Mixmax:                  wrapper(newMixmaxConnector),
	providers.Monday:                  wrapper(newMondayConnector),
	providers.Netsuite:                wrapper(newNetsuiteConnector),
	providers.Nutshell:                wrapper(newNutshellConnector),
	providers.Outreach:                wrapper(newOutreachConnector),
	providers.Outplay:                 wrapper(newOutplayConnector),
	providers.Paddle:                  wrapper(newPaddleConnector),
	providers.Pinterest:               wrapper(newPinterestConnector),
	providers.Pipedrive:               wrapper(newPipedriveConnector),
	providers.Pipeliner:               wrapper(newPipelinerConnector),
	providers.Podium:                  wrapper(newPodiumConnector),
	providers.Pylon:                   wrapper(newPylonConnector),
	providers.Recurly:                 wrapper(newRecurlyConnector),
	providers.SageIntacct:             wrapper(newSageIntacctConnector),
	providers.Salesflare:              wrapper(newSalesflareConnector),
	providers.Salesforce:              wrapper(newSalesforceConnector),
	providers.Salesloft:               wrapper(newSalesloftConnector),
	providers.Seismic:                 wrapper(newSeismicConnector),
	providers.Sellsy:                  wrapper(newSellsyConnector),
	providers.ServiceNow:              wrapper(newServiceNowConnector),
	providers.Shopify:                 wrapper(newShopifyConnector),
	providers.Smartlead:               wrapper(newSmartleadConnector),
	providers.SnapchatAds:             wrapper(newSnapchatAdsConnector),
	providers.SolarWindsServiceDesk:   wrapper(newSolarWindsConnector),
	providers.Stripe:                  wrapper(newStripeConnector),
	providers.Teamleader:              wrapper(newTeamleaderConnector),
	providers.Xero:                    wrapper(newXeroConnector),
	providers.ZendeskChat:             wrapper(newZendeskChatConnector),
	providers.ZendeskSupport:          wrapper(newZendeskSupportConnector),
	providers.Zoho:                    wrapper(newZohoConnector),
	providers.Zoom:                    wrapper(newZoomConnector),
}

type outputConstructorFunc func(p common.ConnectorParams) (connectors.Connector, error)

type inputConstructorFunc[T connectors.Connector] func(p common.ConnectorParams) (T, error)

func wrapper[T connectors.Connector](input inputConstructorFunc[T]) outputConstructorFunc {
	return func(p common.ConnectorParams) (connectors.Connector, error) {
		return input(p)
	}
}

func newSalesflareConnector(params common.ConnectorParams) (*salesflare.Connector, error) {
	return salesflare.NewConnector(params)
}

func newSalesforceConnector(params common.ConnectorParams) (*salesforce.Connector, error) {
	return salesforce.NewConnector(
		salesforce.WithAuthenticatedClient(params.AuthenticatedClient),
		salesforce.WithWorkspace(params.Workspace),
	)
}

func newHubspotConnector(params common.ConnectorParams) (*hubspot.Connector, error) {
	return hubspot.NewConnector(
		hubspot.WithAuthenticatedClient(params.AuthenticatedClient),
		hubspot.WithModule(params.Module),
	)
}

func newDocusignConnector(
	params common.ConnectorParams,
) (*docusign.Connector, error) {
	return docusign.NewConnector(
		docusign.WithAuthenticatedClient(params.AuthenticatedClient),
		docusign.WithMetadata(params.Metadata),
	)
}

func newIntercomConnector(
	params common.ConnectorParams,
) (*intercom.Connector, error) {
	return intercom.NewConnector(
		intercom.WithAuthenticatedClient(params.AuthenticatedClient),
	)
}

func newSalesloftConnector(
	params common.ConnectorParams,
) (*salesloft.Connector, error) {
	return salesloft.NewConnector(
		salesloft.WithAuthenticatedClient(params.AuthenticatedClient),
	)
}

func newDynamicsCRMConnector(
	params common.ConnectorParams,
) (*dynamicscrm.Connector, error) {
	return dynamicscrm.NewConnector(
		dynamicscrm.WithWorkspace(params.Workspace),
		dynamicscrm.WithAuthenticatedClient(params.AuthenticatedClient),
		dynamicscrm.WithMetadata(params.Metadata),
	)
}

func newOutreachConnector(
	params common.ConnectorParams,
) (*outreach.Connector, error) {
	return outreach.NewConnector(
		outreach.WithAuthenticatedClient(params.AuthenticatedClient),
	)
}

func newZendeskSupportConnector(
	params common.ConnectorParams,
) (*zendesksupport.Connector, error) {
	return zendesksupport.NewConnector(
		zendesksupport.WithWorkspace(params.Workspace),
		zendesksupport.WithAuthenticatedClient(params.AuthenticatedClient),
	)
}

func newAtlassianConnector(
	params common.ConnectorParams,
) (*atlassian.Connector, error) {
	return atlassian.NewConnector(
		atlassian.WithAuthenticatedClient(params.AuthenticatedClient),
		atlassian.WithModule(params.Module),
		atlassian.WithWorkspace(params.Workspace),
		atlassian.WithMetadata(params.Metadata),
	)
}

func newPipelinerConnector(
	params common.ConnectorParams,
) (*pipeliner.Connector, error) {
	return pipeliner.NewConnector(params)
}

func newSmartleadConnector(
	params common.ConnectorParams,
) (*smartlead.Connector, error) {
	return smartlead.NewConnector(
		smartlead.WithAuthenticatedClient(params.AuthenticatedClient),
	)
}

func newMarketoConnector(
	params common.ConnectorParams,
) (*marketo.Connector, error) {
	return marketo.NewConnector(
		marketo.WithWorkspace(params.Workspace),
		marketo.WithAuthenticatedClient(params.AuthenticatedClient),
	)
}

func newMicrosoftConnector(
	params common.ConnectorParams,
) (*microsoft.Connector, error) {
	return microsoft.NewConnector(params)
}

func newInstantlyConnector(
	params common.ConnectorParams,
) (*instantly.Connector, error) {
	return instantly.NewConnector(
		instantly.WithAuthenticatedClient(params.AuthenticatedClient),
	)
}

func newApolloConnector(
	params common.ConnectorParams,
) (*apollo.Connector, error) {
	return apollo.NewConnector(
		apollo.WithAuthenticatedClient(params.AuthenticatedClient),
	)
}

func newGongConnector(
	params common.ConnectorParams,
) (*gong.Connector, error) {
	return gong.NewConnector(
		gong.WithAuthenticatedClient(params.AuthenticatedClient),
	)
}

func newAttioConnector(
	params common.ConnectorParams,
) (*attio.Connector, error) {
	return attio.NewConnector(
		attio.WithAuthenticatedClient(params.AuthenticatedClient),
	)
}

func newPipedriveConnector(
	params common.ConnectorParams,
) (*pipedrive.Connector, error) {
	return pipedrive.NewConnector(
		pipedrive.WithAuthenticatedClient(params.AuthenticatedClient),
		pipedrive.WithModule(params.Module),
	)
}

func newZohoConnector(
	params common.ConnectorParams,
) (*zoho.Connector, error) {
	domains, err := zoho.GetDomainsForLocation("us")
	if err != nil {
		return nil, err
	}

	if params.Metadata != nil {
		apiDomain, found := params.Metadata["zoho_api_domain"]
		if found && apiDomain != "" {
			domains.ApiDomain = apiDomain
		}

		deskDomain, found := params.Metadata["zoho_desk_domain"]
		if found && deskDomain != "" {
			domains.DeskDomain = deskDomain
		}

		tokenDomain, found := params.Metadata["zoho_token_domain"]
		if found && tokenDomain != "" {
			domains.TokenDomain = tokenDomain
		}
	}

	return zoho.NewConnector(
		zoho.WithAuthenticatedClient(params.AuthenticatedClient),
		zoho.WithModule(params.Module),
		zoho.WithDomains(domains),
	)
}

func newClariCopilotConnector(
	params common.ConnectorParams,
) (*claricopilot.Connector, error) {
	return claricopilot.NewConnector(params)
}

func newCloseConnector(
	params common.ConnectorParams,
) (*closecrm.Connector, error) {
	return closecrm.NewConnector(
		closecrm.WithAuthenticatedClient(params.AuthenticatedClient),
	)
}

func newKlaviyoConnector(
	params common.ConnectorParams,
) (*klaviyo.Connector, error) {
	return klaviyo.NewConnector(
		klaviyo.WithAuthenticatedClient(params.AuthenticatedClient),
	)
}

func newCustomerJourneysAppConnector(
	params common.ConnectorParams,
) (*customerapp.Connector, error) {
	return customerapp.NewConnector(
		customerapp.WithAuthenticatedClient(params.AuthenticatedClient),
	)
}

func newConstantContactConnector(
	params common.ConnectorParams,
) (*constantcontact.Connector, error) {
	return constantcontact.NewConnector(
		constantcontact.WithAuthenticatedClient(params.AuthenticatedClient),
	)
}

func newCopperConnector(
	params common.ConnectorParams,
) (*copper.Connector, error) {
	return copper.NewConnector(params)
}

func newKeapConnector(
	params common.ConnectorParams,
) (*keap.Connector, error) {
	return keap.NewConnector(
		keap.WithAuthenticatedClient(params.AuthenticatedClient),
	)
}

func newKitConnector(
	params common.ConnectorParams,
) (*kit.Connector, error) {
	return kit.NewConnector(
		kit.WithAuthenticatedClient(params.AuthenticatedClient),
	)
}

func newIterableConnector(
	params common.ConnectorParams,
) (*iterable.Connector, error) {
	return iterable.NewConnector(
		iterable.WithAuthenticatedClient(params.AuthenticatedClient),
	)
}

func newAsanaConnector(
	params common.ConnectorParams,
) (*asana.Connector, error) {
	return asana.NewConnector(
		asana.WithAuthenticatedClient(params.AuthenticatedClient),
	)
}

func newStripeConnector(
	params common.ConnectorParams,
) (*stripe.Connector, error) {
	return stripe.NewConnector(
		stripe.WithAuthenticatedClient(params.AuthenticatedClient),
	)
}

func newZoomConnector(
	params common.ConnectorParams,
) (*zoom.Connector, error) {
	return zoom.NewConnector(
		zoom.WithAuthenticatedClient(params.AuthenticatedClient),
	)
}

func newBrevoConnector(
	params common.ConnectorParams,
) (*brevo.Connector, error) {
	return brevo.NewConnector(params)
}

func newBlueshiftConnector(
	params common.ConnectorParams,
) (*blueshift.Connector, error) {
	return blueshift.NewConnector(params)
}

func newAshbyConnector(
	params common.ConnectorParams,
) (*ashby.Connector, error) {
	return ashby.NewConnector(params)
}

func newGithubConnector(
	params common.ConnectorParams,
) (*github.Connector, error) {
	return github.NewConnector(params)
}

func newAhaConnector(
	params common.ConnectorParams,
) (*aha.Connector, error) {
	return aha.NewConnector(params)
}

func newClickUpConnector(
	params common.ConnectorParams,
) (*clickup.Connector, error) {
	return clickup.NewConnector(params)
}

func newMondayConnector(
	params common.ConnectorParams,
) (*monday.Connector, error) {
	return monday.NewConnector(params)
}

func newNutshellConnector(
	params common.ConnectorParams,
) (*nutshell.Connector, error) {
	return nutshell.NewConnector(params)
}

func newHeyReachConnector(
	params common.ConnectorParams,
) (*heyreach.Connector, error) {
	return heyreach.NewConnector(params)
}

func newAWSConnector(
	params common.ConnectorParams,
) (*aws.Connector, error) {
	return aws.NewConnector(params)
}

func newDriftConnector(
	params common.ConnectorParams,
) (*drift.Connector, error) {
	return drift.NewConnector(params)
}

func newDynamicsBusinessCentral(
	params common.ConnectorParams,
) (*dynamicsbusiness.Connector, error) {
	return dynamicsbusiness.NewConnector(params)
}

func newMixmaxConnector(
	params common.ConnectorParams,
) (*mixmax.Connector, error) {
	return mixmax.NewConnector(params)
}

func newDixaConnector(
	params common.ConnectorParams,
) (*dixa.Connector, error) {
	return dixa.NewConnector(params)
}

func newFlatfileConnector(
	params common.ConnectorParams,
) (*flatfile.Connector, error) {
	return flatfile.NewConnector(params)
}

func newFrontConnector(
	params common.ConnectorParams,
) (*front.Connector, error) {
	return front.NewConnector(params)
}

func newGetResponseConnector(
	params common.ConnectorParams,
) (*getresponse.Connector, error) {
	return getresponse.NewConnector(params)
}

func newFreshdeskConnector(
	params common.ConnectorParams,
) (*freshdesk.Connector, error) {
	return freshdesk.NewConnector(
		freshdesk.WithAuthenticatedClient(params.AuthenticatedClient),
		freshdesk.WithWorkspace(params.Workspace),
	)
}

func newSellsyConnector(
	params common.ConnectorParams,
) (*sellsy.Connector, error) {
	return sellsy.NewConnector(params)
}

func newServiceNowConnector(
	params common.ConnectorParams,
) (*servicenow.Connector, error) {
	return servicenow.NewConnector(params)
}

func newChiliPiperConnector(
	params common.ConnectorParams,
) (*chilipiper.Connector, error) {
	return chilipiper.NewConnector(
		chilipiper.WithAuthenticatedClient(params.AuthenticatedClient),
	)
}

func newHunterConnector(
	params common.ConnectorParams,
) (*hunter.Connector, error) {
	return hunter.NewConnector(params)
}

func newInsightlyConnector(
	params common.ConnectorParams,
) (*insightly.Connector, error) {
	return insightly.NewConnector(params)
}

func newPodiumConnector(
	params common.ConnectorParams,
) (*podium.Connector, error) {
	return podium.NewConnector(params)
}

func newLemlistConnector(
	params common.ConnectorParams,
) (*lemlist.Connector, error) {
	return lemlist.NewConnector(params)
}

func newGorgiasConnector(
	params common.ConnectorParams,
) (*gorgias.Connector, error) {
	return gorgias.NewConnector(params)
}

func newZendeskChatConnector(
	params common.ConnectorParams,
) (*zendeskchat.Connector, error) {
	return zendeskchat.NewConnector(params)
}

func newCapsuleConnector(
	params common.ConnectorParams,
) (*capsule.Connector, error) {
	return capsule.NewConnector(params)
}

func newInstantlyAIConnector(
	params common.ConnectorParams,
) (*instantlyai.Connector, error) {
	return instantlyai.NewConnector(params)
}

func newGitLabConnector(
	params common.ConnectorParams,
) (*gitlab.Connector, error) {
	return gitlab.NewConnector(params)
}

func newHelpScoutMailboxConnector(
	params common.ConnectorParams,
) (*helpscoutmailbox.Connector, error) {
	return helpscoutmailbox.NewConnector(params)
}

func newGrooveConnector(
	params common.ConnectorParams,
) (*groove.Connector, error) {
	return groove.NewConnector(params)
}

func newPinterestConnector(
	params common.ConnectorParams,
) (*pinterest.Connector, error) {
	return pinterest.NewConnector(params)
}

func newAvomaConnector(
	params common.ConnectorParams,
) (*avoma.Connector, error) {
	return avoma.NewConnector(params)
}

func newFirefliesConnector(
	params common.ConnectorParams,
) (*fireflies.Connector, error) {
	return fireflies.NewConnector(params)
}

func newGoogleConnector(
	params common.ConnectorParams,
) (*google.Connector, error) {
	return google.NewConnector(params)
}

func newLeverConnector(
	params common.ConnectorParams,
) (*lever.Connector, error) {
	return lever.NewConnector(params)
}

func newBraintreeConnector(
	params common.ConnectorParams,
) (*braintree.Connector, error) {
	return braintree.NewConnector(params)
}

func newBrazeConnector(
	params common.ConnectorParams,
) (*braze.Connector, error) {
	return braze.NewConnector(params)
}

func newFathomConnector(
	params common.ConnectorParams,
) (*fathom.Connector, error) {
	return fathom.NewConnector(params)
}

func newTeamleaderConnector(
	params common.ConnectorParams,
) (*teamleader.Connector, error) {
	return teamleader.NewConnector(params)
}

func newCampaignMonitorConnector(
	params common.ConnectorParams,
) (*campaignmonitor.Connector, error) {
	return campaignmonitor.NewConnector(params)
}

func newNetsuiteConnector(
	params common.ConnectorParams,
) (*netsuite.Connector, error) {
	return netsuite.NewConnector(params)
}

func newSeismicConnector(
	params common.ConnectorParams,
) (*seismic.Connector, error) {
	return seismic.NewConnector(params)
}

func newXeroConnector(
	params common.ConnectorParams,
) (*xero.Connector, error) {
	return xero.NewConnector(params)
}

func newBreakcoldConnector(
	params common.ConnectorParams,
) (*breakcold.Connector, error) {
	return breakcold.NewConnector(params)
}

func newPylonConnector(
	params common.ConnectorParams,
) (*pylon.Connector, error) {
	return pylon.NewConnector(params)
}

func newBlackbaudConnector(
	params common.ConnectorParams,
) (*blackbaud.Connector, error) {
	return blackbaud.NewConnector(params)
}

func newHighLevelStandardConnector(
	params common.ConnectorParams,
) (*highlevelstandard.Connector, error) {
	return highlevelstandard.NewConnector(params)
}

func newHighLevelWhiteLabelConnector(
	params common.ConnectorParams,
) (*highlevelwhitelabel.Connector, error) {
	return highlevelwhitelabel.NewConnector(params)
}

func newSageIntacctConnector(
	params common.ConnectorParams,
) (*sageintacct.Connector, error) {
	return sageintacct.NewConnector(params)
}

func newLinearConnector(
	params common.ConnectorParams,
) (*linear.Connector, error) {
	return linear.NewConnector(params)
}

func newLinkedInConnector(
	params common.ConnectorParams,
) (*linkedin.Connector, error) {
	return linkedin.NewConnector(params)
}

func newBitBucketConnector(params common.ConnectorParams,
) (*bitbucket.Connector, error) {
	return bitbucket.NewConnector(params)
}

func newAmplitudeConnector(
	params common.ConnectorParams,
) (*amplitude.Connector, error) {
	return amplitude.NewConnector(params)
}

func newCalendlyConnector(params common.ConnectorParams,
) (*calendly.Connector, error) {
	return calendly.NewConnector(params)
}

func newPaddleConnector(params common.ConnectorParams,
) (*paddle.Connector, error) {
	return paddle.NewConnector(params)
}

func newJobberConnector(params common.ConnectorParams,
) (*jobber.Connector, error) {
	return jobber.NewConnector(params)
}

func newChorusConnector(params common.ConnectorParams,
) (*chorus.Connector, error) {
	return chorus.NewConnector(params)
}

func newChargebeeConnector(params common.ConnectorParams,
) (*chargebee.Connector, error) {
	return chargebee.NewConnector(params)
}

func newLoxoConnector(params common.ConnectorParams,
) (*loxo.Connector, error) {
	return loxo.NewConnector(params)
}

func newSnapchatAdsConnector(params common.ConnectorParams,
) (*snapchatads.Connector, error) {
	return snapchatads.NewConnector(params)
}

func newOutplayConnector(params common.ConnectorParams,
) (*outplay.Connector, error) {
	return outplay.NewConnector(params)
}

func newHappyFoxConnector(params common.ConnectorParams,
) (*happyfox.Connector, error) {
	return happyfox.NewConnector(params)
}

func newAircallConnector(
	params common.ConnectorParams,
) (*aircall.Connector, error) {
	return aircall.NewConnector(params)
}

func newSolarWindsConnector(params common.ConnectorParams) (*solarwinds.Connector, error) {
	return solarwinds.NewConnector(params)
}

func newRecurlyConnector(params common.ConnectorParams) (*recurly.Connector, error) {
	return recurly.NewConnector(params)
}

func newAcuitySchedulingConnector(
	params common.ConnectorParams,
) (*acuityscheduling.Connector, error) {
	return acuityscheduling.NewConnector(params)
}

<<<<<<< HEAD
func newShopifyConnector(
	params common.ConnectorParams,
) (*shopify.Connector, error) {
	return shopify.NewConnector(params)
=======
func newKaseyaVSAXConnector(
	params common.ConnectorParams,
) (*kaseyavsax.Connector, error) {
	return kaseyavsax.NewConnector(params)
>>>>>>> 437c4bb1
}<|MERGE_RESOLUTION|>--- conflicted
+++ resolved
@@ -910,15 +910,14 @@
 	return acuityscheduling.NewConnector(params)
 }
 
-<<<<<<< HEAD
 func newShopifyConnector(
 	params common.ConnectorParams,
 ) (*shopify.Connector, error) {
 	return shopify.NewConnector(params)
-=======
+}
+
 func newKaseyaVSAXConnector(
 	params common.ConnectorParams,
 ) (*kaseyavsax.Connector, error) {
 	return kaseyavsax.NewConnector(params)
->>>>>>> 437c4bb1
 }